// !$*UTF8*$!
{
	archiveVersion = 1;
	classes = {
	};
	objectVersion = 46;
	objects = {

/* Begin PBXBuildFile section */
		1326717E20852D0D000FA7E2 /* SubChooseViewController.xib in Resources */ = {isa = PBXBuildFile; fileRef = 1326718020852D0D000FA7E2 /* SubChooseViewController.xib */; };
		49542975216C34950058F680 /* Cocoa.framework in Frameworks */ = {isa = PBXBuildFile; fileRef = 49542974216C34950058F680 /* Cocoa.framework */; };
		49542978216C34950058F680 /* SafariExtensionHandler.swift in Sources */ = {isa = PBXBuildFile; fileRef = 49542977216C34950058F680 /* SafariExtensionHandler.swift */; };
		49542980216C34950058F680 /* open-in-iina.js in Resources */ = {isa = PBXBuildFile; fileRef = 4954297F216C34950058F680 /* open-in-iina.js */; };
		49542982216C34950058F680 /* ToolbarItemIcon.pdf in Resources */ = {isa = PBXBuildFile; fileRef = 49542981216C34950058F680 /* ToolbarItemIcon.pdf */; };
		49542986216C34950058F680 /* OpenInIINA.appex in Embed App Extensions */ = {isa = PBXBuildFile; fileRef = 49542973216C34950058F680 /* OpenInIINA.appex */; settings = {ATTRIBUTES = (RemoveHeadersOnCopy, ); }; };
		496B19921E2968530035AF10 /* PIP.framework in Frameworks */ = {isa = PBXBuildFile; fileRef = 496B19911E2968530035AF10 /* PIP.framework */; settings = {ATTRIBUTES = (Weak, ); }; };
		5FE59D56E0B71860AC1EDCA8 /* Pods_iina.framework in Frameworks */ = {isa = PBXBuildFile; fileRef = 867483705008F086E07B0A6B /* Pods_iina.framework */; };
		6100FF2B1EDF9806002CF0FB /* dsa_pub.pem in Resources */ = {isa = PBXBuildFile; fileRef = 6100FF2A1EDF9806002CF0FB /* dsa_pub.pem */; };
		8400D5C41E17C6D2006785F5 /* AboutWindowController.swift in Sources */ = {isa = PBXBuildFile; fileRef = 8400D5C21E17C6D2006785F5 /* AboutWindowController.swift */; };
		8400D5C61E1AB2F1006785F5 /* MainWindowController.xib in Resources */ = {isa = PBXBuildFile; fileRef = 8400D5C81E1AB2F1006785F5 /* MainWindowController.xib */; };
		8400D5C91E1AB2F9006785F5 /* QuickSettingViewController.xib in Resources */ = {isa = PBXBuildFile; fileRef = 8400D5CB1E1AB2F9006785F5 /* QuickSettingViewController.xib */; };
		8400D5CC1E1AB2FF006785F5 /* PlaylistViewController.xib in Resources */ = {isa = PBXBuildFile; fileRef = 8400D5CE1E1AB2FF006785F5 /* PlaylistViewController.xib */; };
		8400D5CF1E1AB306006785F5 /* CropSettingsViewController.xib in Resources */ = {isa = PBXBuildFile; fileRef = 8400D5D11E1AB306006785F5 /* CropSettingsViewController.xib */; };
		8400D5D21E1AB312006785F5 /* InspectorWindowController.xib in Resources */ = {isa = PBXBuildFile; fileRef = 8400D5D41E1AB312006785F5 /* InspectorWindowController.xib */; };
		8400D5D51E1AB317006785F5 /* FilterWindowController.xib in Resources */ = {isa = PBXBuildFile; fileRef = 8400D5D71E1AB317006785F5 /* FilterWindowController.xib */; };
		8400D5D81E1AB31B006785F5 /* AboutWindowController.xib in Resources */ = {isa = PBXBuildFile; fileRef = 8400D5DA1E1AB31B006785F5 /* AboutWindowController.xib */; };
		8400D5DB1E1AB326006785F5 /* FontPickerWindowController.xib in Resources */ = {isa = PBXBuildFile; fileRef = 8400D5DD1E1AB326006785F5 /* FontPickerWindowController.xib */; };
		8400D5DE1E1AB32A006785F5 /* PrefGeneralViewController.xib in Resources */ = {isa = PBXBuildFile; fileRef = 8400D5E01E1AB32A006785F5 /* PrefGeneralViewController.xib */; };
		8400D5E11E1AB32F006785F5 /* PrefUIViewController.xib in Resources */ = {isa = PBXBuildFile; fileRef = 8400D5E31E1AB32F006785F5 /* PrefUIViewController.xib */; };
		8400D5E41E1AB333006785F5 /* PrefControlViewController.xib in Resources */ = {isa = PBXBuildFile; fileRef = 8400D5E61E1AB333006785F5 /* PrefControlViewController.xib */; };
		8400D5E71E1AB337006785F5 /* PrefKeyBindingViewController.xib in Resources */ = {isa = PBXBuildFile; fileRef = 8400D5E91E1AB337006785F5 /* PrefKeyBindingViewController.xib */; };
		8400D5EA1E1AB33B006785F5 /* KeyRecordViewController.xib in Resources */ = {isa = PBXBuildFile; fileRef = 8400D5EC1E1AB33B006785F5 /* KeyRecordViewController.xib */; };
		8400D5ED1E1AB33F006785F5 /* PrefAdvancedViewController.xib in Resources */ = {isa = PBXBuildFile; fileRef = 8400D5EF1E1AB33F006785F5 /* PrefAdvancedViewController.xib */; };
		8400D5F01E1AB344006785F5 /* PrefCodecViewController.xib in Resources */ = {isa = PBXBuildFile; fileRef = 8400D5F21E1AB344006785F5 /* PrefCodecViewController.xib */; };
		8400D5F31E1AB348006785F5 /* PrefSubViewController.xib in Resources */ = {isa = PBXBuildFile; fileRef = 8400D5F51E1AB348006785F5 /* PrefSubViewController.xib */; };
		8400D5F61E1AB34D006785F5 /* PrefNetworkViewController.xib in Resources */ = {isa = PBXBuildFile; fileRef = 8400D5F81E1AB34D006785F5 /* PrefNetworkViewController.xib */; };
		8403CEA72007CBD400645516 /* MediaPlayer.framework in Frameworks */ = {isa = PBXBuildFile; fileRef = 8403CEA62007CBD300645516 /* MediaPlayer.framework */; settings = {ATTRIBUTES = (Weak, ); }; };
		8404571B21A91A0900DF2424 /* libfreetype.6.dylib in Frameworks */ = {isa = PBXBuildFile; fileRef = 840456F221A91A0300DF2424 /* libfreetype.6.dylib */; };
		8404571C21A91A0900DF2424 /* libfribidi.0.dylib in Frameworks */ = {isa = PBXBuildFile; fileRef = 840456F321A91A0300DF2424 /* libfribidi.0.dylib */; };
		8404571D21A91A0900DF2424 /* libbluray.2.dylib in Frameworks */ = {isa = PBXBuildFile; fileRef = 840456F421A91A0300DF2424 /* libbluray.2.dylib */; };
		8404571E21A91A0900DF2424 /* libavfilter.7.40.101.dylib in Frameworks */ = {isa = PBXBuildFile; fileRef = 840456F521A91A0300DF2424 /* libavfilter.7.40.101.dylib */; };
		8404571F21A91A0900DF2424 /* libintl.8.dylib in Frameworks */ = {isa = PBXBuildFile; fileRef = 840456F621A91A0300DF2424 /* libintl.8.dylib */; };
		8404572021A91A0900DF2424 /* liblua.5.1.dylib in Frameworks */ = {isa = PBXBuildFile; fileRef = 840456F721A91A0300DF2424 /* liblua.5.1.dylib */; };
		8404572121A91A0900DF2424 /* libuchardet.0.dylib in Frameworks */ = {isa = PBXBuildFile; fileRef = 840456F821A91A0400DF2424 /* libuchardet.0.dylib */; };
		8404572221A91A0900DF2424 /* libdvdnav.4.dylib in Frameworks */ = {isa = PBXBuildFile; fileRef = 840456F921A91A0400DF2424 /* libdvdnav.4.dylib */; };
		8404572321A91A0900DF2424 /* libSDL2-2.0.0.dylib in Frameworks */ = {isa = PBXBuildFile; fileRef = 840456FA21A91A0400DF2424 /* libSDL2-2.0.0.dylib */; };
		8404572421A91A0900DF2424 /* libmpv.dylib in Frameworks */ = {isa = PBXBuildFile; fileRef = 840456FB21A91A0400DF2424 /* libmpv.dylib */; };
		8404572521A91A0900DF2424 /* libdvdread.4.dylib in Frameworks */ = {isa = PBXBuildFile; fileRef = 840456FC21A91A0400DF2424 /* libdvdread.4.dylib */; };
		8404572621A91A0900DF2424 /* libharfbuzz.0.dylib in Frameworks */ = {isa = PBXBuildFile; fileRef = 840456FD21A91A0400DF2424 /* libharfbuzz.0.dylib */; };
		8404572721A91A0900DF2424 /* libass.9.dylib in Frameworks */ = {isa = PBXBuildFile; fileRef = 840456FE21A91A0400DF2424 /* libass.9.dylib */; };
		8404572821A91A0900DF2424 /* libdvdcss.2.dylib in Frameworks */ = {isa = PBXBuildFile; fileRef = 840456FF21A91A0400DF2424 /* libdvdcss.2.dylib */; };
		8404572921A91A0900DF2424 /* libvorbis.0.dylib in Frameworks */ = {isa = PBXBuildFile; fileRef = 8404570021A91A0500DF2424 /* libvorbis.0.dylib */; };
		8404572A21A91A0900DF2424 /* libswresample.3.3.100.dylib in Frameworks */ = {isa = PBXBuildFile; fileRef = 8404570121A91A0500DF2424 /* libswresample.3.3.100.dylib */; };
		8404572B21A91A0900DF2424 /* libvorbisenc.2.dylib in Frameworks */ = {isa = PBXBuildFile; fileRef = 8404570221A91A0500DF2424 /* libvorbisenc.2.dylib */; };
		8404572C21A91A0900DF2424 /* libtheoradec.1.dylib in Frameworks */ = {isa = PBXBuildFile; fileRef = 8404570321A91A0500DF2424 /* libtheoradec.1.dylib */; };
		8404572E21A91A0900DF2424 /* liblzma.5.dylib in Frameworks */ = {isa = PBXBuildFile; fileRef = 8404570521A91A0500DF2424 /* liblzma.5.dylib */; };
		8404572F21A91A0900DF2424 /* libavdevice.58.5.100.dylib in Frameworks */ = {isa = PBXBuildFile; fileRef = 8404570621A91A0500DF2424 /* libavdevice.58.5.100.dylib */; };
		8404573121A91A0900DF2424 /* libsnappy.1.dylib in Frameworks */ = {isa = PBXBuildFile; fileRef = 8404570821A91A0600DF2424 /* libsnappy.1.dylib */; };
		8404573221A91A0900DF2424 /* libarchive.13.dylib in Frameworks */ = {isa = PBXBuildFile; fileRef = 8404570921A91A0600DF2424 /* libarchive.13.dylib */; };
		8404573321A91A0900DF2424 /* libpcre.1.dylib in Frameworks */ = {isa = PBXBuildFile; fileRef = 8404570A21A91A0600DF2424 /* libpcre.1.dylib */; };
		8404573421A91A0900DF2424 /* libavutil.56.22.100.dylib in Frameworks */ = {isa = PBXBuildFile; fileRef = 8404570B21A91A0600DF2424 /* libavutil.56.22.100.dylib */; };
		8404573521A91A0900DF2424 /* libpostproc.55.3.100.dylib in Frameworks */ = {isa = PBXBuildFile; fileRef = 8404570C21A91A0600DF2424 /* libpostproc.55.3.100.dylib */; };
		8404573621A91A0900DF2424 /* libgraphite2.3.dylib in Frameworks */ = {isa = PBXBuildFile; fileRef = 8404570D21A91A0700DF2424 /* libgraphite2.3.dylib */; };
		8404573721A91A0900DF2424 /* libmp3lame.0.dylib in Frameworks */ = {isa = PBXBuildFile; fileRef = 8404570E21A91A0700DF2424 /* libmp3lame.0.dylib */; };
		8404573821A91A0900DF2424 /* libogg.0.dylib in Frameworks */ = {isa = PBXBuildFile; fileRef = 8404570F21A91A0700DF2424 /* libogg.0.dylib */; };
		8404573921A91A0900DF2424 /* libopus.0.dylib in Frameworks */ = {isa = PBXBuildFile; fileRef = 8404571021A91A0700DF2424 /* libopus.0.dylib */; };
		8404573A21A91A0900DF2424 /* libjpeg.9.dylib in Frameworks */ = {isa = PBXBuildFile; fileRef = 8404571121A91A0700DF2424 /* libjpeg.9.dylib */; };
		8404573B21A91A0900DF2424 /* libglib-2.0.0.dylib in Frameworks */ = {isa = PBXBuildFile; fileRef = 8404571221A91A0700DF2424 /* libglib-2.0.0.dylib */; };
		8404573C21A91A0900DF2424 /* libfontconfig.1.dylib in Frameworks */ = {isa = PBXBuildFile; fileRef = 8404571321A91A0800DF2424 /* libfontconfig.1.dylib */; };
		8404573D21A91A0900DF2424 /* libavformat.58.20.100.dylib in Frameworks */ = {isa = PBXBuildFile; fileRef = 8404571421A91A0800DF2424 /* libavformat.58.20.100.dylib */; };
		8404573E21A91A0900DF2424 /* libtheoraenc.1.dylib in Frameworks */ = {isa = PBXBuildFile; fileRef = 8404571521A91A0800DF2424 /* libtheoraenc.1.dylib */; };
		8404573F21A91A0900DF2424 /* libswscale.5.3.100.dylib in Frameworks */ = {isa = PBXBuildFile; fileRef = 8404571621A91A0800DF2424 /* libswscale.5.3.100.dylib */; };
		8404574021A91A0900DF2424 /* libavcodec.58.35.100.dylib in Frameworks */ = {isa = PBXBuildFile; fileRef = 8404571721A91A0800DF2424 /* libavcodec.58.35.100.dylib */; };
		8404574121A91A0900DF2424 /* libavresample.4.0.0.dylib in Frameworks */ = {isa = PBXBuildFile; fileRef = 8404571821A91A0900DF2424 /* libavresample.4.0.0.dylib */; };
		8404574221A91A0900DF2424 /* libpng16.16.dylib in Frameworks */ = {isa = PBXBuildFile; fileRef = 8404571921A91A0900DF2424 /* libpng16.16.dylib */; };
		8404574321A91A0900DF2424 /* liblcms2.2.dylib in Frameworks */ = {isa = PBXBuildFile; fileRef = 8404571A21A91A0900DF2424 /* liblcms2.2.dylib */; };
		8404577221A91CBB00DF2424 /* libarchive.13.dylib in Copy Dylibs */ = {isa = PBXBuildFile; fileRef = 8404570921A91A0600DF2424 /* libarchive.13.dylib */; settings = {ATTRIBUTES = (CodeSignOnCopy, ); }; };
		8404577321A91CBB00DF2424 /* libass.9.dylib in Copy Dylibs */ = {isa = PBXBuildFile; fileRef = 840456FE21A91A0400DF2424 /* libass.9.dylib */; settings = {ATTRIBUTES = (CodeSignOnCopy, ); }; };
		8404577421A91CBB00DF2424 /* libavcodec.58.35.100.dylib in Copy Dylibs */ = {isa = PBXBuildFile; fileRef = 8404571721A91A0800DF2424 /* libavcodec.58.35.100.dylib */; settings = {ATTRIBUTES = (CodeSignOnCopy, ); }; };
		8404577521A91CBB00DF2424 /* libavdevice.58.5.100.dylib in Copy Dylibs */ = {isa = PBXBuildFile; fileRef = 8404570621A91A0500DF2424 /* libavdevice.58.5.100.dylib */; settings = {ATTRIBUTES = (CodeSignOnCopy, ); }; };
		8404577621A91CBB00DF2424 /* libavfilter.7.40.101.dylib in Copy Dylibs */ = {isa = PBXBuildFile; fileRef = 840456F521A91A0300DF2424 /* libavfilter.7.40.101.dylib */; settings = {ATTRIBUTES = (CodeSignOnCopy, ); }; };
		8404577721A91CBB00DF2424 /* libavformat.58.20.100.dylib in Copy Dylibs */ = {isa = PBXBuildFile; fileRef = 8404571421A91A0800DF2424 /* libavformat.58.20.100.dylib */; settings = {ATTRIBUTES = (CodeSignOnCopy, ); }; };
		8404577821A91CBB00DF2424 /* libavresample.4.0.0.dylib in Copy Dylibs */ = {isa = PBXBuildFile; fileRef = 8404571821A91A0900DF2424 /* libavresample.4.0.0.dylib */; settings = {ATTRIBUTES = (CodeSignOnCopy, ); }; };
		8404577921A91CBB00DF2424 /* libavutil.56.22.100.dylib in Copy Dylibs */ = {isa = PBXBuildFile; fileRef = 8404570B21A91A0600DF2424 /* libavutil.56.22.100.dylib */; settings = {ATTRIBUTES = (CodeSignOnCopy, ); }; };
		8404577A21A91CBB00DF2424 /* libbluray.2.dylib in Copy Dylibs */ = {isa = PBXBuildFile; fileRef = 840456F421A91A0300DF2424 /* libbluray.2.dylib */; settings = {ATTRIBUTES = (CodeSignOnCopy, ); }; };
		8404577B21A91CBB00DF2424 /* libdvdcss.2.dylib in Copy Dylibs */ = {isa = PBXBuildFile; fileRef = 840456FF21A91A0400DF2424 /* libdvdcss.2.dylib */; settings = {ATTRIBUTES = (CodeSignOnCopy, ); }; };
		8404577C21A91CBB00DF2424 /* libdvdnav.4.dylib in Copy Dylibs */ = {isa = PBXBuildFile; fileRef = 840456F921A91A0400DF2424 /* libdvdnav.4.dylib */; settings = {ATTRIBUTES = (CodeSignOnCopy, ); }; };
		8404577D21A91CBB00DF2424 /* libdvdread.4.dylib in Copy Dylibs */ = {isa = PBXBuildFile; fileRef = 840456FC21A91A0400DF2424 /* libdvdread.4.dylib */; settings = {ATTRIBUTES = (CodeSignOnCopy, ); }; };
		8404577E21A91CBB00DF2424 /* libfontconfig.1.dylib in Copy Dylibs */ = {isa = PBXBuildFile; fileRef = 8404571321A91A0800DF2424 /* libfontconfig.1.dylib */; settings = {ATTRIBUTES = (CodeSignOnCopy, ); }; };
		8404577F21A91CBB00DF2424 /* libfreetype.6.dylib in Copy Dylibs */ = {isa = PBXBuildFile; fileRef = 840456F221A91A0300DF2424 /* libfreetype.6.dylib */; settings = {ATTRIBUTES = (CodeSignOnCopy, ); }; };
		8404578021A91CBB00DF2424 /* libfribidi.0.dylib in Copy Dylibs */ = {isa = PBXBuildFile; fileRef = 840456F321A91A0300DF2424 /* libfribidi.0.dylib */; settings = {ATTRIBUTES = (CodeSignOnCopy, ); }; };
		8404578121A91CBB00DF2424 /* libglib-2.0.0.dylib in Copy Dylibs */ = {isa = PBXBuildFile; fileRef = 8404571221A91A0700DF2424 /* libglib-2.0.0.dylib */; settings = {ATTRIBUTES = (CodeSignOnCopy, ); }; };
		8404578221A91CBB00DF2424 /* libgraphite2.3.dylib in Copy Dylibs */ = {isa = PBXBuildFile; fileRef = 8404570D21A91A0700DF2424 /* libgraphite2.3.dylib */; settings = {ATTRIBUTES = (CodeSignOnCopy, ); }; };
		8404578321A91CBB00DF2424 /* libharfbuzz.0.dylib in Copy Dylibs */ = {isa = PBXBuildFile; fileRef = 840456FD21A91A0400DF2424 /* libharfbuzz.0.dylib */; settings = {ATTRIBUTES = (CodeSignOnCopy, ); }; };
		8404578421A91CBB00DF2424 /* libintl.8.dylib in Copy Dylibs */ = {isa = PBXBuildFile; fileRef = 840456F621A91A0300DF2424 /* libintl.8.dylib */; settings = {ATTRIBUTES = (CodeSignOnCopy, ); }; };
		8404578521A91CBB00DF2424 /* libjpeg.9.dylib in Copy Dylibs */ = {isa = PBXBuildFile; fileRef = 8404571121A91A0700DF2424 /* libjpeg.9.dylib */; settings = {ATTRIBUTES = (CodeSignOnCopy, ); }; };
		8404578621A91CBB00DF2424 /* liblcms2.2.dylib in Copy Dylibs */ = {isa = PBXBuildFile; fileRef = 8404571A21A91A0900DF2424 /* liblcms2.2.dylib */; settings = {ATTRIBUTES = (CodeSignOnCopy, ); }; };
		8404578721A91CBB00DF2424 /* liblua.5.1.dylib in Copy Dylibs */ = {isa = PBXBuildFile; fileRef = 840456F721A91A0300DF2424 /* liblua.5.1.dylib */; settings = {ATTRIBUTES = (CodeSignOnCopy, ); }; };
		8404578821A91CBB00DF2424 /* liblzma.5.dylib in Copy Dylibs */ = {isa = PBXBuildFile; fileRef = 8404570521A91A0500DF2424 /* liblzma.5.dylib */; settings = {ATTRIBUTES = (CodeSignOnCopy, ); }; };
		8404578921A91CBB00DF2424 /* libmp3lame.0.dylib in Copy Dylibs */ = {isa = PBXBuildFile; fileRef = 8404570E21A91A0700DF2424 /* libmp3lame.0.dylib */; settings = {ATTRIBUTES = (CodeSignOnCopy, ); }; };
		8404578A21A91CBB00DF2424 /* libmpv.dylib in Copy Dylibs */ = {isa = PBXBuildFile; fileRef = 840456FB21A91A0400DF2424 /* libmpv.dylib */; settings = {ATTRIBUTES = (CodeSignOnCopy, ); }; };
		8404578B21A91CBB00DF2424 /* libogg.0.dylib in Copy Dylibs */ = {isa = PBXBuildFile; fileRef = 8404570F21A91A0700DF2424 /* libogg.0.dylib */; settings = {ATTRIBUTES = (CodeSignOnCopy, ); }; };
		8404578C21A91CBB00DF2424 /* libopus.0.dylib in Copy Dylibs */ = {isa = PBXBuildFile; fileRef = 8404571021A91A0700DF2424 /* libopus.0.dylib */; settings = {ATTRIBUTES = (CodeSignOnCopy, ); }; };
		8404578D21A91CBB00DF2424 /* libpcre.1.dylib in Copy Dylibs */ = {isa = PBXBuildFile; fileRef = 8404570A21A91A0600DF2424 /* libpcre.1.dylib */; settings = {ATTRIBUTES = (CodeSignOnCopy, ); }; };
		8404578E21A91CBB00DF2424 /* libpng16.16.dylib in Copy Dylibs */ = {isa = PBXBuildFile; fileRef = 8404571921A91A0900DF2424 /* libpng16.16.dylib */; settings = {ATTRIBUTES = (CodeSignOnCopy, ); }; };
		8404578F21A91CBB00DF2424 /* libpostproc.55.3.100.dylib in Copy Dylibs */ = {isa = PBXBuildFile; fileRef = 8404570C21A91A0600DF2424 /* libpostproc.55.3.100.dylib */; settings = {ATTRIBUTES = (CodeSignOnCopy, ); }; };
		8404579021A91CBB00DF2424 /* libSDL2-2.0.0.dylib in Copy Dylibs */ = {isa = PBXBuildFile; fileRef = 840456FA21A91A0400DF2424 /* libSDL2-2.0.0.dylib */; settings = {ATTRIBUTES = (CodeSignOnCopy, ); }; };
		8404579121A91CBB00DF2424 /* libsnappy.1.dylib in Copy Dylibs */ = {isa = PBXBuildFile; fileRef = 8404570821A91A0600DF2424 /* libsnappy.1.dylib */; settings = {ATTRIBUTES = (CodeSignOnCopy, ); }; };
		8404579221A91CBB00DF2424 /* libswresample.3.3.100.dylib in Copy Dylibs */ = {isa = PBXBuildFile; fileRef = 8404570121A91A0500DF2424 /* libswresample.3.3.100.dylib */; settings = {ATTRIBUTES = (CodeSignOnCopy, ); }; };
		8404579321A91CBB00DF2424 /* libswscale.5.3.100.dylib in Copy Dylibs */ = {isa = PBXBuildFile; fileRef = 8404571621A91A0800DF2424 /* libswscale.5.3.100.dylib */; settings = {ATTRIBUTES = (CodeSignOnCopy, ); }; };
		8404579421A91CBB00DF2424 /* libtheoradec.1.dylib in Copy Dylibs */ = {isa = PBXBuildFile; fileRef = 8404570321A91A0500DF2424 /* libtheoradec.1.dylib */; settings = {ATTRIBUTES = (CodeSignOnCopy, ); }; };
		8404579521A91CBB00DF2424 /* libtheoraenc.1.dylib in Copy Dylibs */ = {isa = PBXBuildFile; fileRef = 8404571521A91A0800DF2424 /* libtheoraenc.1.dylib */; settings = {ATTRIBUTES = (CodeSignOnCopy, ); }; };
		8404579621A91CBB00DF2424 /* libuchardet.0.dylib in Copy Dylibs */ = {isa = PBXBuildFile; fileRef = 840456F821A91A0400DF2424 /* libuchardet.0.dylib */; settings = {ATTRIBUTES = (CodeSignOnCopy, ); }; };
		8404579721A91CBB00DF2424 /* libvorbis.0.dylib in Copy Dylibs */ = {isa = PBXBuildFile; fileRef = 8404570021A91A0500DF2424 /* libvorbis.0.dylib */; settings = {ATTRIBUTES = (CodeSignOnCopy, ); }; };
		8404579821A91CBB00DF2424 /* libvorbisenc.2.dylib in Copy Dylibs */ = {isa = PBXBuildFile; fileRef = 8404570221A91A0500DF2424 /* libvorbisenc.2.dylib */; settings = {ATTRIBUTES = (CodeSignOnCopy, ); }; };
		8407D1401E3A684C0043895D /* ViewLayer.swift in Sources */ = {isa = PBXBuildFile; fileRef = 8407D13F1E3A684C0043895D /* ViewLayer.swift */; };
		840820111ECF6C1800361416 /* FileGroup.swift in Sources */ = {isa = PBXBuildFile; fileRef = 840820101ECF6C1800361416 /* FileGroup.swift */; };
		840AF5821E732C8F00F4AF92 /* JustXMLRPC.swift in Sources */ = {isa = PBXBuildFile; fileRef = 840AF5811E732C8F00F4AF92 /* JustXMLRPC.swift */; };
		840AF5841E73CE3900F4AF92 /* OpenSubSubtitle.swift in Sources */ = {isa = PBXBuildFile; fileRef = 840AF5831E73CE3900F4AF92 /* OpenSubSubtitle.swift */; };
		840D47981DFEEE6A000D9A64 /* KeyMapping.swift in Sources */ = {isa = PBXBuildFile; fileRef = 840D47971DFEEE6A000D9A64 /* KeyMapping.swift */; };
		840D479B1DFEF649000D9A64 /* KeyRecordViewController.swift in Sources */ = {isa = PBXBuildFile; fileRef = 840D47991DFEF649000D9A64 /* KeyRecordViewController.swift */; };
		840D47A01DFEFC49000D9A64 /* KeyRecordView.swift in Sources */ = {isa = PBXBuildFile; fileRef = 840D479F1DFEFC49000D9A64 /* KeyRecordView.swift */; };
		8418A2F5213F5791003166AC /* OpenURLWindowController.xib in Resources */ = {isa = PBXBuildFile; fileRef = 8418A2F7213F5791003166AC /* OpenURLWindowController.xib */; };
		841A599D1E1FF5800079E177 /* SleepPreventer.swift in Sources */ = {isa = PBXBuildFile; fileRef = 841A599C1E1FF5800079E177 /* SleepPreventer.swift */; };
		841B14281E941DFF00744AB8 /* TimeLabelOverflowedStackView.swift in Sources */ = {isa = PBXBuildFile; fileRef = 841B14271E941DFF00744AB8 /* TimeLabelOverflowedStackView.swift */; };
		842904E21F0EC01600478376 /* AutoFileMatcher.swift in Sources */ = {isa = PBXBuildFile; fileRef = 842904E11F0EC01600478376 /* AutoFileMatcher.swift */; };
		842F55A51EA17E7E0081D475 /* IINACommand.swift in Sources */ = {isa = PBXBuildFile; fileRef = 842F55A41EA17E7E0081D475 /* IINACommand.swift */; };
		8434BAA71D5DF2DA003BECF2 /* Extensions.swift in Sources */ = {isa = PBXBuildFile; fileRef = 8434BAA61D5DF2DA003BECF2 /* Extensions.swift */; };
		8434BAAD1D5E4546003BECF2 /* SlideUpButton.swift in Sources */ = {isa = PBXBuildFile; fileRef = 8434BAAC1D5E4546003BECF2 /* SlideUpButton.swift */; };
		843FFD4D1D5DAA01001F3A44 /* RoundedTextFieldCell.swift in Sources */ = {isa = PBXBuildFile; fileRef = 843FFD4C1D5DAA01001F3A44 /* RoundedTextFieldCell.swift */; };
		844C59E71F7C143D008D1B00 /* CacheManager.swift in Sources */ = {isa = PBXBuildFile; fileRef = 844C59E61F7C143D008D1B00 /* CacheManager.swift */; };
		844D72EF1E056E1400522E5E /* input.conf in Copy Configs */ = {isa = PBXBuildFile; fileRef = 84E745D81DFDE8C100588DED /* input.conf */; };
		844DE1BF1D3E2B9900272589 /* MPVEvent.swift in Sources */ = {isa = PBXBuildFile; fileRef = 844DE1BE1D3E2B9900272589 /* MPVEvent.swift */; };
		8450403D1E0A9EE20079C194 /* InspectorWindowController.swift in Sources */ = {isa = PBXBuildFile; fileRef = 8450403B1E0A9EE20079C194 /* InspectorWindowController.swift */; };
		845040401E0ACADD0079C194 /* MPVNode.swift in Sources */ = {isa = PBXBuildFile; fileRef = 8450403F1E0ACADD0079C194 /* MPVNode.swift */; };
		845040471E0B0F500079C194 /* CropSettingsViewController.swift in Sources */ = {isa = PBXBuildFile; fileRef = 845040451E0B0F500079C194 /* CropSettingsViewController.swift */; };
		8450404A1E0B13230079C194 /* CropBoxView.swift in Sources */ = {isa = PBXBuildFile; fileRef = 845040491E0B13230079C194 /* CropBoxView.swift */; };
		8452DD851D3B956D008A543A /* Preference.swift in Sources */ = {isa = PBXBuildFile; fileRef = 8452DD841D3B956D008A543A /* Preference.swift */; };
		845404AA1E4396F500B02B12 /* ScriptLoader.swift in Sources */ = {isa = PBXBuildFile; fileRef = 845404A91E4396F500B02B12 /* ScriptLoader.swift */; };
		845404AC1E43980900B02B12 /* LuaScript.swift in Sources */ = {isa = PBXBuildFile; fileRef = 845404AB1E43980900B02B12 /* LuaScript.swift */; };
		845ABEAC1D4D19C000BFB15B /* MPVTrack.swift in Sources */ = {isa = PBXBuildFile; fileRef = 845ABEAB1D4D19C000BFB15B /* MPVTrack.swift */; };
		845AC09C1E1AE6C10080B614 /* Localizable.strings in Resources */ = {isa = PBXBuildFile; fileRef = 845AC09E1E1AE6C10080B614 /* Localizable.strings */; };
		845E70B2210CB59D00D06C42 /* ScrollingTextField.swift in Sources */ = {isa = PBXBuildFile; fileRef = 845E70B1210CB59D00D06C42 /* ScrollingTextField.swift */; };
		845FB0C71D39462E00C011E0 /* ControlBarView.swift in Sources */ = {isa = PBXBuildFile; fileRef = 845FB0C61D39462E00C011E0 /* ControlBarView.swift */; };
		8460FBA91D6497490081841B /* PlaylistViewController.swift in Sources */ = {isa = PBXBuildFile; fileRef = 8460FBA71D6497490081841B /* PlaylistViewController.swift */; };
		846121BD1F35FCA500ABB39C /* DraggingDetect.swift in Sources */ = {isa = PBXBuildFile; fileRef = 846121BC1F35FCA500ABB39C /* DraggingDetect.swift */; };
		8461BA681E4237C7008BB852 /* youtube-dl in Copy Executables */ = {isa = PBXBuildFile; fileRef = 8461BA671E4237C2008BB852 /* youtube-dl */; settings = {ATTRIBUTES = (CodeSignOnCopy, ); }; };
		8461C52E1D45FFF6006E91FF /* PlaySliderCell.swift in Sources */ = {isa = PBXBuildFile; fileRef = 8461C52D1D45FFF6006E91FF /* PlaySliderCell.swift */; };
		8461C5301D462488006E91FF /* VideoTime.swift in Sources */ = {isa = PBXBuildFile; fileRef = 8461C52F1D462488006E91FF /* VideoTime.swift */; };
		846352581EEEE11A0043F0CC /* ThumbnailPeekView.swift in Sources */ = {isa = PBXBuildFile; fileRef = 846352571EEEE11A0043F0CC /* ThumbnailPeekView.swift */; };
		846654941F4EEBE300C91B8C /* vlc-default-input.conf in Copy Configs */ = {isa = PBXBuildFile; fileRef = 846654921F4EEA5500C91B8C /* vlc-default-input.conf */; };
		8466BE181D5CDD0300039D03 /* QuickSettingViewController.swift in Sources */ = {isa = PBXBuildFile; fileRef = 8466BE161D5CDD0300039D03 /* QuickSettingViewController.swift */; };
		846DD8CA1FB39B2500991A81 /* movist-default-input.conf in Copy Configs */ = {isa = PBXBuildFile; fileRef = 846DD8C81FB39A9800991A81 /* movist-default-input.conf */; };
		847557141F405F8C0006B0FF /* MainWindowMenuActions.swift in Sources */ = {isa = PBXBuildFile; fileRef = 847557131F405F8C0006B0FF /* MainWindowMenuActions.swift */; };
		847557161F406D360006B0FF /* MiniPlayerWindowMenuActions.swift in Sources */ = {isa = PBXBuildFile; fileRef = 847557151F406D360006B0FF /* MiniPlayerWindowMenuActions.swift */; };
		847644081D48B413004F6DF5 /* MPVOption.swift in Sources */ = {isa = PBXBuildFile; fileRef = 847644071D48B413004F6DF5 /* MPVOption.swift */; };
		8476440A1D48CC3D004F6DF5 /* MPVCommand.swift in Sources */ = {isa = PBXBuildFile; fileRef = 847644091D48CC3D004F6DF5 /* MPVCommand.swift */; };
		8476440C1D48F63D004F6DF5 /* OSDMessage.swift in Sources */ = {isa = PBXBuildFile; fileRef = 8476440B1D48F63D004F6DF5 /* OSDMessage.swift */; };
		84791C8B1D405E9D0069E28A /* PlaybackInfo.swift in Sources */ = {isa = PBXBuildFile; fileRef = 84791C8A1D405E9D0069E28A /* PlaybackInfo.swift */; };
		84795C371E0825AD0059A648 /* GifGenerator.swift in Sources */ = {isa = PBXBuildFile; fileRef = 84795C361E0825AD0059A648 /* GifGenerator.swift */; };
		84795C3A1E083EE30059A648 /* PrefControlViewController.swift in Sources */ = {isa = PBXBuildFile; fileRef = 84795C381E083EE30059A648 /* PrefControlViewController.swift */; };
		847C62CA1DC13CDA00E1EF16 /* PrefGeneralViewController.swift in Sources */ = {isa = PBXBuildFile; fileRef = 847C62C81DC13CDA00E1EF16 /* PrefGeneralViewController.swift */; };
		84817C961DBDCA5F00CC2279 /* SettingsListCellView.swift in Sources */ = {isa = PBXBuildFile; fileRef = 84817C951DBDCA5F00CC2279 /* SettingsListCellView.swift */; };
		84817C981DBDCE4300CC2279 /* RoundedColorWell.swift in Sources */ = {isa = PBXBuildFile; fileRef = 84817C971DBDCE4300CC2279 /* RoundedColorWell.swift */; };
		8483FB001EDFF325000F55D6 /* Credits.rtf in Resources */ = {isa = PBXBuildFile; fileRef = 8483FAFF1EDFF325000F55D6 /* Credits.rtf */; };
		84879A981E0FFC7E0004F894 /* PrefUIViewController.swift in Sources */ = {isa = PBXBuildFile; fileRef = 84879A961E0FFC7E0004F894 /* PrefUIViewController.swift */; };
		8487BEC11D744FA800FD17B0 /* FlippedView.swift in Sources */ = {isa = PBXBuildFile; fileRef = 8487BEC01D744FA800FD17B0 /* FlippedView.swift */; };
		8487BEC31D76A1AF00FD17B0 /* MenuController.swift in Sources */ = {isa = PBXBuildFile; fileRef = 8487BEC21D76A1AF00FD17B0 /* MenuController.swift */; };
		8488D6DC1E1167EF00D5B952 /* FileSize.swift in Sources */ = {isa = PBXBuildFile; fileRef = 8488D6DB1E1167EF00D5B952 /* FileSize.swift */; };
		8488D6DF1E11791300D5B952 /* PrefCodecViewController.swift in Sources */ = {isa = PBXBuildFile; fileRef = 8488D6DD1E11791300D5B952 /* PrefCodecViewController.swift */; };
		8488D6E31E1183D300D5B952 /* PrefSubViewController.swift in Sources */ = {isa = PBXBuildFile; fileRef = 8488D6E11E1183D300D5B952 /* PrefSubViewController.swift */; };
		8488D6E71E11ABE900D5B952 /* PrefNetworkViewController.swift in Sources */ = {isa = PBXBuildFile; fileRef = 8488D6E51E11ABE900D5B952 /* PrefNetworkViewController.swift */; };
		8492C2861E771FB200CE5825 /* ISO639.strings in Resources */ = {isa = PBXBuildFile; fileRef = 8492C2851E771FB200CE5825 /* ISO639.strings */; };
		8492C2881E7721A600CE5825 /* ISO639Helper.swift in Sources */ = {isa = PBXBuildFile; fileRef = 8492C2871E7721A600CE5825 /* ISO639Helper.swift */; };
		849581F11F02728700D3B359 /* InitialWindowController.swift in Sources */ = {isa = PBXBuildFile; fileRef = 849581EF1F02728700D3B359 /* InitialWindowController.swift */; };
		849581F31F03D55A00D3B359 /* InitialWindowController.xib in Resources */ = {isa = PBXBuildFile; fileRef = 849581F51F03D55A00D3B359 /* InitialWindowController.xib */; };
		84996F901EC11CE6009A8A39 /* HistoryWindowController.xib in Resources */ = {isa = PBXBuildFile; fileRef = 84996F921EC11CE6009A8A39 /* HistoryWindowController.xib */; };
		84A09A0E1F2DF596000FF343 /* MiniPlayerWindowController.swift in Sources */ = {isa = PBXBuildFile; fileRef = 84A09A0C1F2DF596000FF343 /* MiniPlayerWindowController.swift */; };
		84A0BA901D2F8D4100BC8DA1 /* IINAError.swift in Sources */ = {isa = PBXBuildFile; fileRef = 84A0BA8F1D2F8D4100BC8DA1 /* IINAError.swift */; };
		84A0BA951D2F9E9600BC8DA1 /* MainMenu.xib in Resources */ = {isa = PBXBuildFile; fileRef = 84A0BA931D2F9E9600BC8DA1 /* MainMenu.xib */; };
		84A0BA971D2FA1CE00BC8DA1 /* PlayerCore.swift in Sources */ = {isa = PBXBuildFile; fileRef = 84A0BA961D2FA1CE00BC8DA1 /* PlayerCore.swift */; };
		84A0BA991D2FAAA700BC8DA1 /* MPVController.swift in Sources */ = {isa = PBXBuildFile; fileRef = 84A0BA981D2FAAA700BC8DA1 /* MPVController.swift */; };
		84A0BA9B1D2FAB4100BC8DA1 /* Parameter.swift in Sources */ = {isa = PBXBuildFile; fileRef = 84A0BA9A1D2FAB4100BC8DA1 /* Parameter.swift */; };
		84A0BA9E1D2FAD4000BC8DA1 /* MainWindowController.swift in Sources */ = {isa = PBXBuildFile; fileRef = 84A0BA9C1D2FAD4000BC8DA1 /* MainWindowController.swift */; };
		84A0BAA11D2FAE7600BC8DA1 /* VideoView.swift in Sources */ = {isa = PBXBuildFile; fileRef = 84A0BAA01D2FAE7600BC8DA1 /* VideoView.swift */; };
		84A886E41E24F37D008755BB /* ShooterSubtitle.swift in Sources */ = {isa = PBXBuildFile; fileRef = 84A886E31E24F37D008755BB /* ShooterSubtitle.swift */; };
		84A886E61E24F3BD008755BB /* OnlineSubtitle.swift in Sources */ = {isa = PBXBuildFile; fileRef = 84A886E51E24F3BD008755BB /* OnlineSubtitle.swift */; };
		84A886EC1E2573A5008755BB /* JustExtension.swift in Sources */ = {isa = PBXBuildFile; fileRef = 84A886EB1E2573A5008755BB /* JustExtension.swift */; };
		84A886EF1E269E67008755BB /* iina-default-input.conf in Copy Configs */ = {isa = PBXBuildFile; fileRef = 84A886ED1E269A2A008755BB /* iina-default-input.conf */; };
		84A886F31E26CA24008755BB /* Regex.swift in Sources */ = {isa = PBXBuildFile; fileRef = 84A886F21E26CA24008755BB /* Regex.swift */; };
		84AABE8B1DBF634600D138FD /* CharEncoding.swift in Sources */ = {isa = PBXBuildFile; fileRef = 84AABE8A1DBF634600D138FD /* CharEncoding.swift */; };
		84AABE941DBFAF1A00D138FD /* FontPickerWindowController.swift in Sources */ = {isa = PBXBuildFile; fileRef = 84AABE921DBFAF1A00D138FD /* FontPickerWindowController.swift */; };
		84AABE981DBFB62F00D138FD /* FixedFontManager.m in Sources */ = {isa = PBXBuildFile; fileRef = 84AABE971DBFB62F00D138FD /* FixedFontManager.m */; };
		84AE59491E0FD65800771B7E /* MainMenuActions.swift in Sources */ = {isa = PBXBuildFile; fileRef = 84AE59481E0FD65800771B7E /* MainMenuActions.swift */; };
		84AF03D21E67492C003E3753 /* Contribution.rtf in Resources */ = {isa = PBXBuildFile; fileRef = 84AF03D41E67492C003E3753 /* Contribution.rtf */; };
		84BEEC3F1DFEDE2F00F945CA /* PrefKeyBindingViewController.swift in Sources */ = {isa = PBXBuildFile; fileRef = 84BEEC3D1DFEDE2F00F945CA /* PrefKeyBindingViewController.swift */; };
		84BEEC421DFEE46200F945CA /* StreamReader.swift in Sources */ = {isa = PBXBuildFile; fileRef = 84BEEC411DFEE46200F945CA /* StreamReader.swift */; };
		84C3AB8B1E7BF22300FEFB7A /* MPVCommandFormat.strings in Resources */ = {isa = PBXBuildFile; fileRef = 84C3AB8A1E7BF22300FEFB7A /* MPVCommandFormat.strings */; };
		84C644601E92BA2700B1410B /* TimeLabelOverflowedView.swift in Sources */ = {isa = PBXBuildFile; fileRef = 84C6445F1E92BA2700B1410B /* TimeLabelOverflowedView.swift */; };
		84C6D3621EAF8D63009BF721 /* HistoryController.swift in Sources */ = {isa = PBXBuildFile; fileRef = 84C6D3611EAF8D63009BF721 /* HistoryController.swift */; };
		84C6D3641EB276E9009BF721 /* PlaybackHistory.swift in Sources */ = {isa = PBXBuildFile; fileRef = 84C6D3631EB276E9009BF721 /* PlaybackHistory.swift */; };
		84C6D3671EB2A427009BF721 /* HistoryWindowController.swift in Sources */ = {isa = PBXBuildFile; fileRef = 84C6D3651EB2A427009BF721 /* HistoryWindowController.swift */; };
		84C8D58F1D794CE600D98A0E /* MPVFilter.swift in Sources */ = {isa = PBXBuildFile; fileRef = 84C8D58E1D794CE600D98A0E /* MPVFilter.swift */; };
		84C8D5911D796F9700D98A0E /* Aspect.swift in Sources */ = {isa = PBXBuildFile; fileRef = 84C8D5901D796F9700D98A0E /* Aspect.swift */; };
		84D0FB7E1F5E519300C6A6A7 /* FreeSelectingViewController.swift in Sources */ = {isa = PBXBuildFile; fileRef = 84D0FB7C1F5E519300C6A6A7 /* FreeSelectingViewController.swift */; };
		84D0FB811F5E5A4000C6A6A7 /* CropBoxViewController.swift in Sources */ = {isa = PBXBuildFile; fileRef = 84D0FB801F5E5A4000C6A6A7 /* CropBoxViewController.swift */; };
		84D0FB821F5E6A3800C6A6A7 /* FreeSelectingViewController.xib in Resources */ = {isa = PBXBuildFile; fileRef = 84D0FB841F5E6A3800C6A6A7 /* FreeSelectingViewController.xib */; };
		84D123B41ECAA405004E0D53 /* TouchBarSupport.swift in Sources */ = {isa = PBXBuildFile; fileRef = 84D123B31ECAA405004E0D53 /* TouchBarSupport.swift */; };
		84D377631D6B66DE007F7396 /* MPVPlaylistItem.swift in Sources */ = {isa = PBXBuildFile; fileRef = 84D377621D6B66DE007F7396 /* MPVPlaylistItem.swift */; };
		84D377671D737F58007F7396 /* MPVChapter.swift in Sources */ = {isa = PBXBuildFile; fileRef = 84D377661D737F58007F7396 /* MPVChapter.swift */; };
		84E295C01E2CF9F5006388F7 /* ObjcUtils.m in Sources */ = {isa = PBXBuildFile; fileRef = 84E295BF1E2CF9F4006388F7 /* ObjcUtils.m */; };
		84E48D4E1E0F1090002C7A3F /* FilterWindowController.swift in Sources */ = {isa = PBXBuildFile; fileRef = 84E48D4C1E0F1090002C7A3F /* FilterWindowController.swift */; };
		84E745D61DFDD4FD00588DED /* KeyCodeHelper.swift in Sources */ = {isa = PBXBuildFile; fileRef = 84E745D51DFDD4FD00588DED /* KeyCodeHelper.swift */; };
		84EB1EDA1D2F51D3004FA5A1 /* AppDelegate.swift in Sources */ = {isa = PBXBuildFile; fileRef = 84EB1ED91D2F51D3004FA5A1 /* AppDelegate.swift */; };
		84EB1EDC1D2F51D3004FA5A1 /* Assets.xcassets in Resources */ = {isa = PBXBuildFile; fileRef = 84EB1EDB1D2F51D3004FA5A1 /* Assets.xcassets */; };
		84EB1F051D2F5C5B004FA5A1 /* AppData.swift in Sources */ = {isa = PBXBuildFile; fileRef = 84EB1F041D2F5C5B004FA5A1 /* AppData.swift */; };
		84EB1F071D2F5E76004FA5A1 /* Utility.swift in Sources */ = {isa = PBXBuildFile; fileRef = 84EB1F061D2F5E76004FA5A1 /* Utility.swift */; };
		84EC12831F4F939000137C1E /* FilterPresets.swift in Sources */ = {isa = PBXBuildFile; fileRef = 84EC12821F4F939000137C1E /* FilterPresets.swift */; };
		84EC12861F504D2500137C1E /* FilterPresets.strings in Resources */ = {isa = PBXBuildFile; fileRef = 84EC12881F504D2500137C1E /* FilterPresets.strings */; };
		84ED99FF1E009C8100A5159B /* PrefAdvancedViewController.swift in Sources */ = {isa = PBXBuildFile; fileRef = 84ED99FD1E009C8100A5159B /* PrefAdvancedViewController.swift */; };
		84F5D4951E44D5230060A838 /* KeyBindingCriterion.swift in Sources */ = {isa = PBXBuildFile; fileRef = 84F5D4941E44D5230060A838 /* KeyBindingCriterion.swift */; };
		84F5D4991E44E8AC0060A838 /* KeyBindingDataLoader.swift in Sources */ = {isa = PBXBuildFile; fileRef = 84F5D4981E44E8AC0060A838 /* KeyBindingDataLoader.swift */; };
		84F5D49A1E44E9A50060A838 /* KeyBinding.strings in Resources */ = {isa = PBXBuildFile; fileRef = 84F5D49C1E44E9A50060A838 /* KeyBinding.strings */; };
		84F5D4A01E44F9DB0060A838 /* KeyBindingItem.swift in Sources */ = {isa = PBXBuildFile; fileRef = 84F5D49F1E44F9DB0060A838 /* KeyBindingItem.swift */; };
		84F5D4A21E4796F50060A838 /* KeyBindingTranslator.swift in Sources */ = {isa = PBXBuildFile; fileRef = 84F5D4A11E4796F50060A838 /* KeyBindingTranslator.swift */; };
		84F725561D4783EE000DEF1B /* VolumeSliderCell.swift in Sources */ = {isa = PBXBuildFile; fileRef = 84F725551D4783EE000DEF1B /* VolumeSliderCell.swift */; };
		84F7258F1D486185000DEF1B /* MPVProperty.swift in Sources */ = {isa = PBXBuildFile; fileRef = 84F7258E1D486185000DEF1B /* MPVProperty.swift */; };
		84FBCB381EEACDDD0076C77C /* FFmpegController.m in Sources */ = {isa = PBXBuildFile; fileRef = 84FBCB371EEACDDD0076C77C /* FFmpegController.m */; };
		84FBF23E1EF06A90003EA491 /* ThumbnailCache.swift in Sources */ = {isa = PBXBuildFile; fileRef = 84FBF23D1EF06A90003EA491 /* ThumbnailCache.swift */; };
		8F49C36E213EFB7E0076C4F9 /* MiniPlayerWindowController.xib in Resources */ = {isa = PBXBuildFile; fileRef = 8F49C370213EFB7E0076C4F9 /* MiniPlayerWindowController.xib */; };
		9E47DAC01E3CFA6D00457420 /* DurationDisplayTextField.swift in Sources */ = {isa = PBXBuildFile; fileRef = 9E47DABF1E3CFA6D00457420 /* DurationDisplayTextField.swift */; };
		C789872F1E34EF170005769F /* InfoPlist.strings in Resources */ = {isa = PBXBuildFile; fileRef = C78987311E34EF170005769F /* InfoPlist.strings */; };
		E301EFDA21312AB300BC8588 /* KeychainAccess.swift in Sources */ = {isa = PBXBuildFile; fileRef = E301EFD921312AB300BC8588 /* KeychainAccess.swift */; };
		E322A4F820A8442E00C67D32 /* PlaylistPlaybackProgressView.swift in Sources */ = {isa = PBXBuildFile; fileRef = E322A4F720A8442E00C67D32 /* PlaylistPlaybackProgressView.swift */; };
		E33836852026223800ABC812 /* PrefOSCToolbarSettingsSheetController.swift in Sources */ = {isa = PBXBuildFile; fileRef = E33836832026223800ABC812 /* PrefOSCToolbarSettingsSheetController.swift */; };
		E3383689202651CF00ABC812 /* PrefOSCToolbarDraggingItemViewController.swift in Sources */ = {isa = PBXBuildFile; fileRef = E3383687202651CF00ABC812 /* PrefOSCToolbarDraggingItemViewController.swift */; };
		E338368A202651CF00ABC812 /* PrefOSCToolbarDraggingItemViewController.xib in Resources */ = {isa = PBXBuildFile; fileRef = E3383688202651CF00ABC812 /* PrefOSCToolbarDraggingItemViewController.xib */; };
		E33BA5C4204315740069A0F6 /* AssrtSubtitle.swift in Sources */ = {isa = PBXBuildFile; fileRef = E33BA5C3204315740069A0F6 /* AssrtSubtitle.swift */; };
		E33BA5C7204BD9FE0069A0F6 /* SubChooseViewController.swift in Sources */ = {isa = PBXBuildFile; fileRef = E33BA5C5204BD9FE0069A0F6 /* SubChooseViewController.swift */; };
		E342832F20B7149800139865 /* Logger.swift in Sources */ = {isa = PBXBuildFile; fileRef = E342832E20B7149800139865 /* Logger.swift */; };
		E34A0E012053F93A00B50097 /* PrefOSCToolbarSettingsSheetController.xib in Resources */ = {isa = PBXBuildFile; fileRef = E34A0E032053F93A00B50097 /* PrefOSCToolbarSettingsSheetController.xib */; };
		E3513AF820EF79C500F8C347 /* PreferenceWindowController.swift in Sources */ = {isa = PBXBuildFile; fileRef = E3513AF620EF79C500F8C347 /* PreferenceWindowController.swift */; };
		E3513AFB20F120F600F8C347 /* PreferenceViewController.swift in Sources */ = {isa = PBXBuildFile; fileRef = E3513AFA20F120F600F8C347 /* PreferenceViewController.swift */; };
		E374160C20F138A900B4F7F9 /* CollapseView.swift in Sources */ = {isa = PBXBuildFile; fileRef = E374160B20F138A900B4F7F9 /* CollapseView.swift */; };
		E374160F20F3AF7E00B4F7F9 /* PrefUtilsViewController.swift in Sources */ = {isa = PBXBuildFile; fileRef = E374160D20F3AF7E00B4F7F9 /* PrefUtilsViewController.swift */; };
		E374161120F3C0AB00B4F7F9 /* PrefUtilsViewController.xib in Resources */ = {isa = PBXBuildFile; fileRef = E374161320F3C0AB00B4F7F9 /* PrefUtilsViewController.xib */; };
		E38B32192157DC18000F6D27 /* ISO639TokenFieldDelegate.swift in Sources */ = {isa = PBXBuildFile; fileRef = E38B32172157DC18000F6D27 /* ISO639TokenFieldDelegate.swift */; };
		E38BD4AF20054BD9007635FC /* MainWindow.swift in Sources */ = {isa = PBXBuildFile; fileRef = E38BD4AE20054BD9007635FC /* MainWindow.swift */; };
		E3B3DD5720FDB8A600325184 /* PreferenceWindowController.xib in Resources */ = {isa = PBXBuildFile; fileRef = E3B3DD5920FDB8A600325184 /* PreferenceWindowController.xib */; };
		E3BA79EE2131443A00529D99 /* OpenURLWindowController.swift in Sources */ = {isa = PBXBuildFile; fileRef = E3BA79EC2131443A00529D99 /* OpenURLWindowController.swift */; };
		E3C12F6B201F281F00297964 /* FirstRunManager.swift in Sources */ = {isa = PBXBuildFile; fileRef = E3C12F6A201F281F00297964 /* FirstRunManager.swift */; };
		E3CB75BB1FD998F5004DB10A /* Regex.swift in Sources */ = {isa = PBXBuildFile; fileRef = 84A886F21E26CA24008755BB /* Regex.swift */; };
		E3CB75BD1FDACB82004DB10A /* SavedFilter.swift in Sources */ = {isa = PBXBuildFile; fileRef = E3CB75BC1FDACB82004DB10A /* SavedFilter.swift */; };
		E3DBD239218B057A00B3AFBF /* Translators.json in Resources */ = {isa = PBXBuildFile; fileRef = E3DBD238218B057A00B3AFBF /* Translators.json */; };
		E3DBD23B218B199700B3AFBF /* Translators.swift in Sources */ = {isa = PBXBuildFile; fileRef = E3DBD23A218B199700B3AFBF /* Translators.swift */; };
		E3DBD23E218EF4F100B3AFBF /* AboutWindowContributorAvatarItem.swift in Sources */ = {isa = PBXBuildFile; fileRef = E3DBD23C218EF4F100B3AFBF /* AboutWindowContributorAvatarItem.swift */; };
		E3DBD23F218EF4F100B3AFBF /* AboutWindowContributorAvatarItem.xib in Resources */ = {isa = PBXBuildFile; fileRef = E3DBD23D218EF4F100B3AFBF /* AboutWindowContributorAvatarItem.xib */; };
		E3DE8DCD1FD8166A0021921C /* main.swift in Sources */ = {isa = PBXBuildFile; fileRef = E3DE8DCC1FD8166A0021921C /* main.swift */; };
		E3DE8DD31FD848BA0021921C /* iina-cli in Copy Executables */ = {isa = PBXBuildFile; fileRef = E3DE8DCA1FD8166A0021921C /* iina-cli */; settings = {ATTRIBUTES = (CodeSignOnCopy, ); }; };
		E3ECC89E1FE9A6D900BED8C7 /* GeometryDef.swift in Sources */ = {isa = PBXBuildFile; fileRef = E3ECC89D1FE9A6D900BED8C7 /* GeometryDef.swift */; };
		E3F698872120D878005792C9 /* ExtendedColors.swift in Sources */ = {isa = PBXBuildFile; fileRef = E3F698862120D878005792C9 /* ExtendedColors.swift */; };
		E3FC31461FE1501E00B9B86F /* PowerSource.swift in Sources */ = {isa = PBXBuildFile; fileRef = E3FC31451FE1501E00B9B86F /* PowerSource.swift */; };
/* End PBXBuildFile section */

/* Begin PBXContainerItemProxy section */
		49542984216C34950058F680 /* PBXContainerItemProxy */ = {
			isa = PBXContainerItemProxy;
			containerPortal = 84EB1ECE1D2F51D3004FA5A1 /* Project object */;
			proxyType = 1;
			remoteGlobalIDString = 49542972216C34950058F680;
			remoteInfo = OpenInIINA;
		};
		497747ED20D287C1004B243A /* PBXContainerItemProxy */ = {
			isa = PBXContainerItemProxy;
			containerPortal = 84EB1ECE1D2F51D3004FA5A1 /* Project object */;
			proxyType = 1;
			remoteGlobalIDString = E3DE8DC91FD8166A0021921C;
			remoteInfo = "iina-cli";
		};
/* End PBXContainerItemProxy section */

/* Begin PBXCopyFilesBuildPhase section */
		4954298A216C34960058F680 /* Embed App Extensions */ = {
			isa = PBXCopyFilesBuildPhase;
			buildActionMask = 2147483647;
			dstPath = "";
			dstSubfolderSpec = 13;
			files = (
				49542986216C34950058F680 /* OpenInIINA.appex in Embed App Extensions */,
			);
			name = "Embed App Extensions";
			runOnlyForDeploymentPostprocessing = 0;
		};
		8461BA631E423423008BB852 /* Copy Executables */ = {
			isa = PBXCopyFilesBuildPhase;
			buildActionMask = 12;
			dstPath = "";
			dstSubfolderSpec = 6;
			files = (
				E3DE8DD31FD848BA0021921C /* iina-cli in Copy Executables */,
				8461BA681E4237C7008BB852 /* youtube-dl in Copy Executables */,
			);
			name = "Copy Executables";
			runOnlyForDeploymentPostprocessing = 0;
		};
		84817C991DBDF57C00CC2279 /* Copy Dylibs */ = {
			isa = PBXCopyFilesBuildPhase;
			buildActionMask = 2147483647;
			dstPath = "";
			dstSubfolderSpec = 10;
			files = (
				8404577221A91CBB00DF2424 /* libarchive.13.dylib in Copy Dylibs */,
				8404577321A91CBB00DF2424 /* libass.9.dylib in Copy Dylibs */,
				8404577421A91CBB00DF2424 /* libavcodec.58.35.100.dylib in Copy Dylibs */,
				8404577521A91CBB00DF2424 /* libavdevice.58.5.100.dylib in Copy Dylibs */,
				8404577621A91CBB00DF2424 /* libavfilter.7.40.101.dylib in Copy Dylibs */,
				8404577721A91CBB00DF2424 /* libavformat.58.20.100.dylib in Copy Dylibs */,
				8404577821A91CBB00DF2424 /* libavresample.4.0.0.dylib in Copy Dylibs */,
				8404577921A91CBB00DF2424 /* libavutil.56.22.100.dylib in Copy Dylibs */,
				8404577A21A91CBB00DF2424 /* libbluray.2.dylib in Copy Dylibs */,
				8404577B21A91CBB00DF2424 /* libdvdcss.2.dylib in Copy Dylibs */,
				8404577C21A91CBB00DF2424 /* libdvdnav.4.dylib in Copy Dylibs */,
				8404577D21A91CBB00DF2424 /* libdvdread.4.dylib in Copy Dylibs */,
				8404577E21A91CBB00DF2424 /* libfontconfig.1.dylib in Copy Dylibs */,
				8404577F21A91CBB00DF2424 /* libfreetype.6.dylib in Copy Dylibs */,
				8404578021A91CBB00DF2424 /* libfribidi.0.dylib in Copy Dylibs */,
				8404578121A91CBB00DF2424 /* libglib-2.0.0.dylib in Copy Dylibs */,
				8404578221A91CBB00DF2424 /* libgraphite2.3.dylib in Copy Dylibs */,
				8404578321A91CBB00DF2424 /* libharfbuzz.0.dylib in Copy Dylibs */,
				8404578421A91CBB00DF2424 /* libintl.8.dylib in Copy Dylibs */,
				8404578521A91CBB00DF2424 /* libjpeg.9.dylib in Copy Dylibs */,
				8404578621A91CBB00DF2424 /* liblcms2.2.dylib in Copy Dylibs */,
				8404578721A91CBB00DF2424 /* liblua.5.1.dylib in Copy Dylibs */,
				8404578821A91CBB00DF2424 /* liblzma.5.dylib in Copy Dylibs */,
				8404578921A91CBB00DF2424 /* libmp3lame.0.dylib in Copy Dylibs */,
				8404578A21A91CBB00DF2424 /* libmpv.dylib in Copy Dylibs */,
				8404578B21A91CBB00DF2424 /* libogg.0.dylib in Copy Dylibs */,
				8404578C21A91CBB00DF2424 /* libopus.0.dylib in Copy Dylibs */,
				8404578D21A91CBB00DF2424 /* libpcre.1.dylib in Copy Dylibs */,
				8404578E21A91CBB00DF2424 /* libpng16.16.dylib in Copy Dylibs */,
				8404578F21A91CBB00DF2424 /* libpostproc.55.3.100.dylib in Copy Dylibs */,
				8404579021A91CBB00DF2424 /* libSDL2-2.0.0.dylib in Copy Dylibs */,
				8404579121A91CBB00DF2424 /* libsnappy.1.dylib in Copy Dylibs */,
				8404579221A91CBB00DF2424 /* libswresample.3.3.100.dylib in Copy Dylibs */,
				8404579321A91CBB00DF2424 /* libswscale.5.3.100.dylib in Copy Dylibs */,
				8404579421A91CBB00DF2424 /* libtheoradec.1.dylib in Copy Dylibs */,
				8404579521A91CBB00DF2424 /* libtheoraenc.1.dylib in Copy Dylibs */,
				8404579621A91CBB00DF2424 /* libuchardet.0.dylib in Copy Dylibs */,
				8404579721A91CBB00DF2424 /* libvorbis.0.dylib in Copy Dylibs */,
				8404579821A91CBB00DF2424 /* libvorbisenc.2.dylib in Copy Dylibs */,
			);
			name = "Copy Dylibs";
			runOnlyForDeploymentPostprocessing = 0;
		};
		84817CE81DBE2E3200CC2279 /* Copy Lua Scripts */ = {
			isa = PBXCopyFilesBuildPhase;
			buildActionMask = 2147483647;
			dstPath = scripts;
			dstSubfolderSpec = 7;
			files = (
			);
			name = "Copy Lua Scripts";
			runOnlyForDeploymentPostprocessing = 0;
		};
		84E745DA1DFDE9C600588DED /* Copy Configs */ = {
			isa = PBXCopyFilesBuildPhase;
			buildActionMask = 2147483647;
			dstPath = config;
			dstSubfolderSpec = 7;
			files = (
				846DD8CA1FB39B2500991A81 /* movist-default-input.conf in Copy Configs */,
				846654941F4EEBE300C91B8C /* vlc-default-input.conf in Copy Configs */,
				84A886EF1E269E67008755BB /* iina-default-input.conf in Copy Configs */,
				844D72EF1E056E1400522E5E /* input.conf in Copy Configs */,
			);
			name = "Copy Configs";
			runOnlyForDeploymentPostprocessing = 0;
		};
		E3DE8DC81FD8166A0021921C /* CopyFiles */ = {
			isa = PBXCopyFilesBuildPhase;
			buildActionMask = 2147483647;
			dstPath = /usr/share/man/man1/;
			dstSubfolderSpec = 0;
			files = (
			);
			runOnlyForDeploymentPostprocessing = 1;
		};
/* End PBXCopyFilesBuildPhase section */

/* Begin PBXFileReference section */
		1326717F20852D0D000FA7E2 /* Base */ = {isa = PBXFileReference; lastKnownFileType = file.xib; name = Base; path = Base.lproj/SubChooseViewController.xib; sourceTree = "<group>"; };
		1326718120852D16000FA7E2 /* tr */ = {isa = PBXFileReference; lastKnownFileType = text.plist.strings; name = tr; path = tr.lproj/SubChooseViewController.strings; sourceTree = "<group>"; };
		1326718220852EA6000FA7E2 /* tr */ = {isa = PBXFileReference; lastKnownFileType = text.plist.strings; name = tr; path = tr.lproj/HistoryWindowController.strings; sourceTree = "<group>"; };
		1326718320852EBB000FA7E2 /* tr */ = {isa = PBXFileReference; lastKnownFileType = text.plist.strings; name = tr; path = tr.lproj/FreeSelectingViewController.strings; sourceTree = "<group>"; };
		1326718420852F01000FA7E2 /* tr */ = {isa = PBXFileReference; lastKnownFileType = text.plist.strings; name = tr; path = tr.lproj/PrefOSCToolbarSettingsSheetController.strings; sourceTree = "<group>"; };
		133400111EB3831C007FE17E /* ja */ = {isa = PBXFileReference; lastKnownFileType = text.plist.strings; name = ja; path = ja.lproj/MainMenu.strings; sourceTree = "<group>"; };
		133400121EB3831D007FE17E /* ja */ = {isa = PBXFileReference; lastKnownFileType = text.plist.strings; name = ja; path = ja.lproj/MainWindowController.strings; sourceTree = "<group>"; };
		133400131EB3831D007FE17E /* ja */ = {isa = PBXFileReference; lastKnownFileType = text.plist.strings; name = ja; path = ja.lproj/QuickSettingViewController.strings; sourceTree = "<group>"; };
		133400141EB3831D007FE17E /* ja */ = {isa = PBXFileReference; lastKnownFileType = text.plist.strings; name = ja; path = ja.lproj/PlaylistViewController.strings; sourceTree = "<group>"; };
		133400151EB3831D007FE17E /* ja */ = {isa = PBXFileReference; lastKnownFileType = text.plist.strings; name = ja; path = ja.lproj/CropSettingsViewController.strings; sourceTree = "<group>"; };
		133400161EB3831D007FE17E /* ja */ = {isa = PBXFileReference; lastKnownFileType = text.plist.strings; name = ja; path = ja.lproj/InspectorWindowController.strings; sourceTree = "<group>"; };
		133400171EB3831D007FE17E /* ja */ = {isa = PBXFileReference; lastKnownFileType = text.plist.strings; name = ja; path = ja.lproj/FilterWindowController.strings; sourceTree = "<group>"; };
		133400181EB3831D007FE17E /* ja */ = {isa = PBXFileReference; lastKnownFileType = text.plist.strings; name = ja; path = ja.lproj/AboutWindowController.strings; sourceTree = "<group>"; };
		1334001A1EB3831D007FE17E /* ja */ = {isa = PBXFileReference; lastKnownFileType = text.plist.strings; name = ja; path = ja.lproj/FontPickerWindowController.strings; sourceTree = "<group>"; };
		1334001B1EB3831D007FE17E /* ja */ = {isa = PBXFileReference; lastKnownFileType = text.plist.strings; name = ja; path = ja.lproj/PrefGeneralViewController.strings; sourceTree = "<group>"; };
		1334001C1EB3831E007FE17E /* ja */ = {isa = PBXFileReference; lastKnownFileType = text.plist.strings; name = ja; path = ja.lproj/PrefUIViewController.strings; sourceTree = "<group>"; };
		1334001D1EB3831E007FE17E /* ja */ = {isa = PBXFileReference; lastKnownFileType = text.plist.strings; name = ja; path = ja.lproj/PrefControlViewController.strings; sourceTree = "<group>"; };
		1334001E1EB3831E007FE17E /* ja */ = {isa = PBXFileReference; lastKnownFileType = text.plist.strings; name = ja; path = ja.lproj/PrefKeyBindingViewController.strings; sourceTree = "<group>"; };
		1334001F1EB3831E007FE17E /* ja */ = {isa = PBXFileReference; lastKnownFileType = text.plist.strings; name = ja; path = ja.lproj/KeyRecordViewController.strings; sourceTree = "<group>"; };
		133400201EB3831E007FE17E /* ja */ = {isa = PBXFileReference; lastKnownFileType = text.plist.strings; name = ja; path = ja.lproj/PrefAdvancedViewController.strings; sourceTree = "<group>"; };
		133400211EB3831E007FE17E /* ja */ = {isa = PBXFileReference; lastKnownFileType = text.plist.strings; name = ja; path = ja.lproj/PrefCodecViewController.strings; sourceTree = "<group>"; };
		133400221EB3831E007FE17E /* ja */ = {isa = PBXFileReference; lastKnownFileType = text.plist.strings; name = ja; path = ja.lproj/PrefSubViewController.strings; sourceTree = "<group>"; };
		133400231EB3831E007FE17E /* ja */ = {isa = PBXFileReference; lastKnownFileType = text.plist.strings; name = ja; path = ja.lproj/PrefNetworkViewController.strings; sourceTree = "<group>"; };
		133400251EB3831E007FE17E /* ja */ = {isa = PBXFileReference; lastKnownFileType = text.plist.strings; name = ja; path = ja.lproj/InfoPlist.strings; sourceTree = "<group>"; };
		133400261EB3831F007FE17E /* ja */ = {isa = PBXFileReference; lastKnownFileType = text.plist.strings; name = ja; path = ja.lproj/Localizable.strings; sourceTree = "<group>"; };
		133400271EB3831F007FE17E /* ja */ = {isa = PBXFileReference; lastKnownFileType = text.rtf; name = ja; path = ja.lproj/Contribution.rtf; sourceTree = "<group>"; };
		133400281EB3831F007FE17E /* ja */ = {isa = PBXFileReference; lastKnownFileType = text.plist.strings; name = ja; path = ja.lproj/KeyBinding.strings; sourceTree = "<group>"; };
		134C1370205FB181002C7BE4 /* ja */ = {isa = PBXFileReference; lastKnownFileType = text.plist.strings; name = ja; path = ja.lproj/PrefOSCToolbarSettingsSheetController.strings; sourceTree = "<group>"; };
		13B82A33218D4A3B00F515A1 /* ja */ = {isa = PBXFileReference; lastKnownFileType = text.plist.strings; name = ja; path = ja.lproj/MiniPlayerWindowController.strings; sourceTree = "<group>"; };
		13D511921ED0396D0072D1C0 /* ja */ = {isa = PBXFileReference; lastKnownFileType = text.plist.strings; name = ja; path = ja.lproj/HistoryWindowController.strings; sourceTree = "<group>"; };
		13D77DE01F85A2980076990A /* ja */ = {isa = PBXFileReference; lastKnownFileType = text.plist.strings; name = ja; path = ja.lproj/FilterPresets.strings; sourceTree = "<group>"; };
		13D77DE21F8656FC0076990A /* ja */ = {isa = PBXFileReference; lastKnownFileType = text.plist.strings; name = ja; path = ja.lproj/FreeSelectingViewController.strings; sourceTree = "<group>"; };
		23C277B81EC33E8900227C3A /* tr */ = {isa = PBXFileReference; lastKnownFileType = text.plist.strings; name = tr; path = tr.lproj/MainMenu.strings; sourceTree = "<group>"; };
		23C277B91EC33E8900227C3A /* tr */ = {isa = PBXFileReference; lastKnownFileType = text.plist.strings; name = tr; path = tr.lproj/MainWindowController.strings; sourceTree = "<group>"; };
		23C277BA1EC33E8900227C3A /* tr */ = {isa = PBXFileReference; lastKnownFileType = text.plist.strings; name = tr; path = tr.lproj/QuickSettingViewController.strings; sourceTree = "<group>"; };
		23C277BB1EC33E8900227C3A /* tr */ = {isa = PBXFileReference; lastKnownFileType = text.plist.strings; name = tr; path = tr.lproj/PlaylistViewController.strings; sourceTree = "<group>"; };
		23C277BC1EC33E8900227C3A /* tr */ = {isa = PBXFileReference; lastKnownFileType = text.plist.strings; name = tr; path = tr.lproj/CropSettingsViewController.strings; sourceTree = "<group>"; };
		23C277BD1EC33E8900227C3A /* tr */ = {isa = PBXFileReference; lastKnownFileType = text.plist.strings; name = tr; path = tr.lproj/InspectorWindowController.strings; sourceTree = "<group>"; };
		23C277BE1EC33E8900227C3A /* tr */ = {isa = PBXFileReference; lastKnownFileType = text.plist.strings; name = tr; path = tr.lproj/FilterWindowController.strings; sourceTree = "<group>"; };
		23C277BF1EC33E8900227C3A /* tr */ = {isa = PBXFileReference; lastKnownFileType = text.plist.strings; name = tr; path = tr.lproj/AboutWindowController.strings; sourceTree = "<group>"; };
		23C277C11EC33E8900227C3A /* tr */ = {isa = PBXFileReference; lastKnownFileType = text.plist.strings; name = tr; path = tr.lproj/FontPickerWindowController.strings; sourceTree = "<group>"; };
		23C277C21EC33E8900227C3A /* tr */ = {isa = PBXFileReference; lastKnownFileType = text.plist.strings; name = tr; path = tr.lproj/PrefGeneralViewController.strings; sourceTree = "<group>"; };
		23C277C31EC33E8900227C3A /* tr */ = {isa = PBXFileReference; lastKnownFileType = text.plist.strings; name = tr; path = tr.lproj/PrefUIViewController.strings; sourceTree = "<group>"; };
		23C277C41EC33E8A00227C3A /* tr */ = {isa = PBXFileReference; lastKnownFileType = text.plist.strings; name = tr; path = tr.lproj/PrefControlViewController.strings; sourceTree = "<group>"; };
		23C277C51EC33E8A00227C3A /* tr */ = {isa = PBXFileReference; lastKnownFileType = text.plist.strings; name = tr; path = tr.lproj/PrefKeyBindingViewController.strings; sourceTree = "<group>"; };
		23C277C61EC33E8A00227C3A /* tr */ = {isa = PBXFileReference; lastKnownFileType = text.plist.strings; name = tr; path = tr.lproj/KeyRecordViewController.strings; sourceTree = "<group>"; };
		23C277C71EC33E8A00227C3A /* tr */ = {isa = PBXFileReference; lastKnownFileType = text.plist.strings; name = tr; path = tr.lproj/PrefAdvancedViewController.strings; sourceTree = "<group>"; };
		23C277C81EC33E8A00227C3A /* tr */ = {isa = PBXFileReference; lastKnownFileType = text.plist.strings; name = tr; path = tr.lproj/PrefCodecViewController.strings; sourceTree = "<group>"; };
		23C277C91EC33E8A00227C3A /* tr */ = {isa = PBXFileReference; lastKnownFileType = text.plist.strings; name = tr; path = tr.lproj/PrefSubViewController.strings; sourceTree = "<group>"; };
		23C277CA1EC33E8A00227C3A /* tr */ = {isa = PBXFileReference; lastKnownFileType = text.plist.strings; name = tr; path = tr.lproj/PrefNetworkViewController.strings; sourceTree = "<group>"; };
		23C277CC1EC33E8A00227C3A /* tr */ = {isa = PBXFileReference; lastKnownFileType = text.plist.strings; name = tr; path = tr.lproj/InfoPlist.strings; sourceTree = "<group>"; };
		23C277CD1EC33E8A00227C3A /* tr */ = {isa = PBXFileReference; lastKnownFileType = text.plist.strings; name = tr; path = tr.lproj/Localizable.strings; sourceTree = "<group>"; };
		23C277CE1EC33E8A00227C3A /* tr */ = {isa = PBXFileReference; lastKnownFileType = text.rtf; name = tr; path = tr.lproj/Contribution.rtf; sourceTree = "<group>"; };
		23C277CF1EC33E8A00227C3A /* tr */ = {isa = PBXFileReference; lastKnownFileType = text.plist.strings; name = tr; path = tr.lproj/KeyBinding.strings; sourceTree = "<group>"; };
		2FE1FC961F98D3D8004C4D6B /* sk */ = {isa = PBXFileReference; lastKnownFileType = text.plist.strings; name = sk; path = sk.lproj/MainMenu.strings; sourceTree = "<group>"; };
		2FE1FC971F98D3D8004C4D6B /* sk */ = {isa = PBXFileReference; lastKnownFileType = text.plist.strings; name = sk; path = sk.lproj/MainWindowController.strings; sourceTree = "<group>"; };
		2FE1FC981F98D3D8004C4D6B /* sk */ = {isa = PBXFileReference; lastKnownFileType = text.plist.strings; name = sk; path = sk.lproj/QuickSettingViewController.strings; sourceTree = "<group>"; };
		2FE1FC991F98D3D8004C4D6B /* sk */ = {isa = PBXFileReference; lastKnownFileType = text.plist.strings; name = sk; path = sk.lproj/PlaylistViewController.strings; sourceTree = "<group>"; };
		2FE1FC9A1F98D3D8004C4D6B /* sk */ = {isa = PBXFileReference; lastKnownFileType = text.plist.strings; name = sk; path = sk.lproj/InspectorWindowController.strings; sourceTree = "<group>"; };
		2FE1FC9B1F98D3D9004C4D6B /* sk */ = {isa = PBXFileReference; lastKnownFileType = text.plist.strings; name = sk; path = sk.lproj/FilterWindowController.strings; sourceTree = "<group>"; };
		2FE1FC9C1F98D3D9004C4D6B /* sk */ = {isa = PBXFileReference; lastKnownFileType = text.plist.strings; name = sk; path = sk.lproj/AboutWindowController.strings; sourceTree = "<group>"; };
		2FE1FC9E1F98D3D9004C4D6B /* sk */ = {isa = PBXFileReference; lastKnownFileType = text.plist.strings; name = sk; path = sk.lproj/HistoryWindowController.strings; sourceTree = "<group>"; };
		2FE1FC9F1F98D3D9004C4D6B /* sk */ = {isa = PBXFileReference; lastKnownFileType = text.plist.strings; name = sk; path = sk.lproj/InitialWindowController.strings; sourceTree = "<group>"; };
		2FE1FCA01F98D3D9004C4D6B /* sk */ = {isa = PBXFileReference; lastKnownFileType = text.plist.strings; name = sk; path = sk.lproj/CropSettingsViewController.strings; sourceTree = "<group>"; };
		2FE1FCA11F98D3D9004C4D6B /* sk */ = {isa = PBXFileReference; lastKnownFileType = text.plist.strings; name = sk; path = sk.lproj/FreeSelectingViewController.strings; sourceTree = "<group>"; };
		2FE1FCA21F98D3D9004C4D6B /* sk */ = {isa = PBXFileReference; lastKnownFileType = text.plist.strings; name = sk; path = sk.lproj/FontPickerWindowController.strings; sourceTree = "<group>"; };
		2FE1FCA31F98D3D9004C4D6B /* sk */ = {isa = PBXFileReference; lastKnownFileType = text.plist.strings; name = sk; path = sk.lproj/PrefGeneralViewController.strings; sourceTree = "<group>"; };
		2FE1FCA41F98D3D9004C4D6B /* sk */ = {isa = PBXFileReference; lastKnownFileType = text.plist.strings; name = sk; path = sk.lproj/PrefUIViewController.strings; sourceTree = "<group>"; };
		2FE1FCA51F98D3DA004C4D6B /* sk */ = {isa = PBXFileReference; lastKnownFileType = text.plist.strings; name = sk; path = sk.lproj/PrefControlViewController.strings; sourceTree = "<group>"; };
		2FE1FCA61F98D3DA004C4D6B /* sk */ = {isa = PBXFileReference; lastKnownFileType = text.plist.strings; name = sk; path = sk.lproj/PrefKeyBindingViewController.strings; sourceTree = "<group>"; };
		2FE1FCA71F98D3DA004C4D6B /* sk */ = {isa = PBXFileReference; lastKnownFileType = text.plist.strings; name = sk; path = sk.lproj/KeyRecordViewController.strings; sourceTree = "<group>"; };
		2FE1FCA81F98D3DA004C4D6B /* sk */ = {isa = PBXFileReference; lastKnownFileType = text.plist.strings; name = sk; path = sk.lproj/PrefAdvancedViewController.strings; sourceTree = "<group>"; };
		2FE1FCA91F98D3DA004C4D6B /* sk */ = {isa = PBXFileReference; lastKnownFileType = text.plist.strings; name = sk; path = sk.lproj/PrefCodecViewController.strings; sourceTree = "<group>"; };
		2FE1FCAA1F98D3DA004C4D6B /* sk */ = {isa = PBXFileReference; lastKnownFileType = text.plist.strings; name = sk; path = sk.lproj/PrefSubViewController.strings; sourceTree = "<group>"; };
		2FE1FCAB1F98D3DA004C4D6B /* sk */ = {isa = PBXFileReference; lastKnownFileType = text.plist.strings; name = sk; path = sk.lproj/PrefNetworkViewController.strings; sourceTree = "<group>"; };
		2FE1FCAD1F98D3DA004C4D6B /* sk */ = {isa = PBXFileReference; lastKnownFileType = text.plist.strings; name = sk; path = sk.lproj/InfoPlist.strings; sourceTree = "<group>"; };
		2FE1FCAE1F98D3DA004C4D6B /* sk */ = {isa = PBXFileReference; lastKnownFileType = text.plist.strings; name = sk; path = sk.lproj/Localizable.strings; sourceTree = "<group>"; };
		2FE1FCAF1F98D3DB004C4D6B /* sk */ = {isa = PBXFileReference; lastKnownFileType = text.rtf; name = sk; path = sk.lproj/Contribution.rtf; sourceTree = "<group>"; };
		2FE1FCB01F98D3DB004C4D6B /* sk */ = {isa = PBXFileReference; lastKnownFileType = text.plist.strings; name = sk; path = sk.lproj/FilterPresets.strings; sourceTree = "<group>"; };
		2FE1FCB11F98D3DB004C4D6B /* sk */ = {isa = PBXFileReference; lastKnownFileType = text.plist.strings; name = sk; path = sk.lproj/KeyBinding.strings; sourceTree = "<group>"; };
		440DDE351E9010420063E211 /* ru */ = {isa = PBXFileReference; lastKnownFileType = text.plist.strings; name = ru; path = ru.lproj/MainMenu.strings; sourceTree = "<group>"; };
		440DDE361E9010420063E211 /* ru */ = {isa = PBXFileReference; lastKnownFileType = text.plist.strings; name = ru; path = ru.lproj/MainWindowController.strings; sourceTree = "<group>"; };
		440DDE371E9010420063E211 /* ru */ = {isa = PBXFileReference; lastKnownFileType = text.plist.strings; name = ru; path = ru.lproj/QuickSettingViewController.strings; sourceTree = "<group>"; };
		440DDE381E9010420063E211 /* ru */ = {isa = PBXFileReference; lastKnownFileType = text.plist.strings; name = ru; path = ru.lproj/PlaylistViewController.strings; sourceTree = "<group>"; };
		440DDE391E9010420063E211 /* ru */ = {isa = PBXFileReference; lastKnownFileType = text.plist.strings; name = ru; path = ru.lproj/CropSettingsViewController.strings; sourceTree = "<group>"; };
		440DDE3A1E9010420063E211 /* ru */ = {isa = PBXFileReference; lastKnownFileType = text.plist.strings; name = ru; path = ru.lproj/InspectorWindowController.strings; sourceTree = "<group>"; };
		440DDE3B1E9010420063E211 /* ru */ = {isa = PBXFileReference; lastKnownFileType = text.plist.strings; name = ru; path = ru.lproj/FilterWindowController.strings; sourceTree = "<group>"; };
		440DDE3C1E9010420063E211 /* ru */ = {isa = PBXFileReference; lastKnownFileType = text.plist.strings; name = ru; path = ru.lproj/AboutWindowController.strings; sourceTree = "<group>"; };
		440DDE3E1E9010430063E211 /* ru */ = {isa = PBXFileReference; lastKnownFileType = text.plist.strings; name = ru; path = ru.lproj/FontPickerWindowController.strings; sourceTree = "<group>"; };
		440DDE3F1E9010430063E211 /* ru */ = {isa = PBXFileReference; lastKnownFileType = text.plist.strings; name = ru; path = ru.lproj/PrefGeneralViewController.strings; sourceTree = "<group>"; };
		440DDE401E9010430063E211 /* ru */ = {isa = PBXFileReference; lastKnownFileType = text.plist.strings; name = ru; path = ru.lproj/PrefUIViewController.strings; sourceTree = "<group>"; };
		440DDE411E9010430063E211 /* ru */ = {isa = PBXFileReference; lastKnownFileType = text.plist.strings; name = ru; path = ru.lproj/PrefControlViewController.strings; sourceTree = "<group>"; };
		440DDE421E9010430063E211 /* ru */ = {isa = PBXFileReference; lastKnownFileType = text.plist.strings; name = ru; path = ru.lproj/PrefKeyBindingViewController.strings; sourceTree = "<group>"; };
		440DDE431E9010430063E211 /* ru */ = {isa = PBXFileReference; lastKnownFileType = text.plist.strings; name = ru; path = ru.lproj/KeyRecordViewController.strings; sourceTree = "<group>"; };
		440DDE441E9010430063E211 /* ru */ = {isa = PBXFileReference; lastKnownFileType = text.plist.strings; name = ru; path = ru.lproj/PrefAdvancedViewController.strings; sourceTree = "<group>"; };
		440DDE451E9010430063E211 /* ru */ = {isa = PBXFileReference; lastKnownFileType = text.plist.strings; name = ru; path = ru.lproj/PrefCodecViewController.strings; sourceTree = "<group>"; };
		440DDE461E9010430063E211 /* ru */ = {isa = PBXFileReference; lastKnownFileType = text.plist.strings; name = ru; path = ru.lproj/PrefSubViewController.strings; sourceTree = "<group>"; };
		440DDE471E9010430063E211 /* ru */ = {isa = PBXFileReference; lastKnownFileType = text.plist.strings; name = ru; path = ru.lproj/PrefNetworkViewController.strings; sourceTree = "<group>"; };
		440DDE491E9010430063E211 /* ru */ = {isa = PBXFileReference; lastKnownFileType = text.plist.strings; name = ru; path = ru.lproj/InfoPlist.strings; sourceTree = "<group>"; };
		440DDE4A1E9010430063E211 /* ru */ = {isa = PBXFileReference; lastKnownFileType = text.plist.strings; name = ru; path = ru.lproj/Localizable.strings; sourceTree = "<group>"; };
		440DDE4B1E9010440063E211 /* ru */ = {isa = PBXFileReference; lastKnownFileType = text.rtf; name = ru; path = ru.lproj/Contribution.rtf; sourceTree = "<group>"; };
		440DDE4C1E9010440063E211 /* ru */ = {isa = PBXFileReference; lastKnownFileType = text.plist.strings; name = ru; path = ru.lproj/KeyBinding.strings; sourceTree = "<group>"; };
		49542973216C34950058F680 /* OpenInIINA.appex */ = {isa = PBXFileReference; explicitFileType = "wrapper.app-extension"; includeInIndex = 0; path = OpenInIINA.appex; sourceTree = BUILT_PRODUCTS_DIR; };
		49542974216C34950058F680 /* Cocoa.framework */ = {isa = PBXFileReference; lastKnownFileType = wrapper.framework; name = Cocoa.framework; path = System/Library/Frameworks/Cocoa.framework; sourceTree = SDKROOT; };
		49542977216C34950058F680 /* SafariExtensionHandler.swift */ = {isa = PBXFileReference; lastKnownFileType = sourcecode.swift; path = SafariExtensionHandler.swift; sourceTree = "<group>"; };
		4954297E216C34950058F680 /* Info.plist */ = {isa = PBXFileReference; lastKnownFileType = text.plist.xml; path = Info.plist; sourceTree = "<group>"; };
		4954297F216C34950058F680 /* open-in-iina.js */ = {isa = PBXFileReference; lastKnownFileType = sourcecode.javascript; path = "open-in-iina.js"; sourceTree = "<group>"; };
		49542981216C34950058F680 /* ToolbarItemIcon.pdf */ = {isa = PBXFileReference; lastKnownFileType = image.pdf; path = ToolbarItemIcon.pdf; sourceTree = "<group>"; };
		49542983216C34950058F680 /* OpenInIINA.entitlements */ = {isa = PBXFileReference; lastKnownFileType = text.plist.entitlements; path = OpenInIINA.entitlements; sourceTree = "<group>"; };
		496B19911E2968530035AF10 /* PIP.framework */ = {isa = PBXFileReference; lastKnownFileType = wrapper.framework; name = PIP.framework; path = ../../../../System/Library/PrivateFrameworks/PIP.framework; sourceTree = "<group>"; };
		4CA6B416201E85B7008F3FBA /* pt-BR */ = {isa = PBXFileReference; lastKnownFileType = text.plist.strings; name = "pt-BR"; path = "pt-BR.lproj/MainMenu.strings"; sourceTree = "<group>"; };
		4CA6B417201E85B7008F3FBA /* pt-BR */ = {isa = PBXFileReference; lastKnownFileType = text.plist.strings; name = "pt-BR"; path = "pt-BR.lproj/MainWindowController.strings"; sourceTree = "<group>"; };
		4CA6B418201E85B7008F3FBA /* pt-BR */ = {isa = PBXFileReference; lastKnownFileType = text.plist.strings; name = "pt-BR"; path = "pt-BR.lproj/QuickSettingViewController.strings"; sourceTree = "<group>"; };
		4CA6B419201E85B7008F3FBA /* pt-BR */ = {isa = PBXFileReference; lastKnownFileType = text.plist.strings; name = "pt-BR"; path = "pt-BR.lproj/PlaylistViewController.strings"; sourceTree = "<group>"; };
		4CA6B41A201E85B7008F3FBA /* pt-BR */ = {isa = PBXFileReference; lastKnownFileType = text.plist.strings; name = "pt-BR"; path = "pt-BR.lproj/InspectorWindowController.strings"; sourceTree = "<group>"; };
		4CA6B41B201E85B7008F3FBA /* pt-BR */ = {isa = PBXFileReference; lastKnownFileType = text.plist.strings; name = "pt-BR"; path = "pt-BR.lproj/FilterWindowController.strings"; sourceTree = "<group>"; };
		4CA6B41C201E85B8008F3FBA /* pt-BR */ = {isa = PBXFileReference; lastKnownFileType = text.plist.strings; name = "pt-BR"; path = "pt-BR.lproj/AboutWindowController.strings"; sourceTree = "<group>"; };
		4CA6B41E201E85B8008F3FBA /* pt-BR */ = {isa = PBXFileReference; lastKnownFileType = text.plist.strings; name = "pt-BR"; path = "pt-BR.lproj/HistoryWindowController.strings"; sourceTree = "<group>"; };
		4CA6B41F201E85B8008F3FBA /* pt-BR */ = {isa = PBXFileReference; lastKnownFileType = text.plist.strings; name = "pt-BR"; path = "pt-BR.lproj/InitialWindowController.strings"; sourceTree = "<group>"; };
		4CA6B420201E85B8008F3FBA /* pt-BR */ = {isa = PBXFileReference; lastKnownFileType = text.plist.strings; name = "pt-BR"; path = "pt-BR.lproj/CropSettingsViewController.strings"; sourceTree = "<group>"; };
		4CA6B421201E85B9008F3FBA /* pt-BR */ = {isa = PBXFileReference; lastKnownFileType = text.plist.strings; name = "pt-BR"; path = "pt-BR.lproj/FreeSelectingViewController.strings"; sourceTree = "<group>"; };
		4CA6B422201E85B9008F3FBA /* pt-BR */ = {isa = PBXFileReference; lastKnownFileType = text.plist.strings; name = "pt-BR"; path = "pt-BR.lproj/FontPickerWindowController.strings"; sourceTree = "<group>"; };
		4CA6B423201E85B9008F3FBA /* pt-BR */ = {isa = PBXFileReference; lastKnownFileType = text.plist.strings; name = "pt-BR"; path = "pt-BR.lproj/PrefGeneralViewController.strings"; sourceTree = "<group>"; };
		4CA6B424201E85B9008F3FBA /* pt-BR */ = {isa = PBXFileReference; lastKnownFileType = text.plist.strings; name = "pt-BR"; path = "pt-BR.lproj/PrefUIViewController.strings"; sourceTree = "<group>"; };
		4CA6B425201E85B9008F3FBA /* pt-BR */ = {isa = PBXFileReference; lastKnownFileType = text.plist.strings; name = "pt-BR"; path = "pt-BR.lproj/PrefControlViewController.strings"; sourceTree = "<group>"; };
		4CA6B426201E85B9008F3FBA /* pt-BR */ = {isa = PBXFileReference; lastKnownFileType = text.plist.strings; name = "pt-BR"; path = "pt-BR.lproj/PrefKeyBindingViewController.strings"; sourceTree = "<group>"; };
		4CA6B427201E85BA008F3FBA /* pt-BR */ = {isa = PBXFileReference; lastKnownFileType = text.plist.strings; name = "pt-BR"; path = "pt-BR.lproj/KeyRecordViewController.strings"; sourceTree = "<group>"; };
		4CA6B428201E85BA008F3FBA /* pt-BR */ = {isa = PBXFileReference; lastKnownFileType = text.plist.strings; name = "pt-BR"; path = "pt-BR.lproj/PrefAdvancedViewController.strings"; sourceTree = "<group>"; };
		4CA6B429201E85BA008F3FBA /* pt-BR */ = {isa = PBXFileReference; lastKnownFileType = text.plist.strings; name = "pt-BR"; path = "pt-BR.lproj/PrefCodecViewController.strings"; sourceTree = "<group>"; };
		4CA6B42A201E85BA008F3FBA /* pt-BR */ = {isa = PBXFileReference; lastKnownFileType = text.plist.strings; name = "pt-BR"; path = "pt-BR.lproj/PrefSubViewController.strings"; sourceTree = "<group>"; };
		4CA6B42B201E85BA008F3FBA /* pt-BR */ = {isa = PBXFileReference; lastKnownFileType = text.plist.strings; name = "pt-BR"; path = "pt-BR.lproj/PrefNetworkViewController.strings"; sourceTree = "<group>"; };
		4CA6B42D201E85BB008F3FBA /* pt-BR */ = {isa = PBXFileReference; lastKnownFileType = text.plist.strings; name = "pt-BR"; path = "pt-BR.lproj/InfoPlist.strings"; sourceTree = "<group>"; };
		4CA6B42E201E85BB008F3FBA /* pt-BR */ = {isa = PBXFileReference; lastKnownFileType = text.plist.strings; name = "pt-BR"; path = "pt-BR.lproj/Localizable.strings"; sourceTree = "<group>"; };
		4CA6B42F201E85BB008F3FBA /* pt-BR */ = {isa = PBXFileReference; lastKnownFileType = text.rtf; name = "pt-BR"; path = "pt-BR.lproj/Contribution.rtf"; sourceTree = "<group>"; };
		4CA6B430201E85BB008F3FBA /* pt-BR */ = {isa = PBXFileReference; lastKnownFileType = text.plist.strings; name = "pt-BR"; path = "pt-BR.lproj/FilterPresets.strings"; sourceTree = "<group>"; };
		4CA6B431201E85BC008F3FBA /* pt-BR */ = {isa = PBXFileReference; lastKnownFileType = text.plist.strings; name = "pt-BR"; path = "pt-BR.lproj/KeyBinding.strings"; sourceTree = "<group>"; };
		5879479521A87DD700757A6F /* sk */ = {isa = PBXFileReference; lastKnownFileType = text.plist.strings; name = sk; path = sk.lproj/MiniPlayerWindowController.strings; sourceTree = "<group>"; };
		5879479621A87E6100757A6F /* sk */ = {isa = PBXFileReference; lastKnownFileType = text.plist.strings; name = sk; path = sk.lproj/PreferenceWindowController.strings; sourceTree = "<group>"; };
		6100FF2A1EDF9806002CF0FB /* dsa_pub.pem */ = {isa = PBXFileReference; fileEncoding = 4; lastKnownFileType = text; path = dsa_pub.pem; sourceTree = "<group>"; };
		61C6D8870FEB96F250D1448D /* Pods-iina.release.xcconfig */ = {isa = PBXFileReference; includeInIndex = 1; lastKnownFileType = text.xcconfig; name = "Pods-iina.release.xcconfig"; path = "Pods/Target Support Files/Pods-iina/Pods-iina.release.xcconfig"; sourceTree = "<group>"; };
		649AD3111F11B06D00244738 /* es */ = {isa = PBXFileReference; lastKnownFileType = text.plist.strings; name = es; path = es.lproj/MainMenu.strings; sourceTree = "<group>"; };
		649AD3121F11B06D00244738 /* es */ = {isa = PBXFileReference; lastKnownFileType = text.plist.strings; name = es; path = es.lproj/MainWindowController.strings; sourceTree = "<group>"; };
		649AD3131F11B06D00244738 /* es */ = {isa = PBXFileReference; lastKnownFileType = text.plist.strings; name = es; path = es.lproj/QuickSettingViewController.strings; sourceTree = "<group>"; };
		649AD3141F11B06D00244738 /* es */ = {isa = PBXFileReference; lastKnownFileType = text.plist.strings; name = es; path = es.lproj/PlaylistViewController.strings; sourceTree = "<group>"; };
		649AD3151F11B06E00244738 /* es */ = {isa = PBXFileReference; lastKnownFileType = text.plist.strings; name = es; path = es.lproj/CropSettingsViewController.strings; sourceTree = "<group>"; };
		649AD3161F11B06E00244738 /* es */ = {isa = PBXFileReference; lastKnownFileType = text.plist.strings; name = es; path = es.lproj/InspectorWindowController.strings; sourceTree = "<group>"; };
		649AD3171F11B06E00244738 /* es */ = {isa = PBXFileReference; lastKnownFileType = text.plist.strings; name = es; path = es.lproj/FilterWindowController.strings; sourceTree = "<group>"; };
		649AD3181F11B06E00244738 /* es */ = {isa = PBXFileReference; lastKnownFileType = text.plist.strings; name = es; path = es.lproj/AboutWindowController.strings; sourceTree = "<group>"; };
		649AD31A1F11B06E00244738 /* es */ = {isa = PBXFileReference; lastKnownFileType = text.plist.strings; name = es; path = es.lproj/HistoryWindowController.strings; sourceTree = "<group>"; };
		649AD31B1F11B06E00244738 /* es */ = {isa = PBXFileReference; lastKnownFileType = text.plist.strings; name = es; path = es.lproj/InitialWindowController.strings; sourceTree = "<group>"; };
		649AD31C1F11B06E00244738 /* es */ = {isa = PBXFileReference; lastKnownFileType = text.plist.strings; name = es; path = es.lproj/FontPickerWindowController.strings; sourceTree = "<group>"; };
		649AD31D1F11B06E00244738 /* es */ = {isa = PBXFileReference; lastKnownFileType = text.plist.strings; name = es; path = es.lproj/PrefGeneralViewController.strings; sourceTree = "<group>"; };
		649AD31E1F11B06E00244738 /* es */ = {isa = PBXFileReference; lastKnownFileType = text.plist.strings; name = es; path = es.lproj/PrefUIViewController.strings; sourceTree = "<group>"; };
		649AD31F1F11B06E00244738 /* es */ = {isa = PBXFileReference; lastKnownFileType = text.plist.strings; name = es; path = es.lproj/PrefControlViewController.strings; sourceTree = "<group>"; };
		649AD3201F11B06E00244738 /* es */ = {isa = PBXFileReference; lastKnownFileType = text.plist.strings; name = es; path = es.lproj/PrefKeyBindingViewController.strings; sourceTree = "<group>"; };
		649AD3211F11B06E00244738 /* es */ = {isa = PBXFileReference; lastKnownFileType = text.plist.strings; name = es; path = es.lproj/KeyRecordViewController.strings; sourceTree = "<group>"; };
		649AD3221F11B06E00244738 /* es */ = {isa = PBXFileReference; lastKnownFileType = text.plist.strings; name = es; path = es.lproj/PrefAdvancedViewController.strings; sourceTree = "<group>"; };
		649AD3231F11B06E00244738 /* es */ = {isa = PBXFileReference; lastKnownFileType = text.plist.strings; name = es; path = es.lproj/PrefCodecViewController.strings; sourceTree = "<group>"; };
		649AD3241F11B06E00244738 /* es */ = {isa = PBXFileReference; lastKnownFileType = text.plist.strings; name = es; path = es.lproj/PrefSubViewController.strings; sourceTree = "<group>"; };
		649AD3251F11B06E00244738 /* es */ = {isa = PBXFileReference; lastKnownFileType = text.plist.strings; name = es; path = es.lproj/PrefNetworkViewController.strings; sourceTree = "<group>"; };
		649AD3271F11B06E00244738 /* es */ = {isa = PBXFileReference; lastKnownFileType = text.plist.strings; name = es; path = es.lproj/InfoPlist.strings; sourceTree = "<group>"; };
		649AD3281F11B06F00244738 /* es */ = {isa = PBXFileReference; lastKnownFileType = text.plist.strings; name = es; path = es.lproj/Localizable.strings; sourceTree = "<group>"; };
		649AD3291F11B06F00244738 /* es */ = {isa = PBXFileReference; lastKnownFileType = text.rtf; name = es; path = es.lproj/Contribution.rtf; sourceTree = "<group>"; };
		649AD32A1F11B06F00244738 /* es */ = {isa = PBXFileReference; lastKnownFileType = text.plist.strings; name = es; path = es.lproj/KeyBinding.strings; sourceTree = "<group>"; };
		64AB73DB218FE89000450974 /* es */ = {isa = PBXFileReference; lastKnownFileType = text.plist.strings; name = es; path = es.lproj/OpenURLWindowController.strings; sourceTree = "<group>"; };
		64AB73DD218FE97900450974 /* es */ = {isa = PBXFileReference; lastKnownFileType = text.plist.strings; name = es; path = es.lproj/MiniPlayerWindowController.strings; sourceTree = "<group>"; };
		64D04D5120083B6F0031EE2F /* es */ = {isa = PBXFileReference; lastKnownFileType = text.plist.strings; name = es; path = es.lproj/FilterPresets.strings; sourceTree = "<group>"; };
		64D04D5320083B840031EE2F /* es */ = {isa = PBXFileReference; lastKnownFileType = text.plist.strings; name = es; path = es.lproj/FreeSelectingViewController.strings; sourceTree = "<group>"; };
		64F85F5A210FFBAF00F8D8C0 /* es */ = {isa = PBXFileReference; lastKnownFileType = text.plist.strings; name = es; path = es.lproj/SubChooseViewController.strings; sourceTree = "<group>"; };
		64F85F5C210FFBC300F8D8C0 /* es */ = {isa = PBXFileReference; lastKnownFileType = text.plist.strings; name = es; path = es.lproj/PrefUtilsViewController.strings; sourceTree = "<group>"; };
		64F85F5D211003A900F8D8C0 /* es */ = {isa = PBXFileReference; lastKnownFileType = text.plist.strings; name = es; path = es.lproj/PrefOSCToolbarSettingsSheetController.strings; sourceTree = "<group>"; };
		64F85F5F211003DF00F8D8C0 /* es */ = {isa = PBXFileReference; lastKnownFileType = text.plist.strings; name = es; path = es.lproj/PreferenceWindowController.strings; sourceTree = "<group>"; };
		67C6C21A2148062400AFDE5C /* ja */ = {isa = PBXFileReference; lastKnownFileType = text.plist.strings; name = ja; path = ja.lproj/PrefUtilsViewController.strings; sourceTree = "<group>"; };
		67C6C21C2148063900AFDE5C /* ja */ = {isa = PBXFileReference; lastKnownFileType = text.plist.strings; name = ja; path = ja.lproj/OpenURLWindowController.strings; sourceTree = "<group>"; };
		67C6C21E2148064400AFDE5C /* ja */ = {isa = PBXFileReference; lastKnownFileType = text.plist.strings; name = ja; path = ja.lproj/PreferenceWindowController.strings; sourceTree = "<group>"; };
		67C6C2202148064E00AFDE5C /* ja */ = {isa = PBXFileReference; lastKnownFileType = text.plist.strings; name = ja; path = ja.lproj/SubChooseViewController.strings; sourceTree = "<group>"; };
		6C9C253F205B8C070092D7B0 /* pl */ = {isa = PBXFileReference; lastKnownFileType = text.plist.strings; name = pl; path = pl.lproj/PrefOSCToolbarSettingsSheetController.strings; sourceTree = "<group>"; };
		6C9C2541205B8D9C0092D7B0 /* pl */ = {isa = PBXFileReference; lastKnownFileType = text.plist.strings; name = pl; path = pl.lproj/FreeSelectingViewController.strings; sourceTree = "<group>"; };
		6C9C2542205B93CF0092D7B0 /* pl */ = {isa = PBXFileReference; lastKnownFileType = text.plist.strings; name = pl; path = pl.lproj/FilterPresets.strings; sourceTree = "<group>"; };
		6CA50A931EBBA9DF0060D07A /* de */ = {isa = PBXFileReference; lastKnownFileType = text.plist.strings; name = de; path = de.lproj/Localizable.strings; sourceTree = "<group>"; };
		6CA50A951EBBB6B30060D07A /* de */ = {isa = PBXFileReference; lastKnownFileType = text.plist.strings; name = de; path = de.lproj/AboutWindowController.strings; sourceTree = "<group>"; };
		6CA50A971EBBB7CD0060D07A /* de */ = {isa = PBXFileReference; lastKnownFileType = text.plist.strings; name = de; path = de.lproj/PlaylistViewController.strings; sourceTree = "<group>"; };
		6CA50A991EBBB85A0060D07A /* de */ = {isa = PBXFileReference; lastKnownFileType = text.plist.strings; name = de; path = de.lproj/QuickSettingViewController.strings; sourceTree = "<group>"; };
		6CA50A9B1EBBBA830060D07A /* de */ = {isa = PBXFileReference; lastKnownFileType = text.plist.strings; name = de; path = de.lproj/MainMenu.strings; sourceTree = "<group>"; };
		6CA50A9D1EBBC1300060D07A /* de */ = {isa = PBXFileReference; lastKnownFileType = text.plist.strings; name = de; path = de.lproj/MainWindowController.strings; sourceTree = "<group>"; };
		6CA50A9F1EBBC2910060D07A /* de */ = {isa = PBXFileReference; lastKnownFileType = text.plist.strings; name = de; path = de.lproj/CropSettingsViewController.strings; sourceTree = "<group>"; };
		6CA50AA31EBBC3860060D07A /* de */ = {isa = PBXFileReference; lastKnownFileType = text.plist.strings; name = de; path = de.lproj/InspectorWindowController.strings; sourceTree = "<group>"; };
		6CA50AA51EBBC5E50060D07A /* de */ = {isa = PBXFileReference; lastKnownFileType = text.plist.strings; name = de; path = de.lproj/FilterWindowController.strings; sourceTree = "<group>"; };
		6CA50AA81EBBC7610060D07A /* de */ = {isa = PBXFileReference; lastKnownFileType = text.plist.strings; name = de; path = de.lproj/InfoPlist.strings; sourceTree = "<group>"; };
		6CA50AA91EBBC7EA0060D07A /* de */ = {isa = PBXFileReference; lastKnownFileType = text.rtf; name = de; path = de.lproj/Contribution.rtf; sourceTree = "<group>"; };
		6CA50AAB1EBBC9FD0060D07A /* de */ = {isa = PBXFileReference; lastKnownFileType = text.plist.strings; name = de; path = de.lproj/FontPickerWindowController.strings; sourceTree = "<group>"; };
		6CA50AAD1EBBCB070060D07A /* de */ = {isa = PBXFileReference; lastKnownFileType = text.plist.strings; name = de; path = de.lproj/PrefGeneralViewController.strings; sourceTree = "<group>"; };
		6CA50AAF1EBD0C100060D07A /* de */ = {isa = PBXFileReference; lastKnownFileType = text.plist.strings; name = de; path = de.lproj/PrefControlViewController.strings; sourceTree = "<group>"; };
		6CA50AB11EBD0F990060D07A /* de */ = {isa = PBXFileReference; lastKnownFileType = text.plist.strings; name = de; path = de.lproj/PrefKeyBindingViewController.strings; sourceTree = "<group>"; };
		6CA50AB51EBD10E90060D07A /* de */ = {isa = PBXFileReference; lastKnownFileType = text.plist.strings; name = de; path = de.lproj/PrefAdvancedViewController.strings; sourceTree = "<group>"; };
		6CA50AB71EBD11610060D07A /* de */ = {isa = PBXFileReference; lastKnownFileType = text.plist.strings; name = de; path = de.lproj/KeyRecordViewController.strings; sourceTree = "<group>"; };
		6CA50AB91EBD11B40060D07A /* de */ = {isa = PBXFileReference; lastKnownFileType = text.plist.strings; name = de; path = de.lproj/PrefCodecViewController.strings; sourceTree = "<group>"; };
		6CA50ABB1EBD126B0060D07A /* de */ = {isa = PBXFileReference; lastKnownFileType = text.plist.strings; name = de; path = de.lproj/PrefSubViewController.strings; sourceTree = "<group>"; };
		6CA50ABD1EBD165C0060D07A /* de */ = {isa = PBXFileReference; lastKnownFileType = text.plist.strings; name = de; path = de.lproj/PrefNetworkViewController.strings; sourceTree = "<group>"; };
		6CA50ABE1EBD18320060D07A /* de */ = {isa = PBXFileReference; lastKnownFileType = text.plist.strings; name = de; path = de.lproj/KeyBinding.strings; sourceTree = "<group>"; };
		6CD541A2206AD71C000428E6 /* de */ = {isa = PBXFileReference; lastKnownFileType = text.plist.strings; name = de; path = de.lproj/FilterPresets.strings; sourceTree = "<group>"; };
		6CD541A4206AD7AA000428E6 /* de */ = {isa = PBXFileReference; lastKnownFileType = text.plist.strings; name = de; path = de.lproj/PrefOSCToolbarSettingsSheetController.strings; sourceTree = "<group>"; };
		6DC77D2D1F1439A600E96176 /* uk */ = {isa = PBXFileReference; lastKnownFileType = text.plist.strings; name = uk; path = uk.lproj/MainMenu.strings; sourceTree = "<group>"; };
		6DC77D2E1F1439A600E96176 /* uk */ = {isa = PBXFileReference; lastKnownFileType = text.plist.strings; name = uk; path = uk.lproj/MainWindowController.strings; sourceTree = "<group>"; };
		6DC77D2F1F1439A600E96176 /* uk */ = {isa = PBXFileReference; lastKnownFileType = text.plist.strings; name = uk; path = uk.lproj/QuickSettingViewController.strings; sourceTree = "<group>"; };
		6DC77D301F1439A600E96176 /* uk */ = {isa = PBXFileReference; lastKnownFileType = text.plist.strings; name = uk; path = uk.lproj/PlaylistViewController.strings; sourceTree = "<group>"; };
		6DC77D311F1439A600E96176 /* uk */ = {isa = PBXFileReference; lastKnownFileType = text.plist.strings; name = uk; path = uk.lproj/CropSettingsViewController.strings; sourceTree = "<group>"; };
		6DC77D321F1439A600E96176 /* uk */ = {isa = PBXFileReference; lastKnownFileType = text.plist.strings; name = uk; path = uk.lproj/InspectorWindowController.strings; sourceTree = "<group>"; };
		6DC77D331F1439A600E96176 /* uk */ = {isa = PBXFileReference; lastKnownFileType = text.plist.strings; name = uk; path = uk.lproj/FilterWindowController.strings; sourceTree = "<group>"; };
		6DC77D341F1439A600E96176 /* uk */ = {isa = PBXFileReference; lastKnownFileType = text.plist.strings; name = uk; path = uk.lproj/AboutWindowController.strings; sourceTree = "<group>"; };
		6DC77D361F1439A600E96176 /* uk */ = {isa = PBXFileReference; lastKnownFileType = text.plist.strings; name = uk; path = uk.lproj/HistoryWindowController.strings; sourceTree = "<group>"; };
		6DC77D371F1439A700E96176 /* uk */ = {isa = PBXFileReference; lastKnownFileType = text.plist.strings; name = uk; path = uk.lproj/InitialWindowController.strings; sourceTree = "<group>"; };
		6DC77D381F1439A700E96176 /* uk */ = {isa = PBXFileReference; lastKnownFileType = text.plist.strings; name = uk; path = uk.lproj/FontPickerWindowController.strings; sourceTree = "<group>"; };
		6DC77D391F1439A700E96176 /* uk */ = {isa = PBXFileReference; lastKnownFileType = text.plist.strings; name = uk; path = uk.lproj/PrefGeneralViewController.strings; sourceTree = "<group>"; };
		6DC77D3A1F1439A700E96176 /* uk */ = {isa = PBXFileReference; lastKnownFileType = text.plist.strings; name = uk; path = uk.lproj/PrefUIViewController.strings; sourceTree = "<group>"; };
		6DC77D3B1F1439A700E96176 /* uk */ = {isa = PBXFileReference; lastKnownFileType = text.plist.strings; name = uk; path = uk.lproj/PrefControlViewController.strings; sourceTree = "<group>"; };
		6DC77D3C1F1439A700E96176 /* uk */ = {isa = PBXFileReference; lastKnownFileType = text.plist.strings; name = uk; path = uk.lproj/PrefKeyBindingViewController.strings; sourceTree = "<group>"; };
		6DC77D3D1F1439A700E96176 /* uk */ = {isa = PBXFileReference; lastKnownFileType = text.plist.strings; name = uk; path = uk.lproj/KeyRecordViewController.strings; sourceTree = "<group>"; };
		6DC77D3E1F1439A700E96176 /* uk */ = {isa = PBXFileReference; lastKnownFileType = text.plist.strings; name = uk; path = uk.lproj/PrefAdvancedViewController.strings; sourceTree = "<group>"; };
		6DC77D3F1F1439A700E96176 /* uk */ = {isa = PBXFileReference; lastKnownFileType = text.plist.strings; name = uk; path = uk.lproj/PrefCodecViewController.strings; sourceTree = "<group>"; };
		6DC77D401F1439A700E96176 /* uk */ = {isa = PBXFileReference; lastKnownFileType = text.plist.strings; name = uk; path = uk.lproj/PrefSubViewController.strings; sourceTree = "<group>"; };
		6DC77D411F1439A700E96176 /* uk */ = {isa = PBXFileReference; lastKnownFileType = text.plist.strings; name = uk; path = uk.lproj/PrefNetworkViewController.strings; sourceTree = "<group>"; };
		6DC77D431F1439A700E96176 /* uk */ = {isa = PBXFileReference; lastKnownFileType = text.plist.strings; name = uk; path = uk.lproj/InfoPlist.strings; sourceTree = "<group>"; };
		6DC77D441F1439A800E96176 /* uk */ = {isa = PBXFileReference; lastKnownFileType = text.plist.strings; name = uk; path = uk.lproj/Localizable.strings; sourceTree = "<group>"; };
		6DC77D451F1439A800E96176 /* uk */ = {isa = PBXFileReference; lastKnownFileType = text.rtf; name = uk; path = uk.lproj/Contribution.rtf; sourceTree = "<group>"; };
		6DC77D461F1439A800E96176 /* uk */ = {isa = PBXFileReference; lastKnownFileType = text.plist.strings; name = uk; path = uk.lproj/KeyBinding.strings; sourceTree = "<group>"; };
		72CAEE6D1E229EAE00B8C894 /* zh-Hans */ = {isa = PBXFileReference; lastKnownFileType = text.plist.strings; name = "zh-Hans"; path = "zh-Hans.lproj/PrefGeneralViewController.strings"; sourceTree = "<group>"; };
		8400D5C21E17C6D2006785F5 /* AboutWindowController.swift */ = {isa = PBXFileReference; fileEncoding = 4; lastKnownFileType = sourcecode.swift; path = AboutWindowController.swift; sourceTree = "<group>"; };
		8400D5C71E1AB2F1006785F5 /* Base */ = {isa = PBXFileReference; lastKnownFileType = file.xib; name = Base; path = Base.lproj/MainWindowController.xib; sourceTree = "<group>"; };
		8400D5CA1E1AB2F9006785F5 /* Base */ = {isa = PBXFileReference; lastKnownFileType = file.xib; name = Base; path = Base.lproj/QuickSettingViewController.xib; sourceTree = "<group>"; };
		8400D5CD1E1AB2FF006785F5 /* Base */ = {isa = PBXFileReference; lastKnownFileType = file.xib; name = Base; path = Base.lproj/PlaylistViewController.xib; sourceTree = "<group>"; };
		8400D5D01E1AB306006785F5 /* Base */ = {isa = PBXFileReference; lastKnownFileType = file.xib; name = Base; path = Base.lproj/CropSettingsViewController.xib; sourceTree = "<group>"; };
		8400D5D31E1AB312006785F5 /* Base */ = {isa = PBXFileReference; lastKnownFileType = file.xib; name = Base; path = Base.lproj/InspectorWindowController.xib; sourceTree = "<group>"; };
		8400D5D61E1AB317006785F5 /* Base */ = {isa = PBXFileReference; lastKnownFileType = file.xib; name = Base; path = Base.lproj/FilterWindowController.xib; sourceTree = "<group>"; };
		8400D5D91E1AB31B006785F5 /* Base */ = {isa = PBXFileReference; lastKnownFileType = file.xib; name = Base; path = Base.lproj/AboutWindowController.xib; sourceTree = "<group>"; };
		8400D5DC1E1AB326006785F5 /* Base */ = {isa = PBXFileReference; lastKnownFileType = file.xib; name = Base; path = Base.lproj/FontPickerWindowController.xib; sourceTree = "<group>"; };
		8400D5DF1E1AB32A006785F5 /* Base */ = {isa = PBXFileReference; lastKnownFileType = file.xib; name = Base; path = Base.lproj/PrefGeneralViewController.xib; sourceTree = "<group>"; };
		8400D5E21E1AB32F006785F5 /* Base */ = {isa = PBXFileReference; lastKnownFileType = file.xib; name = Base; path = Base.lproj/PrefUIViewController.xib; sourceTree = "<group>"; };
		8400D5E51E1AB333006785F5 /* Base */ = {isa = PBXFileReference; lastKnownFileType = file.xib; name = Base; path = Base.lproj/PrefControlViewController.xib; sourceTree = "<group>"; };
		8400D5E81E1AB337006785F5 /* Base */ = {isa = PBXFileReference; lastKnownFileType = file.xib; name = Base; path = Base.lproj/PrefKeyBindingViewController.xib; sourceTree = "<group>"; };
		8400D5EB1E1AB33B006785F5 /* Base */ = {isa = PBXFileReference; lastKnownFileType = file.xib; name = Base; path = Base.lproj/KeyRecordViewController.xib; sourceTree = "<group>"; };
		8400D5EE1E1AB33F006785F5 /* Base */ = {isa = PBXFileReference; lastKnownFileType = file.xib; name = Base; path = Base.lproj/PrefAdvancedViewController.xib; sourceTree = "<group>"; };
		8400D5F11E1AB344006785F5 /* Base */ = {isa = PBXFileReference; lastKnownFileType = file.xib; name = Base; path = Base.lproj/PrefCodecViewController.xib; sourceTree = "<group>"; };
		8400D5F41E1AB348006785F5 /* Base */ = {isa = PBXFileReference; lastKnownFileType = file.xib; name = Base; path = Base.lproj/PrefSubViewController.xib; sourceTree = "<group>"; };
		8400D5F71E1AB34D006785F5 /* Base */ = {isa = PBXFileReference; lastKnownFileType = file.xib; name = Base; path = Base.lproj/PrefNetworkViewController.xib; sourceTree = "<group>"; };
		8400D5F91E1AB411006785F5 /* zh-Hans */ = {isa = PBXFileReference; lastKnownFileType = text.plist.strings; name = "zh-Hans"; path = "zh-Hans.lproj/MainMenu.strings"; sourceTree = "<group>"; };
		8400D5FA1E1AB411006785F5 /* zh-Hans */ = {isa = PBXFileReference; lastKnownFileType = text.plist.strings; name = "zh-Hans"; path = "zh-Hans.lproj/MainWindowController.strings"; sourceTree = "<group>"; };
		8400D5FB1E1AB411006785F5 /* zh-Hans */ = {isa = PBXFileReference; lastKnownFileType = text.plist.strings; name = "zh-Hans"; path = "zh-Hans.lproj/QuickSettingViewController.strings"; sourceTree = "<group>"; };
		8400D5FC1E1AB411006785F5 /* zh-Hans */ = {isa = PBXFileReference; lastKnownFileType = text.plist.strings; name = "zh-Hans"; path = "zh-Hans.lproj/PlaylistViewController.strings"; sourceTree = "<group>"; };
		8400D5FD1E1AB412006785F5 /* zh-Hans */ = {isa = PBXFileReference; lastKnownFileType = text.plist.strings; name = "zh-Hans"; path = "zh-Hans.lproj/CropSettingsViewController.strings"; sourceTree = "<group>"; };
		8400D5FF1E1AB412006785F5 /* zh-Hans */ = {isa = PBXFileReference; lastKnownFileType = text.plist.strings; name = "zh-Hans"; path = "zh-Hans.lproj/FilterWindowController.strings"; sourceTree = "<group>"; };
		8400D6001E1AB412006785F5 /* zh-Hans */ = {isa = PBXFileReference; lastKnownFileType = text.plist.strings; name = "zh-Hans"; path = "zh-Hans.lproj/AboutWindowController.strings"; sourceTree = "<group>"; };
		8400D6011E1AB412006785F5 /* zh-Hans */ = {isa = PBXFileReference; lastKnownFileType = text.plist.strings; name = "zh-Hans"; path = "zh-Hans.lproj/FontPickerWindowController.strings"; sourceTree = "<group>"; };
		8400D6031E1AB412006785F5 /* zh-Hans */ = {isa = PBXFileReference; lastKnownFileType = text.plist.strings; name = "zh-Hans"; path = "zh-Hans.lproj/PrefUIViewController.strings"; sourceTree = "<group>"; };
		8400D6041E1AB412006785F5 /* zh-Hans */ = {isa = PBXFileReference; lastKnownFileType = text.plist.strings; name = "zh-Hans"; path = "zh-Hans.lproj/PrefControlViewController.strings"; sourceTree = "<group>"; };
		8400D6051E1AB412006785F5 /* zh-Hans */ = {isa = PBXFileReference; lastKnownFileType = text.plist.strings; name = "zh-Hans"; path = "zh-Hans.lproj/PrefKeyBindingViewController.strings"; sourceTree = "<group>"; };
		8400D6061E1AB412006785F5 /* zh-Hans */ = {isa = PBXFileReference; lastKnownFileType = text.plist.strings; name = "zh-Hans"; path = "zh-Hans.lproj/KeyRecordViewController.strings"; sourceTree = "<group>"; };
		8400D6071E1AB412006785F5 /* zh-Hans */ = {isa = PBXFileReference; lastKnownFileType = text.plist.strings; name = "zh-Hans"; path = "zh-Hans.lproj/PrefAdvancedViewController.strings"; sourceTree = "<group>"; };
		8400D6081E1AB412006785F5 /* zh-Hans */ = {isa = PBXFileReference; lastKnownFileType = text.plist.strings; name = "zh-Hans"; path = "zh-Hans.lproj/PrefCodecViewController.strings"; sourceTree = "<group>"; };
		8400D6091E1AB412006785F5 /* zh-Hans */ = {isa = PBXFileReference; lastKnownFileType = text.plist.strings; name = "zh-Hans"; path = "zh-Hans.lproj/PrefSubViewController.strings"; sourceTree = "<group>"; };
		8400D60A1E1AB412006785F5 /* zh-Hans */ = {isa = PBXFileReference; lastKnownFileType = text.plist.strings; name = "zh-Hans"; path = "zh-Hans.lproj/PrefNetworkViewController.strings"; sourceTree = "<group>"; };
		8403CEA62007CBD300645516 /* MediaPlayer.framework */ = {isa = PBXFileReference; lastKnownFileType = wrapper.framework; name = MediaPlayer.framework; path = System/Library/Frameworks/MediaPlayer.framework; sourceTree = SDKROOT; };
		8404568E21A9194500DF2424 /* render_gl.h */ = {isa = PBXFileReference; lastKnownFileType = sourcecode.c.h; path = render_gl.h; sourceTree = "<group>"; };
		8404568F21A9194500DF2424 /* render.h */ = {isa = PBXFileReference; lastKnownFileType = sourcecode.c.h; path = render.h; sourceTree = "<group>"; };
		8404569021A919A000DF2424 /* hwcontext_mediacodec.h */ = {isa = PBXFileReference; lastKnownFileType = sourcecode.c.h; path = hwcontext_mediacodec.h; sourceTree = "<group>"; };
		8404569121A919A000DF2424 /* lzo.h */ = {isa = PBXFileReference; lastKnownFileType = sourcecode.c.h; path = lzo.h; sourceTree = "<group>"; };
		8404569221A919A000DF2424 /* avstring.h */ = {isa = PBXFileReference; lastKnownFileType = sourcecode.c.h; path = avstring.h; sourceTree = "<group>"; };
		8404569321A919A000DF2424 /* hwcontext_videotoolbox.h */ = {isa = PBXFileReference; lastKnownFileType = sourcecode.c.h; path = hwcontext_videotoolbox.h; sourceTree = "<group>"; };
		8404569421A919A100DF2424 /* frame.h */ = {isa = PBXFileReference; lastKnownFileType = sourcecode.c.h; path = frame.h; sourceTree = "<group>"; };
		8404569521A919A100DF2424 /* hwcontext.h */ = {isa = PBXFileReference; lastKnownFileType = sourcecode.c.h; path = hwcontext.h; sourceTree = "<group>"; };
		8404569621A919A100DF2424 /* pixelutils.h */ = {isa = PBXFileReference; lastKnownFileType = sourcecode.c.h; path = pixelutils.h; sourceTree = "<group>"; };
		8404569721A919A100DF2424 /* hwcontext_vaapi.h */ = {isa = PBXFileReference; lastKnownFileType = sourcecode.c.h; path = hwcontext_vaapi.h; sourceTree = "<group>"; };
		8404569821A919A100DF2424 /* bswap.h */ = {isa = PBXFileReference; lastKnownFileType = sourcecode.c.h; path = bswap.h; sourceTree = "<group>"; };
		8404569921A919A100DF2424 /* threadmessage.h */ = {isa = PBXFileReference; lastKnownFileType = sourcecode.c.h; path = threadmessage.h; sourceTree = "<group>"; };
		8404569A21A919A100DF2424 /* hwcontext_vdpau.h */ = {isa = PBXFileReference; lastKnownFileType = sourcecode.c.h; path = hwcontext_vdpau.h; sourceTree = "<group>"; };
		8404569B21A919A100DF2424 /* aes_ctr.h */ = {isa = PBXFileReference; lastKnownFileType = sourcecode.c.h; path = aes_ctr.h; sourceTree = "<group>"; };
		8404569C21A919A100DF2424 /* buffer.h */ = {isa = PBXFileReference; lastKnownFileType = sourcecode.c.h; path = buffer.h; sourceTree = "<group>"; };
		8404569D21A919A100DF2424 /* hwcontext_cuda.h */ = {isa = PBXFileReference; lastKnownFileType = sourcecode.c.h; path = hwcontext_cuda.h; sourceTree = "<group>"; };
		8404569E21A919A200DF2424 /* parseutils.h */ = {isa = PBXFileReference; lastKnownFileType = sourcecode.c.h; path = parseutils.h; sourceTree = "<group>"; };
		8404569F21A919A200DF2424 /* spherical.h */ = {isa = PBXFileReference; lastKnownFileType = sourcecode.c.h; path = spherical.h; sourceTree = "<group>"; };
		840456A021A919A200DF2424 /* sha512.h */ = {isa = PBXFileReference; lastKnownFileType = sourcecode.c.h; path = sha512.h; sourceTree = "<group>"; };
		840456A121A919A200DF2424 /* tea.h */ = {isa = PBXFileReference; lastKnownFileType = sourcecode.c.h; path = tea.h; sourceTree = "<group>"; };
		840456A221A919A200DF2424 /* camellia.h */ = {isa = PBXFileReference; lastKnownFileType = sourcecode.c.h; path = camellia.h; sourceTree = "<group>"; };
		840456A321A919A200DF2424 /* tree.h */ = {isa = PBXFileReference; lastKnownFileType = sourcecode.c.h; path = tree.h; sourceTree = "<group>"; };
		840456A421A919A200DF2424 /* avconfig.h */ = {isa = PBXFileReference; lastKnownFileType = sourcecode.c.h; path = avconfig.h; sourceTree = "<group>"; };
		840456A521A919A200DF2424 /* pixdesc.h */ = {isa = PBXFileReference; lastKnownFileType = sourcecode.c.h; path = pixdesc.h; sourceTree = "<group>"; };
		840456A621A919A200DF2424 /* opt.h */ = {isa = PBXFileReference; lastKnownFileType = sourcecode.c.h; path = opt.h; sourceTree = "<group>"; };
		840456A721A919A200DF2424 /* time.h */ = {isa = PBXFileReference; lastKnownFileType = sourcecode.c.h; path = time.h; sourceTree = "<group>"; };
		840456A821A919A300DF2424 /* rational.h */ = {isa = PBXFileReference; lastKnownFileType = sourcecode.c.h; path = rational.h; sourceTree = "<group>"; };
		840456A921A919A300DF2424 /* hwcontext_d3d11va.h */ = {isa = PBXFileReference; lastKnownFileType = sourcecode.c.h; path = hwcontext_d3d11va.h; sourceTree = "<group>"; };
		840456AA21A919A300DF2424 /* hwcontext_drm.h */ = {isa = PBXFileReference; lastKnownFileType = sourcecode.c.h; path = hwcontext_drm.h; sourceTree = "<group>"; };
		840456AB21A919A300DF2424 /* sha.h */ = {isa = PBXFileReference; lastKnownFileType = sourcecode.c.h; path = sha.h; sourceTree = "<group>"; };
		840456AC21A919A300DF2424 /* log.h */ = {isa = PBXFileReference; lastKnownFileType = sourcecode.c.h; path = log.h; sourceTree = "<group>"; };
		840456AD21A919A300DF2424 /* fifo.h */ = {isa = PBXFileReference; lastKnownFileType = sourcecode.c.h; path = fifo.h; sourceTree = "<group>"; };
		840456AE21A919A300DF2424 /* channel_layout.h */ = {isa = PBXFileReference; lastKnownFileType = sourcecode.c.h; path = channel_layout.h; sourceTree = "<group>"; };
		840456AF21A919A300DF2424 /* rc4.h */ = {isa = PBXFileReference; lastKnownFileType = sourcecode.c.h; path = rc4.h; sourceTree = "<group>"; };
		840456B021A919A400DF2424 /* timestamp.h */ = {isa = PBXFileReference; lastKnownFileType = sourcecode.c.h; path = timestamp.h; sourceTree = "<group>"; };
		840456B121A919A400DF2424 /* bprint.h */ = {isa = PBXFileReference; lastKnownFileType = sourcecode.c.h; path = bprint.h; sourceTree = "<group>"; };
		840456B221A919A400DF2424 /* intfloat.h */ = {isa = PBXFileReference; lastKnownFileType = sourcecode.c.h; path = intfloat.h; sourceTree = "<group>"; };
		840456B321A919A400DF2424 /* mathematics.h */ = {isa = PBXFileReference; lastKnownFileType = sourcecode.c.h; path = mathematics.h; sourceTree = "<group>"; };
		840456B421A919A400DF2424 /* mastering_display_metadata.h */ = {isa = PBXFileReference; lastKnownFileType = sourcecode.c.h; path = mastering_display_metadata.h; sourceTree = "<group>"; };
		840456B521A919A400DF2424 /* random_seed.h */ = {isa = PBXFileReference; lastKnownFileType = sourcecode.c.h; path = random_seed.h; sourceTree = "<group>"; };
		840456B621A919A400DF2424 /* display.h */ = {isa = PBXFileReference; lastKnownFileType = sourcecode.c.h; path = display.h; sourceTree = "<group>"; };
		840456B721A919A400DF2424 /* crc.h */ = {isa = PBXFileReference; lastKnownFileType = sourcecode.c.h; path = crc.h; sourceTree = "<group>"; };
		840456B821A919A400DF2424 /* aes.h */ = {isa = PBXFileReference; lastKnownFileType = sourcecode.c.h; path = aes.h; sourceTree = "<group>"; };
		840456B921A919A400DF2424 /* ffversion.h */ = {isa = PBXFileReference; lastKnownFileType = sourcecode.c.h; path = ffversion.h; sourceTree = "<group>"; };
		840456BA21A919A400DF2424 /* adler32.h */ = {isa = PBXFileReference; lastKnownFileType = sourcecode.c.h; path = adler32.h; sourceTree = "<group>"; };
		840456BB21A919A500DF2424 /* cast5.h */ = {isa = PBXFileReference; lastKnownFileType = sourcecode.c.h; path = cast5.h; sourceTree = "<group>"; };
		840456BC21A919A500DF2424 /* murmur3.h */ = {isa = PBXFileReference; lastKnownFileType = sourcecode.c.h; path = murmur3.h; sourceTree = "<group>"; };
		840456BD21A919A500DF2424 /* version.h */ = {isa = PBXFileReference; lastKnownFileType = sourcecode.c.h; path = version.h; sourceTree = "<group>"; };
		840456BE21A919A500DF2424 /* file.h */ = {isa = PBXFileReference; lastKnownFileType = sourcecode.c.h; path = file.h; sourceTree = "<group>"; };
		840456BF21A919A500DF2424 /* lfg.h */ = {isa = PBXFileReference; lastKnownFileType = sourcecode.c.h; path = lfg.h; sourceTree = "<group>"; };
		840456C021A919A500DF2424 /* twofish.h */ = {isa = PBXFileReference; lastKnownFileType = sourcecode.c.h; path = twofish.h; sourceTree = "<group>"; };
		840456C121A919A500DF2424 /* des.h */ = {isa = PBXFileReference; lastKnownFileType = sourcecode.c.h; path = des.h; sourceTree = "<group>"; };
		840456C221A919A500DF2424 /* stereo3d.h */ = {isa = PBXFileReference; lastKnownFileType = sourcecode.c.h; path = stereo3d.h; sourceTree = "<group>"; };
		840456C321A919A500DF2424 /* error.h */ = {isa = PBXFileReference; lastKnownFileType = sourcecode.c.h; path = error.h; sourceTree = "<group>"; };
		840456C421A919A600DF2424 /* imgutils.h */ = {isa = PBXFileReference; lastKnownFileType = sourcecode.c.h; path = imgutils.h; sourceTree = "<group>"; };
		840456C521A919A600DF2424 /* attributes.h */ = {isa = PBXFileReference; lastKnownFileType = sourcecode.c.h; path = attributes.h; sourceTree = "<group>"; };
		840456C621A919A600DF2424 /* audio_fifo.h */ = {isa = PBXFileReference; lastKnownFileType = sourcecode.c.h; path = audio_fifo.h; sourceTree = "<group>"; };
		840456C721A919A600DF2424 /* blowfish.h */ = {isa = PBXFileReference; lastKnownFileType = sourcecode.c.h; path = blowfish.h; sourceTree = "<group>"; };
		840456C821A919A600DF2424 /* base64.h */ = {isa = PBXFileReference; lastKnownFileType = sourcecode.c.h; path = base64.h; sourceTree = "<group>"; };
		840456C921A919A600DF2424 /* pixfmt.h */ = {isa = PBXFileReference; lastKnownFileType = sourcecode.c.h; path = pixfmt.h; sourceTree = "<group>"; };
		840456CA21A919A600DF2424 /* common.h */ = {isa = PBXFileReference; lastKnownFileType = sourcecode.c.h; path = common.h; sourceTree = "<group>"; };
		840456CB21A919A600DF2424 /* mem.h */ = {isa = PBXFileReference; lastKnownFileType = sourcecode.c.h; path = mem.h; sourceTree = "<group>"; };
		840456CC21A919A600DF2424 /* cpu.h */ = {isa = PBXFileReference; lastKnownFileType = sourcecode.c.h; path = cpu.h; sourceTree = "<group>"; };
		840456CD21A919A600DF2424 /* eval.h */ = {isa = PBXFileReference; lastKnownFileType = sourcecode.c.h; path = eval.h; sourceTree = "<group>"; };
		840456CE21A919A600DF2424 /* avassert.h */ = {isa = PBXFileReference; lastKnownFileType = sourcecode.c.h; path = avassert.h; sourceTree = "<group>"; };
		840456CF21A919A700DF2424 /* downmix_info.h */ = {isa = PBXFileReference; lastKnownFileType = sourcecode.c.h; path = downmix_info.h; sourceTree = "<group>"; };
		840456D021A919A700DF2424 /* replaygain.h */ = {isa = PBXFileReference; lastKnownFileType = sourcecode.c.h; path = replaygain.h; sourceTree = "<group>"; };
		840456D121A919A700DF2424 /* md5.h */ = {isa = PBXFileReference; lastKnownFileType = sourcecode.c.h; path = md5.h; sourceTree = "<group>"; };
		840456D221A919A700DF2424 /* hmac.h */ = {isa = PBXFileReference; lastKnownFileType = sourcecode.c.h; path = hmac.h; sourceTree = "<group>"; };
		840456D321A919A700DF2424 /* samplefmt.h */ = {isa = PBXFileReference; lastKnownFileType = sourcecode.c.h; path = samplefmt.h; sourceTree = "<group>"; };
		840456D421A919A700DF2424 /* motion_vector.h */ = {isa = PBXFileReference; lastKnownFileType = sourcecode.c.h; path = motion_vector.h; sourceTree = "<group>"; };
		840456D521A919A700DF2424 /* hwcontext_dxva2.h */ = {isa = PBXFileReference; lastKnownFileType = sourcecode.c.h; path = hwcontext_dxva2.h; sourceTree = "<group>"; };
		840456D621A919A700DF2424 /* hwcontext_qsv.h */ = {isa = PBXFileReference; lastKnownFileType = sourcecode.c.h; path = hwcontext_qsv.h; sourceTree = "<group>"; };
		840456D721A919A700DF2424 /* xtea.h */ = {isa = PBXFileReference; lastKnownFileType = sourcecode.c.h; path = xtea.h; sourceTree = "<group>"; };
		840456D821A919A700DF2424 /* encryption_info.h */ = {isa = PBXFileReference; lastKnownFileType = sourcecode.c.h; path = encryption_info.h; sourceTree = "<group>"; };
		840456D921A919A800DF2424 /* intreadwrite.h */ = {isa = PBXFileReference; lastKnownFileType = sourcecode.c.h; path = intreadwrite.h; sourceTree = "<group>"; };
		840456DA21A919A800DF2424 /* macros.h */ = {isa = PBXFileReference; lastKnownFileType = sourcecode.c.h; path = macros.h; sourceTree = "<group>"; };
		840456DB21A919A800DF2424 /* ripemd.h */ = {isa = PBXFileReference; lastKnownFileType = sourcecode.c.h; path = ripemd.h; sourceTree = "<group>"; };
		840456DC21A919A800DF2424 /* timecode.h */ = {isa = PBXFileReference; lastKnownFileType = sourcecode.c.h; path = timecode.h; sourceTree = "<group>"; };
		840456DD21A919A800DF2424 /* avutil.h */ = {isa = PBXFileReference; lastKnownFileType = sourcecode.c.h; path = avutil.h; sourceTree = "<group>"; };
		840456DE21A919A800DF2424 /* hash.h */ = {isa = PBXFileReference; lastKnownFileType = sourcecode.c.h; path = hash.h; sourceTree = "<group>"; };
		840456DF21A919A800DF2424 /* dict.h */ = {isa = PBXFileReference; lastKnownFileType = sourcecode.c.h; path = dict.h; sourceTree = "<group>"; };
		840456E021A919CA00DF2424 /* xvmc.h */ = {isa = PBXFileReference; lastKnownFileType = sourcecode.c.h; path = xvmc.h; sourceTree = "<group>"; };
		840456E121A919CA00DF2424 /* qsv.h */ = {isa = PBXFileReference; lastKnownFileType = sourcecode.c.h; path = qsv.h; sourceTree = "<group>"; };
		840456E221A919CA00DF2424 /* adts_parser.h */ = {isa = PBXFileReference; lastKnownFileType = sourcecode.c.h; path = adts_parser.h; sourceTree = "<group>"; };
		840456E321A919CA00DF2424 /* vorbis_parser.h */ = {isa = PBXFileReference; lastKnownFileType = sourcecode.c.h; path = vorbis_parser.h; sourceTree = "<group>"; };
		840456E421A919CA00DF2424 /* dv_profile.h */ = {isa = PBXFileReference; lastKnownFileType = sourcecode.c.h; path = dv_profile.h; sourceTree = "<group>"; };
		840456E521A919CA00DF2424 /* avdct.h */ = {isa = PBXFileReference; lastKnownFileType = sourcecode.c.h; path = avdct.h; sourceTree = "<group>"; };
		840456E621A919CA00DF2424 /* dxva2.h */ = {isa = PBXFileReference; lastKnownFileType = sourcecode.c.h; path = dxva2.h; sourceTree = "<group>"; };
		840456E721A919CA00DF2424 /* jni.h */ = {isa = PBXFileReference; lastKnownFileType = sourcecode.c.h; path = jni.h; sourceTree = "<group>"; };
		840456E821A919CA00DF2424 /* vaapi.h */ = {isa = PBXFileReference; lastKnownFileType = sourcecode.c.h; path = vaapi.h; sourceTree = "<group>"; };
		840456E921A919CA00DF2424 /* version.h */ = {isa = PBXFileReference; lastKnownFileType = sourcecode.c.h; path = version.h; sourceTree = "<group>"; };
		840456EA21A919CA00DF2424 /* avcodec.h */ = {isa = PBXFileReference; lastKnownFileType = sourcecode.c.h; path = avcodec.h; sourceTree = "<group>"; };
		840456EB21A919CA00DF2424 /* avfft.h */ = {isa = PBXFileReference; lastKnownFileType = sourcecode.c.h; path = avfft.h; sourceTree = "<group>"; };
		840456EC21A919CA00DF2424 /* vdpau.h */ = {isa = PBXFileReference; lastKnownFileType = sourcecode.c.h; path = vdpau.h; sourceTree = "<group>"; };
		840456ED21A919CA00DF2424 /* dirac.h */ = {isa = PBXFileReference; lastKnownFileType = sourcecode.c.h; path = dirac.h; sourceTree = "<group>"; };
		840456EE21A919CA00DF2424 /* ac3_parser.h */ = {isa = PBXFileReference; lastKnownFileType = sourcecode.c.h; path = ac3_parser.h; sourceTree = "<group>"; };
		840456EF21A919CB00DF2424 /* d3d11va.h */ = {isa = PBXFileReference; lastKnownFileType = sourcecode.c.h; path = d3d11va.h; sourceTree = "<group>"; };
		840456F021A919CB00DF2424 /* mediacodec.h */ = {isa = PBXFileReference; lastKnownFileType = sourcecode.c.h; path = mediacodec.h; sourceTree = "<group>"; };
		840456F121A919CB00DF2424 /* videotoolbox.h */ = {isa = PBXFileReference; lastKnownFileType = sourcecode.c.h; path = videotoolbox.h; sourceTree = "<group>"; };
		840456F221A91A0300DF2424 /* libfreetype.6.dylib */ = {isa = PBXFileReference; lastKnownFileType = "compiled.mach-o.dylib"; name = libfreetype.6.dylib; path = deps/lib/libfreetype.6.dylib; sourceTree = "<group>"; };
		840456F321A91A0300DF2424 /* libfribidi.0.dylib */ = {isa = PBXFileReference; lastKnownFileType = "compiled.mach-o.dylib"; name = libfribidi.0.dylib; path = deps/lib/libfribidi.0.dylib; sourceTree = "<group>"; };
		840456F421A91A0300DF2424 /* libbluray.2.dylib */ = {isa = PBXFileReference; lastKnownFileType = "compiled.mach-o.dylib"; name = libbluray.2.dylib; path = deps/lib/libbluray.2.dylib; sourceTree = "<group>"; };
		840456F521A91A0300DF2424 /* libavfilter.7.40.101.dylib */ = {isa = PBXFileReference; lastKnownFileType = "compiled.mach-o.dylib"; name = libavfilter.7.40.101.dylib; path = deps/lib/libavfilter.7.40.101.dylib; sourceTree = "<group>"; };
		840456F621A91A0300DF2424 /* libintl.8.dylib */ = {isa = PBXFileReference; lastKnownFileType = "compiled.mach-o.dylib"; name = libintl.8.dylib; path = deps/lib/libintl.8.dylib; sourceTree = "<group>"; };
		840456F721A91A0300DF2424 /* liblua.5.1.dylib */ = {isa = PBXFileReference; lastKnownFileType = "compiled.mach-o.dylib"; name = liblua.5.1.dylib; path = deps/lib/liblua.5.1.dylib; sourceTree = "<group>"; };
		840456F821A91A0400DF2424 /* libuchardet.0.dylib */ = {isa = PBXFileReference; lastKnownFileType = "compiled.mach-o.dylib"; name = libuchardet.0.dylib; path = deps/lib/libuchardet.0.dylib; sourceTree = "<group>"; };
		840456F921A91A0400DF2424 /* libdvdnav.4.dylib */ = {isa = PBXFileReference; lastKnownFileType = "compiled.mach-o.dylib"; name = libdvdnav.4.dylib; path = deps/lib/libdvdnav.4.dylib; sourceTree = "<group>"; };
		840456FA21A91A0400DF2424 /* libSDL2-2.0.0.dylib */ = {isa = PBXFileReference; lastKnownFileType = "compiled.mach-o.dylib"; name = "libSDL2-2.0.0.dylib"; path = "deps/lib/libSDL2-2.0.0.dylib"; sourceTree = "<group>"; };
		840456FB21A91A0400DF2424 /* libmpv.dylib */ = {isa = PBXFileReference; lastKnownFileType = "compiled.mach-o.dylib"; name = libmpv.dylib; path = deps/lib/libmpv.dylib; sourceTree = "<group>"; };
		840456FC21A91A0400DF2424 /* libdvdread.4.dylib */ = {isa = PBXFileReference; lastKnownFileType = "compiled.mach-o.dylib"; name = libdvdread.4.dylib; path = deps/lib/libdvdread.4.dylib; sourceTree = "<group>"; };
		840456FD21A91A0400DF2424 /* libharfbuzz.0.dylib */ = {isa = PBXFileReference; lastKnownFileType = "compiled.mach-o.dylib"; name = libharfbuzz.0.dylib; path = deps/lib/libharfbuzz.0.dylib; sourceTree = "<group>"; };
		840456FE21A91A0400DF2424 /* libass.9.dylib */ = {isa = PBXFileReference; lastKnownFileType = "compiled.mach-o.dylib"; name = libass.9.dylib; path = deps/lib/libass.9.dylib; sourceTree = "<group>"; };
		840456FF21A91A0400DF2424 /* libdvdcss.2.dylib */ = {isa = PBXFileReference; lastKnownFileType = "compiled.mach-o.dylib"; name = libdvdcss.2.dylib; path = deps/lib/libdvdcss.2.dylib; sourceTree = "<group>"; };
		8404570021A91A0500DF2424 /* libvorbis.0.dylib */ = {isa = PBXFileReference; lastKnownFileType = "compiled.mach-o.dylib"; name = libvorbis.0.dylib; path = deps/lib/libvorbis.0.dylib; sourceTree = "<group>"; };
		8404570121A91A0500DF2424 /* libswresample.3.3.100.dylib */ = {isa = PBXFileReference; lastKnownFileType = "compiled.mach-o.dylib"; name = libswresample.3.3.100.dylib; path = deps/lib/libswresample.3.3.100.dylib; sourceTree = "<group>"; };
		8404570221A91A0500DF2424 /* libvorbisenc.2.dylib */ = {isa = PBXFileReference; lastKnownFileType = "compiled.mach-o.dylib"; name = libvorbisenc.2.dylib; path = deps/lib/libvorbisenc.2.dylib; sourceTree = "<group>"; };
		8404570321A91A0500DF2424 /* libtheoradec.1.dylib */ = {isa = PBXFileReference; lastKnownFileType = "compiled.mach-o.dylib"; name = libtheoradec.1.dylib; path = deps/lib/libtheoradec.1.dylib; sourceTree = "<group>"; };
		8404570521A91A0500DF2424 /* liblzma.5.dylib */ = {isa = PBXFileReference; lastKnownFileType = "compiled.mach-o.dylib"; name = liblzma.5.dylib; path = deps/lib/liblzma.5.dylib; sourceTree = "<group>"; };
		8404570621A91A0500DF2424 /* libavdevice.58.5.100.dylib */ = {isa = PBXFileReference; lastKnownFileType = "compiled.mach-o.dylib"; name = libavdevice.58.5.100.dylib; path = deps/lib/libavdevice.58.5.100.dylib; sourceTree = "<group>"; };
		8404570821A91A0600DF2424 /* libsnappy.1.dylib */ = {isa = PBXFileReference; lastKnownFileType = "compiled.mach-o.dylib"; name = libsnappy.1.dylib; path = deps/lib/libsnappy.1.dylib; sourceTree = "<group>"; };
		8404570921A91A0600DF2424 /* libarchive.13.dylib */ = {isa = PBXFileReference; lastKnownFileType = "compiled.mach-o.dylib"; name = libarchive.13.dylib; path = deps/lib/libarchive.13.dylib; sourceTree = "<group>"; };
		8404570A21A91A0600DF2424 /* libpcre.1.dylib */ = {isa = PBXFileReference; lastKnownFileType = "compiled.mach-o.dylib"; name = libpcre.1.dylib; path = deps/lib/libpcre.1.dylib; sourceTree = "<group>"; };
		8404570B21A91A0600DF2424 /* libavutil.56.22.100.dylib */ = {isa = PBXFileReference; lastKnownFileType = "compiled.mach-o.dylib"; name = libavutil.56.22.100.dylib; path = deps/lib/libavutil.56.22.100.dylib; sourceTree = "<group>"; };
		8404570C21A91A0600DF2424 /* libpostproc.55.3.100.dylib */ = {isa = PBXFileReference; lastKnownFileType = "compiled.mach-o.dylib"; name = libpostproc.55.3.100.dylib; path = deps/lib/libpostproc.55.3.100.dylib; sourceTree = "<group>"; };
		8404570D21A91A0700DF2424 /* libgraphite2.3.dylib */ = {isa = PBXFileReference; lastKnownFileType = "compiled.mach-o.dylib"; name = libgraphite2.3.dylib; path = deps/lib/libgraphite2.3.dylib; sourceTree = "<group>"; };
		8404570E21A91A0700DF2424 /* libmp3lame.0.dylib */ = {isa = PBXFileReference; lastKnownFileType = "compiled.mach-o.dylib"; name = libmp3lame.0.dylib; path = deps/lib/libmp3lame.0.dylib; sourceTree = "<group>"; };
		8404570F21A91A0700DF2424 /* libogg.0.dylib */ = {isa = PBXFileReference; lastKnownFileType = "compiled.mach-o.dylib"; name = libogg.0.dylib; path = deps/lib/libogg.0.dylib; sourceTree = "<group>"; };
		8404571021A91A0700DF2424 /* libopus.0.dylib */ = {isa = PBXFileReference; lastKnownFileType = "compiled.mach-o.dylib"; name = libopus.0.dylib; path = deps/lib/libopus.0.dylib; sourceTree = "<group>"; };
		8404571121A91A0700DF2424 /* libjpeg.9.dylib */ = {isa = PBXFileReference; lastKnownFileType = "compiled.mach-o.dylib"; name = libjpeg.9.dylib; path = deps/lib/libjpeg.9.dylib; sourceTree = "<group>"; };
		8404571221A91A0700DF2424 /* libglib-2.0.0.dylib */ = {isa = PBXFileReference; lastKnownFileType = "compiled.mach-o.dylib"; name = "libglib-2.0.0.dylib"; path = "deps/lib/libglib-2.0.0.dylib"; sourceTree = "<group>"; };
		8404571321A91A0800DF2424 /* libfontconfig.1.dylib */ = {isa = PBXFileReference; lastKnownFileType = "compiled.mach-o.dylib"; name = libfontconfig.1.dylib; path = deps/lib/libfontconfig.1.dylib; sourceTree = "<group>"; };
		8404571421A91A0800DF2424 /* libavformat.58.20.100.dylib */ = {isa = PBXFileReference; lastKnownFileType = "compiled.mach-o.dylib"; name = libavformat.58.20.100.dylib; path = deps/lib/libavformat.58.20.100.dylib; sourceTree = "<group>"; };
		8404571521A91A0800DF2424 /* libtheoraenc.1.dylib */ = {isa = PBXFileReference; lastKnownFileType = "compiled.mach-o.dylib"; name = libtheoraenc.1.dylib; path = deps/lib/libtheoraenc.1.dylib; sourceTree = "<group>"; };
		8404571621A91A0800DF2424 /* libswscale.5.3.100.dylib */ = {isa = PBXFileReference; lastKnownFileType = "compiled.mach-o.dylib"; name = libswscale.5.3.100.dylib; path = deps/lib/libswscale.5.3.100.dylib; sourceTree = "<group>"; };
		8404571721A91A0800DF2424 /* libavcodec.58.35.100.dylib */ = {isa = PBXFileReference; lastKnownFileType = "compiled.mach-o.dylib"; name = libavcodec.58.35.100.dylib; path = deps/lib/libavcodec.58.35.100.dylib; sourceTree = "<group>"; };
		8404571821A91A0900DF2424 /* libavresample.4.0.0.dylib */ = {isa = PBXFileReference; lastKnownFileType = "compiled.mach-o.dylib"; name = libavresample.4.0.0.dylib; path = deps/lib/libavresample.4.0.0.dylib; sourceTree = "<group>"; };
		8404571921A91A0900DF2424 /* libpng16.16.dylib */ = {isa = PBXFileReference; lastKnownFileType = "compiled.mach-o.dylib"; name = libpng16.16.dylib; path = deps/lib/libpng16.16.dylib; sourceTree = "<group>"; };
		8404571A21A91A0900DF2424 /* liblcms2.2.dylib */ = {isa = PBXFileReference; lastKnownFileType = "compiled.mach-o.dylib"; name = liblcms2.2.dylib; path = deps/lib/liblcms2.2.dylib; sourceTree = "<group>"; };
		8407D13F1E3A684C0043895D /* ViewLayer.swift */ = {isa = PBXFileReference; fileEncoding = 4; lastKnownFileType = sourcecode.swift; path = ViewLayer.swift; sourceTree = "<group>"; };
		840820101ECF6C1800361416 /* FileGroup.swift */ = {isa = PBXFileReference; fileEncoding = 4; lastKnownFileType = sourcecode.swift; path = FileGroup.swift; sourceTree = "<group>"; };
		840AF5811E732C8F00F4AF92 /* JustXMLRPC.swift */ = {isa = PBXFileReference; fileEncoding = 4; lastKnownFileType = sourcecode.swift; path = JustXMLRPC.swift; sourceTree = "<group>"; };
		840AF5831E73CE3900F4AF92 /* OpenSubSubtitle.swift */ = {isa = PBXFileReference; fileEncoding = 4; lastKnownFileType = sourcecode.swift; path = OpenSubSubtitle.swift; sourceTree = "<group>"; };
		840D47971DFEEE6A000D9A64 /* KeyMapping.swift */ = {isa = PBXFileReference; fileEncoding = 4; lastKnownFileType = sourcecode.swift; path = KeyMapping.swift; sourceTree = "<group>"; };
		840D47991DFEF649000D9A64 /* KeyRecordViewController.swift */ = {isa = PBXFileReference; fileEncoding = 4; lastKnownFileType = sourcecode.swift; path = KeyRecordViewController.swift; sourceTree = "<group>"; };
		840D479F1DFEFC49000D9A64 /* KeyRecordView.swift */ = {isa = PBXFileReference; fileEncoding = 4; lastKnownFileType = sourcecode.swift; path = KeyRecordView.swift; sourceTree = "<group>"; };
		8418A2F6213F5791003166AC /* Base */ = {isa = PBXFileReference; lastKnownFileType = file.xib; name = Base; path = Base.lproj/OpenURLWindowController.xib; sourceTree = "<group>"; };
		8418A2F8213F5794003166AC /* zh-Hans */ = {isa = PBXFileReference; lastKnownFileType = text.plist.strings; name = "zh-Hans"; path = "zh-Hans.lproj/OpenURLWindowController.strings"; sourceTree = "<group>"; };
		841A599C1E1FF5800079E177 /* SleepPreventer.swift */ = {isa = PBXFileReference; fileEncoding = 4; lastKnownFileType = sourcecode.swift; path = SleepPreventer.swift; sourceTree = "<group>"; };
		841B14271E941DFF00744AB8 /* TimeLabelOverflowedStackView.swift */ = {isa = PBXFileReference; fileEncoding = 4; lastKnownFileType = sourcecode.swift; path = TimeLabelOverflowedStackView.swift; sourceTree = "<group>"; };
		842904E11F0EC01600478376 /* AutoFileMatcher.swift */ = {isa = PBXFileReference; fileEncoding = 4; lastKnownFileType = sourcecode.swift; path = AutoFileMatcher.swift; sourceTree = "<group>"; };
		842F55A41EA17E7E0081D475 /* IINACommand.swift */ = {isa = PBXFileReference; fileEncoding = 4; lastKnownFileType = sourcecode.swift; path = IINACommand.swift; sourceTree = "<group>"; };
		8434BAA61D5DF2DA003BECF2 /* Extensions.swift */ = {isa = PBXFileReference; fileEncoding = 4; lastKnownFileType = sourcecode.swift; path = Extensions.swift; sourceTree = "<group>"; };
		8434BAAC1D5E4546003BECF2 /* SlideUpButton.swift */ = {isa = PBXFileReference; fileEncoding = 4; lastKnownFileType = sourcecode.swift; lineEnding = 0; path = SlideUpButton.swift; sourceTree = "<group>"; xcLanguageSpecificationIdentifier = xcode.lang.swift; };
		843B97921E82D21800D07261 /* pl */ = {isa = PBXFileReference; lastKnownFileType = text.rtf; name = pl; path = pl.lproj/Contribution.rtf; sourceTree = "<group>"; };
		843B97AA1E82D3C100D07261 /* Base */ = {isa = PBXFileReference; lastKnownFileType = text.plist.strings; name = Base; path = Base.lproj/InfoPlist.strings; sourceTree = "<group>"; };
		843FFD4C1D5DAA01001F3A44 /* RoundedTextFieldCell.swift */ = {isa = PBXFileReference; fileEncoding = 4; lastKnownFileType = sourcecode.swift; lineEnding = 0; path = RoundedTextFieldCell.swift; sourceTree = "<group>"; xcLanguageSpecificationIdentifier = xcode.lang.swift; };
		844C59E61F7C143D008D1B00 /* CacheManager.swift */ = {isa = PBXFileReference; lastKnownFileType = sourcecode.swift; path = CacheManager.swift; sourceTree = "<group>"; };
		844DE1BE1D3E2B9900272589 /* MPVEvent.swift */ = {isa = PBXFileReference; fileEncoding = 4; lastKnownFileType = sourcecode.swift; lineEnding = 0; path = MPVEvent.swift; sourceTree = "<group>"; xcLanguageSpecificationIdentifier = xcode.lang.swift; };
		844E2FD21F1C7C6000CB1170 /* ru */ = {isa = PBXFileReference; lastKnownFileType = text.plist.strings; name = ru; path = ru.lproj/HistoryWindowController.strings; sourceTree = "<group>"; };
		8450403B1E0A9EE20079C194 /* InspectorWindowController.swift */ = {isa = PBXFileReference; fileEncoding = 4; lastKnownFileType = sourcecode.swift; path = InspectorWindowController.swift; sourceTree = "<group>"; };
		8450403F1E0ACADD0079C194 /* MPVNode.swift */ = {isa = PBXFileReference; fileEncoding = 4; lastKnownFileType = sourcecode.swift; path = MPVNode.swift; sourceTree = "<group>"; };
		845040451E0B0F500079C194 /* CropSettingsViewController.swift */ = {isa = PBXFileReference; fileEncoding = 4; lastKnownFileType = sourcecode.swift; path = CropSettingsViewController.swift; sourceTree = "<group>"; };
		845040491E0B13230079C194 /* CropBoxView.swift */ = {isa = PBXFileReference; fileEncoding = 4; lastKnownFileType = sourcecode.swift; path = CropBoxView.swift; sourceTree = "<group>"; };
		8452DD841D3B956D008A543A /* Preference.swift */ = {isa = PBXFileReference; fileEncoding = 4; lastKnownFileType = sourcecode.swift; path = Preference.swift; sourceTree = "<group>"; };
		845404A91E4396F500B02B12 /* ScriptLoader.swift */ = {isa = PBXFileReference; fileEncoding = 4; lastKnownFileType = sourcecode.swift; path = ScriptLoader.swift; sourceTree = "<group>"; };
		845404AB1E43980900B02B12 /* LuaScript.swift */ = {isa = PBXFileReference; fileEncoding = 4; lastKnownFileType = sourcecode.swift; path = LuaScript.swift; sourceTree = "<group>"; };
		845635401EE1AFA500D36591 /* Base */ = {isa = PBXFileReference; lastKnownFileType = text.rtf; name = Base; path = Base.lproj/Contribution.rtf; sourceTree = "<group>"; };
		845ABEAB1D4D19C000BFB15B /* MPVTrack.swift */ = {isa = PBXFileReference; fileEncoding = 4; lastKnownFileType = sourcecode.swift; path = MPVTrack.swift; sourceTree = "<group>"; };
		845AC09D1E1AE6C10080B614 /* Base */ = {isa = PBXFileReference; lastKnownFileType = text.plist.strings; name = Base; path = Base.lproj/Localizable.strings; sourceTree = "<group>"; };
		845AC09F1E1AE6CB0080B614 /* zh-Hans */ = {isa = PBXFileReference; lastKnownFileType = text.plist.strings; name = "zh-Hans"; path = "zh-Hans.lproj/Localizable.strings"; sourceTree = "<group>"; };
		845E2F491E76CFC2002C6588 /* libz.tbd */ = {isa = PBXFileReference; lastKnownFileType = "sourcecode.text-based-dylib-definition"; name = libz.tbd; path = usr/lib/libz.tbd; sourceTree = SDKROOT; };
		845E70B1210CB59D00D06C42 /* ScrollingTextField.swift */ = {isa = PBXFileReference; fileEncoding = 4; lastKnownFileType = sourcecode.swift; path = ScrollingTextField.swift; sourceTree = "<group>"; };
		845FB0C61D39462E00C011E0 /* ControlBarView.swift */ = {isa = PBXFileReference; fileEncoding = 4; lastKnownFileType = sourcecode.swift; path = ControlBarView.swift; sourceTree = "<group>"; };
		8460FBA71D6497490081841B /* PlaylistViewController.swift */ = {isa = PBXFileReference; fileEncoding = 4; lastKnownFileType = sourcecode.swift; path = PlaylistViewController.swift; sourceTree = "<group>"; };
		846121BC1F35FCA500ABB39C /* DraggingDetect.swift */ = {isa = PBXFileReference; lastKnownFileType = sourcecode.swift; path = DraggingDetect.swift; sourceTree = "<group>"; };
		8461BA671E4237C2008BB852 /* youtube-dl */ = {isa = PBXFileReference; lastKnownFileType = file; name = "youtube-dl"; path = "deps/executable/youtube-dl"; sourceTree = SOURCE_ROOT; };
		8461C52D1D45FFF6006E91FF /* PlaySliderCell.swift */ = {isa = PBXFileReference; fileEncoding = 4; lastKnownFileType = sourcecode.swift; path = PlaySliderCell.swift; sourceTree = "<group>"; };
		8461C52F1D462488006E91FF /* VideoTime.swift */ = {isa = PBXFileReference; fileEncoding = 4; lastKnownFileType = sourcecode.swift; path = VideoTime.swift; sourceTree = "<group>"; };
		846352571EEEE11A0043F0CC /* ThumbnailPeekView.swift */ = {isa = PBXFileReference; fileEncoding = 4; lastKnownFileType = sourcecode.swift; path = ThumbnailPeekView.swift; sourceTree = "<group>"; };
		846654921F4EEA5500C91B8C /* vlc-default-input.conf */ = {isa = PBXFileReference; fileEncoding = 4; lastKnownFileType = text; path = "vlc-default-input.conf"; sourceTree = "<group>"; };
		8466BE161D5CDD0300039D03 /* QuickSettingViewController.swift */ = {isa = PBXFileReference; fileEncoding = 4; lastKnownFileType = sourcecode.swift; path = QuickSettingViewController.swift; sourceTree = "<group>"; };
		846BE12D21B347830084ABB9 /* zh-Hant */ = {isa = PBXFileReference; lastKnownFileType = text.plist.strings; name = "zh-Hant"; path = "zh-Hant.lproj/OpenURLWindowController.strings"; sourceTree = "<group>"; };
		846BE12F21B347920084ABB9 /* zh-Hant */ = {isa = PBXFileReference; lastKnownFileType = text.plist.strings; name = "zh-Hant"; path = "zh-Hant.lproj/MiniPlayerWindowController.strings"; sourceTree = "<group>"; };
		846BE13021B349030084ABB9 /* zh-Hant */ = {isa = PBXFileReference; lastKnownFileType = text.plist.strings; name = "zh-Hant"; path = "zh-Hant.lproj/FilterPresets.strings"; sourceTree = "<group>"; };
		846BE13121B34E760084ABB9 /* zh-Hant */ = {isa = PBXFileReference; lastKnownFileType = text.rtf; name = "zh-Hant"; path = "zh-Hant.lproj/Contribution.rtf"; sourceTree = "<group>"; };
		846BE13221B351CE0084ABB9 /* it */ = {isa = PBXFileReference; lastKnownFileType = text.plist.strings; name = it; path = it.lproj/PrefOSCToolbarSettingsSheetController.strings; sourceTree = "<group>"; };
		846DD8C81FB39A9800991A81 /* movist-default-input.conf */ = {isa = PBXFileReference; fileEncoding = 4; lastKnownFileType = text; path = "movist-default-input.conf"; sourceTree = "<group>"; };
		847557131F405F8C0006B0FF /* MainWindowMenuActions.swift */ = {isa = PBXFileReference; fileEncoding = 4; lastKnownFileType = sourcecode.swift; path = MainWindowMenuActions.swift; sourceTree = "<group>"; };
		847557151F406D360006B0FF /* MiniPlayerWindowMenuActions.swift */ = {isa = PBXFileReference; fileEncoding = 4; lastKnownFileType = sourcecode.swift; path = MiniPlayerWindowMenuActions.swift; sourceTree = "<group>"; };
		847644071D48B413004F6DF5 /* MPVOption.swift */ = {isa = PBXFileReference; fileEncoding = 4; lastKnownFileType = sourcecode.swift; path = MPVOption.swift; sourceTree = "<group>"; };
		847644091D48CC3D004F6DF5 /* MPVCommand.swift */ = {isa = PBXFileReference; fileEncoding = 4; lastKnownFileType = sourcecode.swift; path = MPVCommand.swift; sourceTree = "<group>"; };
		8476440B1D48F63D004F6DF5 /* OSDMessage.swift */ = {isa = PBXFileReference; fileEncoding = 4; lastKnownFileType = sourcecode.swift; lineEnding = 0; path = OSDMessage.swift; sourceTree = "<group>"; xcLanguageSpecificationIdentifier = xcode.lang.swift; };
		84791C8A1D405E9D0069E28A /* PlaybackInfo.swift */ = {isa = PBXFileReference; fileEncoding = 4; lastKnownFileType = sourcecode.swift; path = PlaybackInfo.swift; sourceTree = "<group>"; };
		84792F541EBB957E002E98F6 /* zh-Hans */ = {isa = PBXFileReference; lastKnownFileType = text.plist.strings; name = "zh-Hans"; path = "zh-Hans.lproj/InfoPlist.strings"; sourceTree = "<group>"; };
		84795C361E0825AD0059A648 /* GifGenerator.swift */ = {isa = PBXFileReference; fileEncoding = 4; lastKnownFileType = sourcecode.swift; path = GifGenerator.swift; sourceTree = "<group>"; };
		84795C381E083EE30059A648 /* PrefControlViewController.swift */ = {isa = PBXFileReference; fileEncoding = 4; lastKnownFileType = sourcecode.swift; path = PrefControlViewController.swift; sourceTree = "<group>"; };
		847C62C81DC13CDA00E1EF16 /* PrefGeneralViewController.swift */ = {isa = PBXFileReference; fileEncoding = 4; lastKnownFileType = sourcecode.swift; path = PrefGeneralViewController.swift; sourceTree = "<group>"; };
		84817C951DBDCA5F00CC2279 /* SettingsListCellView.swift */ = {isa = PBXFileReference; fileEncoding = 4; lastKnownFileType = sourcecode.swift; path = SettingsListCellView.swift; sourceTree = "<group>"; };
		84817C971DBDCE4300CC2279 /* RoundedColorWell.swift */ = {isa = PBXFileReference; fileEncoding = 4; lastKnownFileType = sourcecode.swift; path = RoundedColorWell.swift; sourceTree = "<group>"; };
		8483FAFF1EDFF325000F55D6 /* Credits.rtf */ = {isa = PBXFileReference; fileEncoding = 4; lastKnownFileType = text.rtf; path = Credits.rtf; sourceTree = "<group>"; };
		84879A961E0FFC7E0004F894 /* PrefUIViewController.swift */ = {isa = PBXFileReference; fileEncoding = 4; lastKnownFileType = sourcecode.swift; path = PrefUIViewController.swift; sourceTree = "<group>"; };
		8487BEC01D744FA800FD17B0 /* FlippedView.swift */ = {isa = PBXFileReference; fileEncoding = 4; lastKnownFileType = sourcecode.swift; lineEnding = 0; path = FlippedView.swift; sourceTree = "<group>"; xcLanguageSpecificationIdentifier = xcode.lang.swift; };
		8487BEC21D76A1AF00FD17B0 /* MenuController.swift */ = {isa = PBXFileReference; fileEncoding = 4; lastKnownFileType = sourcecode.swift; path = MenuController.swift; sourceTree = "<group>"; };
		8488D6DB1E1167EF00D5B952 /* FileSize.swift */ = {isa = PBXFileReference; fileEncoding = 4; lastKnownFileType = sourcecode.swift; path = FileSize.swift; sourceTree = "<group>"; };
		8488D6DD1E11791300D5B952 /* PrefCodecViewController.swift */ = {isa = PBXFileReference; fileEncoding = 4; lastKnownFileType = sourcecode.swift; path = PrefCodecViewController.swift; sourceTree = "<group>"; };
		8488D6E11E1183D300D5B952 /* PrefSubViewController.swift */ = {isa = PBXFileReference; fileEncoding = 4; lastKnownFileType = sourcecode.swift; path = PrefSubViewController.swift; sourceTree = "<group>"; };
		8488D6E51E11ABE900D5B952 /* PrefNetworkViewController.swift */ = {isa = PBXFileReference; fileEncoding = 4; lastKnownFileType = sourcecode.swift; path = PrefNetworkViewController.swift; sourceTree = "<group>"; };
		848F50902085A99500E998FD /* zh-Hans */ = {isa = PBXFileReference; lastKnownFileType = text.plist.strings; name = "zh-Hans"; path = "zh-Hans.lproj/SubChooseViewController.strings"; sourceTree = "<group>"; };
		8492C2851E771FB200CE5825 /* ISO639.strings */ = {isa = PBXFileReference; fileEncoding = 4; lastKnownFileType = text.plist.strings; path = ISO639.strings; sourceTree = "<group>"; };
		8492C2871E7721A600CE5825 /* ISO639Helper.swift */ = {isa = PBXFileReference; fileEncoding = 4; lastKnownFileType = sourcecode.swift; path = ISO639Helper.swift; sourceTree = "<group>"; };
		849581EF1F02728700D3B359 /* InitialWindowController.swift */ = {isa = PBXFileReference; fileEncoding = 4; lastKnownFileType = sourcecode.swift; path = InitialWindowController.swift; sourceTree = "<group>"; };
		849581F41F03D55A00D3B359 /* Base */ = {isa = PBXFileReference; lastKnownFileType = file.xib; name = Base; path = Base.lproj/InitialWindowController.xib; sourceTree = "<group>"; };
		849581F71F03D55C00D3B359 /* zh-Hans */ = {isa = PBXFileReference; lastKnownFileType = text.plist.strings; name = "zh-Hans"; path = "zh-Hans.lproj/InitialWindowController.strings"; sourceTree = "<group>"; };
		8497A4831D2FF573005F504F /* iina-Bridging-Header.h */ = {isa = PBXFileReference; fileEncoding = 4; lastKnownFileType = sourcecode.c.h; path = "iina-Bridging-Header.h"; sourceTree = "<group>"; };
		84996F911EC11CE6009A8A39 /* Base */ = {isa = PBXFileReference; lastKnownFileType = file.xib; name = Base; path = Base.lproj/HistoryWindowController.xib; sourceTree = "<group>"; };
		84996F941EC11CEC009A8A39 /* zh-Hans */ = {isa = PBXFileReference; lastKnownFileType = text.plist.strings; name = "zh-Hans"; path = "zh-Hans.lproj/HistoryWindowController.strings"; sourceTree = "<group>"; };
		84A09A0C1F2DF596000FF343 /* MiniPlayerWindowController.swift */ = {isa = PBXFileReference; fileEncoding = 4; lastKnownFileType = sourcecode.swift; path = MiniPlayerWindowController.swift; sourceTree = "<group>"; };
		84A0BA8F1D2F8D4100BC8DA1 /* IINAError.swift */ = {isa = PBXFileReference; fileEncoding = 4; lastKnownFileType = sourcecode.swift; lineEnding = 0; path = IINAError.swift; sourceTree = "<group>"; xcLanguageSpecificationIdentifier = xcode.lang.swift; };
		84A0BA941D2F9E9600BC8DA1 /* Base */ = {isa = PBXFileReference; lastKnownFileType = file.xib; name = Base; path = Base.lproj/MainMenu.xib; sourceTree = "<group>"; };
		84A0BA961D2FA1CE00BC8DA1 /* PlayerCore.swift */ = {isa = PBXFileReference; fileEncoding = 4; lastKnownFileType = sourcecode.swift; path = PlayerCore.swift; sourceTree = "<group>"; };
		84A0BA981D2FAAA700BC8DA1 /* MPVController.swift */ = {isa = PBXFileReference; fileEncoding = 4; lastKnownFileType = sourcecode.swift; path = MPVController.swift; sourceTree = "<group>"; };
		84A0BA9A1D2FAB4100BC8DA1 /* Parameter.swift */ = {isa = PBXFileReference; fileEncoding = 4; lastKnownFileType = sourcecode.swift; path = Parameter.swift; sourceTree = "<group>"; };
		84A0BA9C1D2FAD4000BC8DA1 /* MainWindowController.swift */ = {isa = PBXFileReference; fileEncoding = 4; lastKnownFileType = sourcecode.swift; path = MainWindowController.swift; sourceTree = "<group>"; };
		84A0BAA01D2FAE7600BC8DA1 /* VideoView.swift */ = {isa = PBXFileReference; fileEncoding = 4; lastKnownFileType = sourcecode.swift; path = VideoView.swift; sourceTree = "<group>"; };
		84A0F6021EBB4A7C001FCF44 /* zh-Hans */ = {isa = PBXFileReference; lastKnownFileType = text.plist.strings; name = "zh-Hans"; path = "zh-Hans.lproj/InspectorWindowController.strings"; sourceTree = "<group>"; };
		84A886E31E24F37D008755BB /* ShooterSubtitle.swift */ = {isa = PBXFileReference; fileEncoding = 4; lastKnownFileType = sourcecode.swift; path = ShooterSubtitle.swift; sourceTree = "<group>"; };
		84A886E51E24F3BD008755BB /* OnlineSubtitle.swift */ = {isa = PBXFileReference; fileEncoding = 4; lastKnownFileType = sourcecode.swift; path = OnlineSubtitle.swift; sourceTree = "<group>"; };
		84A886EB1E2573A5008755BB /* JustExtension.swift */ = {isa = PBXFileReference; fileEncoding = 4; lastKnownFileType = sourcecode.swift; path = JustExtension.swift; sourceTree = "<group>"; };
		84A886ED1E269A2A008755BB /* iina-default-input.conf */ = {isa = PBXFileReference; fileEncoding = 4; lastKnownFileType = text; path = "iina-default-input.conf"; sourceTree = "<group>"; };
		84A886F21E26CA24008755BB /* Regex.swift */ = {isa = PBXFileReference; fileEncoding = 4; lastKnownFileType = sourcecode.swift; path = Regex.swift; sourceTree = "<group>"; };
		84AABE8A1DBF634600D138FD /* CharEncoding.swift */ = {isa = PBXFileReference; fileEncoding = 4; lastKnownFileType = sourcecode.swift; path = CharEncoding.swift; sourceTree = "<group>"; };
		84AABE921DBFAF1A00D138FD /* FontPickerWindowController.swift */ = {isa = PBXFileReference; fileEncoding = 4; lastKnownFileType = sourcecode.swift; path = FontPickerWindowController.swift; sourceTree = "<group>"; };
		84AABE961DBFB62F00D138FD /* FixedFontManager.h */ = {isa = PBXFileReference; fileEncoding = 4; lastKnownFileType = sourcecode.c.h; path = FixedFontManager.h; sourceTree = "<group>"; };
		84AABE971DBFB62F00D138FD /* FixedFontManager.m */ = {isa = PBXFileReference; fileEncoding = 4; lastKnownFileType = sourcecode.c.objc; path = FixedFontManager.m; sourceTree = "<group>"; };
		84AB8BCE2122235900E478BB /* sk */ = {isa = PBXFileReference; lastKnownFileType = text.plist.strings; name = sk; path = sk.lproj/PrefUtilsViewController.strings; sourceTree = "<group>"; };
		84AC62291E87DC07002D6F92 /* pl */ = {isa = PBXFileReference; lastKnownFileType = text.plist.strings; name = pl; path = pl.lproj/InfoPlist.strings; sourceTree = "<group>"; };
		84AE59481E0FD65800771B7E /* MainMenuActions.swift */ = {isa = PBXFileReference; fileEncoding = 4; lastKnownFileType = sourcecode.swift; path = MainMenuActions.swift; sourceTree = "<group>"; };
		84AF03BB1E6725A1003E3753 /* pl */ = {isa = PBXFileReference; lastKnownFileType = text.plist.strings; name = pl; path = pl.lproj/PrefGeneralViewController.strings; sourceTree = "<group>"; };
		84AF03BC1E6725A1003E3753 /* pl */ = {isa = PBXFileReference; lastKnownFileType = text.plist.strings; name = pl; path = pl.lproj/PrefUIViewController.strings; sourceTree = "<group>"; };
		84AF03BD1E6725A1003E3753 /* pl */ = {isa = PBXFileReference; lastKnownFileType = text.plist.strings; name = pl; path = pl.lproj/PrefControlViewController.strings; sourceTree = "<group>"; };
		84AF03BE1E6725A1003E3753 /* pl */ = {isa = PBXFileReference; lastKnownFileType = text.plist.strings; name = pl; path = pl.lproj/PrefKeyBindingViewController.strings; sourceTree = "<group>"; };
		84AF03BF1E6725A1003E3753 /* pl */ = {isa = PBXFileReference; lastKnownFileType = text.plist.strings; name = pl; path = pl.lproj/KeyRecordViewController.strings; sourceTree = "<group>"; };
		84AF03C01E6725A1003E3753 /* pl */ = {isa = PBXFileReference; lastKnownFileType = text.plist.strings; name = pl; path = pl.lproj/PrefAdvancedViewController.strings; sourceTree = "<group>"; };
		84AF03C11E6725A1003E3753 /* pl */ = {isa = PBXFileReference; lastKnownFileType = text.plist.strings; name = pl; path = pl.lproj/PrefCodecViewController.strings; sourceTree = "<group>"; };
		84AF03C21E6725A1003E3753 /* pl */ = {isa = PBXFileReference; lastKnownFileType = text.plist.strings; name = pl; path = pl.lproj/PrefSubViewController.strings; sourceTree = "<group>"; };
		84AF03C31E6725A1003E3753 /* pl */ = {isa = PBXFileReference; lastKnownFileType = text.plist.strings; name = pl; path = pl.lproj/PrefNetworkViewController.strings; sourceTree = "<group>"; };
		84AF03C51E6725A2003E3753 /* pl */ = {isa = PBXFileReference; lastKnownFileType = text.plist.strings; name = pl; path = pl.lproj/Localizable.strings; sourceTree = "<group>"; };
		84AF03C61E6725A2003E3753 /* pl */ = {isa = PBXFileReference; lastKnownFileType = text.plist.strings; name = pl; path = pl.lproj/KeyBinding.strings; sourceTree = "<group>"; };
		84AF03C71E6725A2003E3753 /* pl */ = {isa = PBXFileReference; lastKnownFileType = text.plist.strings; name = pl; path = pl.lproj/MainMenu.strings; sourceTree = "<group>"; };
		84AF03C81E6725A2003E3753 /* pl */ = {isa = PBXFileReference; lastKnownFileType = text.plist.strings; name = pl; path = pl.lproj/MainWindowController.strings; sourceTree = "<group>"; };
		84AF03C91E6725A2003E3753 /* pl */ = {isa = PBXFileReference; lastKnownFileType = text.plist.strings; name = pl; path = pl.lproj/QuickSettingViewController.strings; sourceTree = "<group>"; };
		84AF03CA1E6725A2003E3753 /* pl */ = {isa = PBXFileReference; lastKnownFileType = text.plist.strings; name = pl; path = pl.lproj/PlaylistViewController.strings; sourceTree = "<group>"; };
		84AF03CB1E6725A2003E3753 /* pl */ = {isa = PBXFileReference; lastKnownFileType = text.plist.strings; name = pl; path = pl.lproj/CropSettingsViewController.strings; sourceTree = "<group>"; };
		84AF03CC1E6725A2003E3753 /* pl */ = {isa = PBXFileReference; lastKnownFileType = text.plist.strings; name = pl; path = pl.lproj/InspectorWindowController.strings; sourceTree = "<group>"; };
		84AF03CD1E6725A2003E3753 /* pl */ = {isa = PBXFileReference; lastKnownFileType = text.plist.strings; name = pl; path = pl.lproj/FilterWindowController.strings; sourceTree = "<group>"; };
		84AF03CE1E6725A2003E3753 /* pl */ = {isa = PBXFileReference; lastKnownFileType = text.plist.strings; name = pl; path = pl.lproj/AboutWindowController.strings; sourceTree = "<group>"; };
		84AF03CF1E6725A2003E3753 /* pl */ = {isa = PBXFileReference; lastKnownFileType = text.plist.strings; name = pl; path = pl.lproj/FontPickerWindowController.strings; sourceTree = "<group>"; };
		84AF03D51E674930003E3753 /* zh-Hans */ = {isa = PBXFileReference; lastKnownFileType = text.rtf; name = "zh-Hans"; path = "zh-Hans.lproj/Contribution.rtf"; sourceTree = "<group>"; };
		84BAFD3A21404572006B3CC1 /* sk */ = {isa = PBXFileReference; lastKnownFileType = text.plist.strings; name = sk; path = sk.lproj/OpenURLWindowController.strings; sourceTree = "<group>"; };
		84BAFD3B2142FE25006B3CC1 /* ko */ = {isa = PBXFileReference; lastKnownFileType = text.plist.strings; name = ko; path = ko.lproj/MiniPlayerWindowController.strings; sourceTree = "<group>"; };
		84BAFD3C2142FE2E006B3CC1 /* ko */ = {isa = PBXFileReference; lastKnownFileType = text.plist.strings; name = ko; path = ko.lproj/OpenURLWindowController.strings; sourceTree = "<group>"; };
		84BAFD3E2142FF0A006B3CC1 /* zh-Hans */ = {isa = PBXFileReference; lastKnownFileType = text.plist.strings; name = "zh-Hans"; path = "zh-Hans.lproj/MiniPlayerWindowController.strings"; sourceTree = "<group>"; };
		84BC785E1EEECBE30068BF17 /* avdevice.h */ = {isa = PBXFileReference; fileEncoding = 4; lastKnownFileType = sourcecode.c.h; path = avdevice.h; sourceTree = "<group>"; };
		84BC785F1EEECBE30068BF17 /* version.h */ = {isa = PBXFileReference; fileEncoding = 4; lastKnownFileType = sourcecode.c.h; path = version.h; sourceTree = "<group>"; };
		84BC78611EEECBE30068BF17 /* avfilter.h */ = {isa = PBXFileReference; fileEncoding = 4; lastKnownFileType = sourcecode.c.h; path = avfilter.h; sourceTree = "<group>"; };
		84BC78631EEECBE30068BF17 /* buffersink.h */ = {isa = PBXFileReference; fileEncoding = 4; lastKnownFileType = sourcecode.c.h; path = buffersink.h; sourceTree = "<group>"; };
		84BC78641EEECBE30068BF17 /* buffersrc.h */ = {isa = PBXFileReference; fileEncoding = 4; lastKnownFileType = sourcecode.c.h; path = buffersrc.h; sourceTree = "<group>"; };
		84BC78651EEECBE30068BF17 /* version.h */ = {isa = PBXFileReference; fileEncoding = 4; lastKnownFileType = sourcecode.c.h; path = version.h; sourceTree = "<group>"; };
		84BC78671EEECBE30068BF17 /* avformat.h */ = {isa = PBXFileReference; fileEncoding = 4; lastKnownFileType = sourcecode.c.h; path = avformat.h; sourceTree = "<group>"; };
		84BC78681EEECBE30068BF17 /* avio.h */ = {isa = PBXFileReference; fileEncoding = 4; lastKnownFileType = sourcecode.c.h; path = avio.h; sourceTree = "<group>"; };
		84BC78691EEECBE30068BF17 /* version.h */ = {isa = PBXFileReference; fileEncoding = 4; lastKnownFileType = sourcecode.c.h; path = version.h; sourceTree = "<group>"; };
		84BC786B1EEECBE30068BF17 /* avresample.h */ = {isa = PBXFileReference; fileEncoding = 4; lastKnownFileType = sourcecode.c.h; path = avresample.h; sourceTree = "<group>"; };
		84BC786C1EEECBE30068BF17 /* version.h */ = {isa = PBXFileReference; fileEncoding = 4; lastKnownFileType = sourcecode.c.h; path = version.h; sourceTree = "<group>"; };
		84BC78BB1EEECBE30068BF17 /* postprocess.h */ = {isa = PBXFileReference; fileEncoding = 4; lastKnownFileType = sourcecode.c.h; path = postprocess.h; sourceTree = "<group>"; };
		84BC78BC1EEECBE30068BF17 /* version.h */ = {isa = PBXFileReference; fileEncoding = 4; lastKnownFileType = sourcecode.c.h; path = version.h; sourceTree = "<group>"; };
		84BC78BE1EEECBE30068BF17 /* swresample.h */ = {isa = PBXFileReference; fileEncoding = 4; lastKnownFileType = sourcecode.c.h; path = swresample.h; sourceTree = "<group>"; };
		84BC78BF1EEECBE30068BF17 /* version.h */ = {isa = PBXFileReference; fileEncoding = 4; lastKnownFileType = sourcecode.c.h; path = version.h; sourceTree = "<group>"; };
		84BC78C11EEECBE30068BF17 /* swscale.h */ = {isa = PBXFileReference; fileEncoding = 4; lastKnownFileType = sourcecode.c.h; path = swscale.h; sourceTree = "<group>"; };
		84BC78C21EEECBE30068BF17 /* version.h */ = {isa = PBXFileReference; fileEncoding = 4; lastKnownFileType = sourcecode.c.h; path = version.h; sourceTree = "<group>"; };
		84BEEC3D1DFEDE2F00F945CA /* PrefKeyBindingViewController.swift */ = {isa = PBXFileReference; fileEncoding = 4; lastKnownFileType = sourcecode.swift; path = PrefKeyBindingViewController.swift; sourceTree = "<group>"; };
		84BEEC411DFEE46200F945CA /* StreamReader.swift */ = {isa = PBXFileReference; fileEncoding = 4; lastKnownFileType = sourcecode.swift; path = StreamReader.swift; sourceTree = "<group>"; };
		84BF6F5D1F1B8A9700D45798 /* pl */ = {isa = PBXFileReference; lastKnownFileType = text.plist.strings; name = pl; path = pl.lproj/HistoryWindowController.strings; sourceTree = "<group>"; };
		84BF6F5E1F1B8A9800D45798 /* pl */ = {isa = PBXFileReference; lastKnownFileType = text.plist.strings; name = pl; path = pl.lproj/InitialWindowController.strings; sourceTree = "<group>"; };
		84BF6F601F1BB2CD00D45798 /* zh-Hant */ = {isa = PBXFileReference; lastKnownFileType = text.plist.strings; name = "zh-Hant"; path = "zh-Hant.lproj/InitialWindowController.strings"; sourceTree = "<group>"; };
		84BF6F621F1BB3E900D45798 /* ja */ = {isa = PBXFileReference; lastKnownFileType = text.plist.strings; name = ja; path = ja.lproj/InitialWindowController.strings; sourceTree = "<group>"; };
		84BF6F661F1BB3ED00D45798 /* tr */ = {isa = PBXFileReference; lastKnownFileType = text.plist.strings; name = tr; path = tr.lproj/InitialWindowController.strings; sourceTree = "<group>"; };
		84BF6F671F1BB3F300D45798 /* ru */ = {isa = PBXFileReference; lastKnownFileType = text.plist.strings; name = ru; path = ru.lproj/InitialWindowController.strings; sourceTree = "<group>"; };
		84C21A551F8992F600AD5B64 /* it */ = {isa = PBXFileReference; lastKnownFileType = text.plist.strings; name = it; path = it.lproj/FilterPresets.strings; sourceTree = "<group>"; };
		84C21A561F89932500AD5B64 /* ru */ = {isa = PBXFileReference; lastKnownFileType = text.plist.strings; name = ru; path = ru.lproj/FreeSelectingViewController.strings; sourceTree = "<group>"; };
		84C21A571F89932700AD5B64 /* it */ = {isa = PBXFileReference; lastKnownFileType = text.plist.strings; name = it; path = it.lproj/FreeSelectingViewController.strings; sourceTree = "<group>"; };
		84C21A6F1F8996ED00AD5B64 /* nl */ = {isa = PBXFileReference; lastKnownFileType = text.plist.strings; name = nl; path = nl.lproj/MainMenu.strings; sourceTree = "<group>"; };
		84C21A701F8996ED00AD5B64 /* nl */ = {isa = PBXFileReference; lastKnownFileType = text.plist.strings; name = nl; path = nl.lproj/MainWindowController.strings; sourceTree = "<group>"; };
		84C21A711F8996ED00AD5B64 /* nl */ = {isa = PBXFileReference; lastKnownFileType = text.plist.strings; name = nl; path = nl.lproj/QuickSettingViewController.strings; sourceTree = "<group>"; };
		84C21A721F8996ED00AD5B64 /* nl */ = {isa = PBXFileReference; lastKnownFileType = text.plist.strings; name = nl; path = nl.lproj/PlaylistViewController.strings; sourceTree = "<group>"; };
		84C21A731F8996ED00AD5B64 /* nl */ = {isa = PBXFileReference; lastKnownFileType = text.plist.strings; name = nl; path = nl.lproj/InspectorWindowController.strings; sourceTree = "<group>"; };
		84C21A741F8996ED00AD5B64 /* nl */ = {isa = PBXFileReference; lastKnownFileType = text.plist.strings; name = nl; path = nl.lproj/FilterWindowController.strings; sourceTree = "<group>"; };
		84C21A751F8996ED00AD5B64 /* nl */ = {isa = PBXFileReference; lastKnownFileType = text.plist.strings; name = nl; path = nl.lproj/AboutWindowController.strings; sourceTree = "<group>"; };
		84C21A771F8996EE00AD5B64 /* nl */ = {isa = PBXFileReference; lastKnownFileType = text.plist.strings; name = nl; path = nl.lproj/HistoryWindowController.strings; sourceTree = "<group>"; };
		84C21A781F8996EE00AD5B64 /* nl */ = {isa = PBXFileReference; lastKnownFileType = text.plist.strings; name = nl; path = nl.lproj/InitialWindowController.strings; sourceTree = "<group>"; };
		84C21A791F8996EE00AD5B64 /* nl */ = {isa = PBXFileReference; lastKnownFileType = text.plist.strings; name = nl; path = nl.lproj/CropSettingsViewController.strings; sourceTree = "<group>"; };
		84C21A7A1F8996EE00AD5B64 /* nl */ = {isa = PBXFileReference; lastKnownFileType = text.plist.strings; name = nl; path = nl.lproj/FreeSelectingViewController.strings; sourceTree = "<group>"; };
		84C21A7B1F8996EE00AD5B64 /* nl */ = {isa = PBXFileReference; lastKnownFileType = text.plist.strings; name = nl; path = nl.lproj/FontPickerWindowController.strings; sourceTree = "<group>"; };
		84C21A7C1F8996EE00AD5B64 /* nl */ = {isa = PBXFileReference; lastKnownFileType = text.plist.strings; name = nl; path = nl.lproj/PrefGeneralViewController.strings; sourceTree = "<group>"; };
		84C21A7D1F8996EE00AD5B64 /* nl */ = {isa = PBXFileReference; lastKnownFileType = text.plist.strings; name = nl; path = nl.lproj/PrefUIViewController.strings; sourceTree = "<group>"; };
		84C21A7E1F8996EE00AD5B64 /* nl */ = {isa = PBXFileReference; lastKnownFileType = text.plist.strings; name = nl; path = nl.lproj/PrefControlViewController.strings; sourceTree = "<group>"; };
		84C21A7F1F8996EF00AD5B64 /* nl */ = {isa = PBXFileReference; lastKnownFileType = text.plist.strings; name = nl; path = nl.lproj/PrefKeyBindingViewController.strings; sourceTree = "<group>"; };
		84C21A801F8996EF00AD5B64 /* nl */ = {isa = PBXFileReference; lastKnownFileType = text.plist.strings; name = nl; path = nl.lproj/KeyRecordViewController.strings; sourceTree = "<group>"; };
		84C21A811F8996EF00AD5B64 /* nl */ = {isa = PBXFileReference; lastKnownFileType = text.plist.strings; name = nl; path = nl.lproj/PrefAdvancedViewController.strings; sourceTree = "<group>"; };
		84C21A821F8996EF00AD5B64 /* nl */ = {isa = PBXFileReference; lastKnownFileType = text.plist.strings; name = nl; path = nl.lproj/PrefCodecViewController.strings; sourceTree = "<group>"; };
		84C21A831F8996EF00AD5B64 /* nl */ = {isa = PBXFileReference; lastKnownFileType = text.plist.strings; name = nl; path = nl.lproj/PrefSubViewController.strings; sourceTree = "<group>"; };
		84C21A841F8996EF00AD5B64 /* nl */ = {isa = PBXFileReference; lastKnownFileType = text.plist.strings; name = nl; path = nl.lproj/PrefNetworkViewController.strings; sourceTree = "<group>"; };
		84C21A861F8996EF00AD5B64 /* nl */ = {isa = PBXFileReference; lastKnownFileType = text.plist.strings; name = nl; path = nl.lproj/InfoPlist.strings; sourceTree = "<group>"; };
		84C21A871F8996EF00AD5B64 /* nl */ = {isa = PBXFileReference; lastKnownFileType = text.plist.strings; name = nl; path = nl.lproj/Localizable.strings; sourceTree = "<group>"; };
		84C21A881F8996EF00AD5B64 /* nl */ = {isa = PBXFileReference; lastKnownFileType = text.rtf; name = nl; path = nl.lproj/Contribution.rtf; sourceTree = "<group>"; };
		84C21A891F8996F000AD5B64 /* nl */ = {isa = PBXFileReference; lastKnownFileType = text.plist.strings; name = nl; path = nl.lproj/FilterPresets.strings; sourceTree = "<group>"; };
		84C21A8A1F8996F000AD5B64 /* nl */ = {isa = PBXFileReference; lastKnownFileType = text.plist.strings; name = nl; path = nl.lproj/KeyBinding.strings; sourceTree = "<group>"; };
		84C3AB8A1E7BF22300FEFB7A /* MPVCommandFormat.strings */ = {isa = PBXFileReference; fileEncoding = 4; lastKnownFileType = text.plist.strings; path = MPVCommandFormat.strings; sourceTree = "<group>"; };
		84C6445F1E92BA2700B1410B /* TimeLabelOverflowedView.swift */ = {isa = PBXFileReference; fileEncoding = 4; lastKnownFileType = sourcecode.swift; path = TimeLabelOverflowedView.swift; sourceTree = "<group>"; };
		84C6D3611EAF8D63009BF721 /* HistoryController.swift */ = {isa = PBXFileReference; fileEncoding = 4; lastKnownFileType = sourcecode.swift; path = HistoryController.swift; sourceTree = "<group>"; };
		84C6D3631EB276E9009BF721 /* PlaybackHistory.swift */ = {isa = PBXFileReference; fileEncoding = 4; lastKnownFileType = sourcecode.swift; path = PlaybackHistory.swift; sourceTree = "<group>"; };
		84C6D3651EB2A427009BF721 /* HistoryWindowController.swift */ = {isa = PBXFileReference; fileEncoding = 4; lastKnownFileType = sourcecode.swift; path = HistoryWindowController.swift; sourceTree = "<group>"; };
		84C8D58E1D794CE600D98A0E /* MPVFilter.swift */ = {isa = PBXFileReference; fileEncoding = 4; lastKnownFileType = sourcecode.swift; path = MPVFilter.swift; sourceTree = "<group>"; };
		84C8D5901D796F9700D98A0E /* Aspect.swift */ = {isa = PBXFileReference; fileEncoding = 4; lastKnownFileType = sourcecode.swift; path = Aspect.swift; sourceTree = "<group>"; };
		84D0FB7C1F5E519300C6A6A7 /* FreeSelectingViewController.swift */ = {isa = PBXFileReference; fileEncoding = 4; lastKnownFileType = sourcecode.swift; path = FreeSelectingViewController.swift; sourceTree = "<group>"; };
		84D0FB801F5E5A4000C6A6A7 /* CropBoxViewController.swift */ = {isa = PBXFileReference; fileEncoding = 4; lastKnownFileType = sourcecode.swift; path = CropBoxViewController.swift; sourceTree = "<group>"; };
		84D0FB831F5E6A3800C6A6A7 /* Base */ = {isa = PBXFileReference; lastKnownFileType = file.xib; name = Base; path = Base.lproj/FreeSelectingViewController.xib; sourceTree = "<group>"; };
		84D0FB861F5E6A3A00C6A6A7 /* zh-Hans */ = {isa = PBXFileReference; lastKnownFileType = text.plist.strings; name = "zh-Hans"; path = "zh-Hans.lproj/FreeSelectingViewController.strings"; sourceTree = "<group>"; };
		84D123B31ECAA405004E0D53 /* TouchBarSupport.swift */ = {isa = PBXFileReference; fileEncoding = 4; lastKnownFileType = sourcecode.swift; path = TouchBarSupport.swift; sourceTree = "<group>"; };
		84D377621D6B66DE007F7396 /* MPVPlaylistItem.swift */ = {isa = PBXFileReference; fileEncoding = 4; lastKnownFileType = sourcecode.swift; lineEnding = 0; path = MPVPlaylistItem.swift; sourceTree = "<group>"; xcLanguageSpecificationIdentifier = xcode.lang.swift; };
		84D377661D737F58007F7396 /* MPVChapter.swift */ = {isa = PBXFileReference; fileEncoding = 4; lastKnownFileType = sourcecode.swift; path = MPVChapter.swift; sourceTree = "<group>"; };
		84D6C98B208A959B0050F980 /* sk */ = {isa = PBXFileReference; lastKnownFileType = text.plist.strings; name = sk; path = sk.lproj/SubChooseViewController.strings; sourceTree = "<group>"; };
		84D6C98C208A95A60050F980 /* sk */ = {isa = PBXFileReference; lastKnownFileType = text.plist.strings; name = sk; path = sk.lproj/PrefOSCToolbarSettingsSheetController.strings; sourceTree = "<group>"; };
		84E295BF1E2CF9F4006388F7 /* ObjcUtils.m */ = {isa = PBXFileReference; fileEncoding = 4; lastKnownFileType = sourcecode.c.objc; path = ObjcUtils.m; sourceTree = "<group>"; };
		84E295C11E2CFA18006388F7 /* ObjcUtils.h */ = {isa = PBXFileReference; lastKnownFileType = sourcecode.c.h; path = ObjcUtils.h; sourceTree = "<group>"; };
		84E48D4C1E0F1090002C7A3F /* FilterWindowController.swift */ = {isa = PBXFileReference; fileEncoding = 4; lastKnownFileType = sourcecode.swift; path = FilterWindowController.swift; sourceTree = "<group>"; };
		84E745D51DFDD4FD00588DED /* KeyCodeHelper.swift */ = {isa = PBXFileReference; fileEncoding = 4; lastKnownFileType = sourcecode.swift; path = KeyCodeHelper.swift; sourceTree = "<group>"; };
		84E745D81DFDE8C100588DED /* input.conf */ = {isa = PBXFileReference; fileEncoding = 4; lastKnownFileType = text; path = input.conf; sourceTree = "<group>"; };
		84EB1ED61D2F51D3004FA5A1 /* IINA.app */ = {isa = PBXFileReference; explicitFileType = wrapper.application; includeInIndex = 0; path = IINA.app; sourceTree = BUILT_PRODUCTS_DIR; };
		84EB1ED91D2F51D3004FA5A1 /* AppDelegate.swift */ = {isa = PBXFileReference; lastKnownFileType = sourcecode.swift; path = AppDelegate.swift; sourceTree = "<group>"; };
		84EB1EDB1D2F51D3004FA5A1 /* Assets.xcassets */ = {isa = PBXFileReference; lastKnownFileType = folder.assetcatalog; path = Assets.xcassets; sourceTree = "<group>"; };
		84EB1EE01D2F51D3004FA5A1 /* Info.plist */ = {isa = PBXFileReference; lastKnownFileType = text.plist.xml; path = Info.plist; sourceTree = "<group>"; };
		84EB1F041D2F5C5B004FA5A1 /* AppData.swift */ = {isa = PBXFileReference; fileEncoding = 4; lastKnownFileType = sourcecode.swift; path = AppData.swift; sourceTree = "<group>"; };
		84EB1F061D2F5E76004FA5A1 /* Utility.swift */ = {isa = PBXFileReference; fileEncoding = 4; lastKnownFileType = sourcecode.swift; path = Utility.swift; sourceTree = "<group>"; };
		84EC12821F4F939000137C1E /* FilterPresets.swift */ = {isa = PBXFileReference; fileEncoding = 4; lastKnownFileType = sourcecode.swift; path = FilterPresets.swift; sourceTree = "<group>"; };
		84EC12871F504D2500137C1E /* Base */ = {isa = PBXFileReference; lastKnownFileType = text.plist.strings; name = Base; path = Base.lproj/FilterPresets.strings; sourceTree = "<group>"; };
		84EC12891F504D3B00137C1E /* zh-Hans */ = {isa = PBXFileReference; lastKnownFileType = text.plist.strings; name = "zh-Hans"; path = "zh-Hans.lproj/FilterPresets.strings"; sourceTree = "<group>"; };
		84ED99FD1E009C8100A5159B /* PrefAdvancedViewController.swift */ = {isa = PBXFileReference; fileEncoding = 4; lastKnownFileType = sourcecode.swift; path = PrefAdvancedViewController.swift; sourceTree = "<group>"; };
		84F5D4941E44D5230060A838 /* KeyBindingCriterion.swift */ = {isa = PBXFileReference; fileEncoding = 4; lastKnownFileType = sourcecode.swift; path = KeyBindingCriterion.swift; sourceTree = "<group>"; };
		84F5D4981E44E8AC0060A838 /* KeyBindingDataLoader.swift */ = {isa = PBXFileReference; fileEncoding = 4; lastKnownFileType = sourcecode.swift; path = KeyBindingDataLoader.swift; sourceTree = "<group>"; };
		84F5D49B1E44E9A50060A838 /* Base */ = {isa = PBXFileReference; lastKnownFileType = text.plist.strings; name = Base; path = Base.lproj/KeyBinding.strings; sourceTree = "<group>"; };
		84F5D49D1E44E9A90060A838 /* zh-Hans */ = {isa = PBXFileReference; lastKnownFileType = text.plist.strings; name = "zh-Hans"; path = "zh-Hans.lproj/KeyBinding.strings"; sourceTree = "<group>"; };
		84F5D49F1E44F9DB0060A838 /* KeyBindingItem.swift */ = {isa = PBXFileReference; fileEncoding = 4; lastKnownFileType = sourcecode.swift; path = KeyBindingItem.swift; sourceTree = "<group>"; };
		84F5D4A11E4796F50060A838 /* KeyBindingTranslator.swift */ = {isa = PBXFileReference; fileEncoding = 4; lastKnownFileType = sourcecode.swift; path = KeyBindingTranslator.swift; sourceTree = "<group>"; };
		84F725551D4783EE000DEF1B /* VolumeSliderCell.swift */ = {isa = PBXFileReference; fileEncoding = 4; lastKnownFileType = sourcecode.swift; lineEnding = 0; path = VolumeSliderCell.swift; sourceTree = "<group>"; xcLanguageSpecificationIdentifier = xcode.lang.swift; };
		84F7258E1D486185000DEF1B /* MPVProperty.swift */ = {isa = PBXFileReference; fileEncoding = 4; lastKnownFileType = sourcecode.swift; path = MPVProperty.swift; sourceTree = "<group>"; };
		84FBCB361EEACDDD0076C77C /* FFmpegController.h */ = {isa = PBXFileReference; fileEncoding = 4; lastKnownFileType = sourcecode.c.h; path = FFmpegController.h; sourceTree = "<group>"; };
		84FBCB371EEACDDD0076C77C /* FFmpegController.m */ = {isa = PBXFileReference; fileEncoding = 4; lastKnownFileType = sourcecode.c.objc; path = FFmpegController.m; sourceTree = "<group>"; };
		84FBF23D1EF06A90003EA491 /* ThumbnailCache.swift */ = {isa = PBXFileReference; fileEncoding = 4; lastKnownFileType = sourcecode.swift; path = ThumbnailCache.swift; sourceTree = "<group>"; };
		84FF84701D2FF698001B318A /* client.h */ = {isa = PBXFileReference; fileEncoding = 4; lastKnownFileType = sourcecode.c.h; path = client.h; sourceTree = "<group>"; };
		867483705008F086E07B0A6B /* Pods_iina.framework */ = {isa = PBXFileReference; explicitFileType = wrapper.framework; includeInIndex = 0; path = Pods_iina.framework; sourceTree = BUILT_PRODUCTS_DIR; };
		875FDF9E2157873300F7F7FD /* ru */ = {isa = PBXFileReference; lastKnownFileType = text.plist.strings; name = ru; path = ru.lproj/PrefUtilsViewController.strings; sourceTree = "<group>"; };
		875FDFA02157874B00F7F7FD /* ru */ = {isa = PBXFileReference; lastKnownFileType = text.plist.strings; name = ru; path = ru.lproj/PrefOSCToolbarSettingsSheetController.strings; sourceTree = "<group>"; };
		875FDFA22157876200F7F7FD /* ru */ = {isa = PBXFileReference; lastKnownFileType = text.plist.strings; name = ru; path = ru.lproj/OpenURLWindowController.strings; sourceTree = "<group>"; };
		875FDFA42157877000F7F7FD /* ru */ = {isa = PBXFileReference; lastKnownFileType = text.plist.strings; name = ru; path = ru.lproj/MiniPlayerWindowController.strings; sourceTree = "<group>"; };
		875FDFA62157879900F7F7FD /* ru */ = {isa = PBXFileReference; lastKnownFileType = text.plist.strings; name = ru; path = ru.lproj/PreferenceWindowController.strings; sourceTree = "<group>"; };
		875FDFA8215787A400F7F7FD /* ru */ = {isa = PBXFileReference; lastKnownFileType = text.plist.strings; name = ru; path = ru.lproj/SubChooseViewController.strings; sourceTree = "<group>"; };
		87E813251F83C05E00AA8D0C /* ru */ = {isa = PBXFileReference; lastKnownFileType = text.plist.strings; name = ru; path = ru.lproj/FilterPresets.strings; sourceTree = "<group>"; };
		8F17B8FA2013956E0048FB5D /* de */ = {isa = PBXFileReference; lastKnownFileType = text.plist.strings; name = de; path = de.lproj/FreeSelectingViewController.strings; sourceTree = "<group>"; };
		8F49C361213EF4AF0076C4F9 /* de */ = {isa = PBXFileReference; lastKnownFileType = text.plist.strings; name = de; path = de.lproj/SubChooseViewController.strings; sourceTree = "<group>"; };
		8F49C363213EF5400076C4F9 /* de */ = {isa = PBXFileReference; lastKnownFileType = text.plist.strings; name = de; path = de.lproj/PreferenceWindowController.strings; sourceTree = "<group>"; };
		8F49C36A213EF9C70076C4F9 /* de */ = {isa = PBXFileReference; lastKnownFileType = text.plist.strings; name = de; path = de.lproj/OpenURLWindowController.strings; sourceTree = "<group>"; };
		8F49C36F213EFB7E0076C4F9 /* Base */ = {isa = PBXFileReference; lastKnownFileType = file.xib; name = Base; path = Base.lproj/MiniPlayerWindowController.xib; sourceTree = "<group>"; };
		8F49C372213EFB830076C4F9 /* de */ = {isa = PBXFileReference; lastKnownFileType = text.plist.strings; name = de; path = de.lproj/MiniPlayerWindowController.strings; sourceTree = "<group>"; };
		8F6F50541EC5E053002B47B4 /* de */ = {isa = PBXFileReference; lastKnownFileType = text.plist.strings; name = de; path = de.lproj/HistoryWindowController.strings; sourceTree = "<group>"; };
		8F825CBD1F16280A0094B529 /* de */ = {isa = PBXFileReference; lastKnownFileType = text.plist.strings; name = de; path = de.lproj/InitialWindowController.strings; sourceTree = "<group>"; };
		8F9D0029213B7A000068FC73 /* de */ = {isa = PBXFileReference; lastKnownFileType = text.plist.strings; name = de; path = de.lproj/PrefUtilsViewController.strings; sourceTree = "<group>"; };
		9D02FB77218CEF35005FEB2B /* nl */ = {isa = PBXFileReference; lastKnownFileType = text.plist.strings; name = nl; path = nl.lproj/MiniPlayerWindowController.strings; sourceTree = "<group>"; };
		9D02FB79218CEF53005FEB2B /* nl */ = {isa = PBXFileReference; lastKnownFileType = text.plist.strings; name = nl; path = nl.lproj/OpenURLWindowController.strings; sourceTree = "<group>"; };
		9D1C033A2067C24600919F84 /* nl */ = {isa = PBXFileReference; lastKnownFileType = text.plist.strings; name = nl; path = nl.lproj/PrefOSCToolbarSettingsSheetController.strings; sourceTree = "<group>"; };
		9D8B490421007F58005113D9 /* nl */ = {isa = PBXFileReference; lastKnownFileType = text.plist.strings; name = nl; path = nl.lproj/PrefUtilsViewController.strings; sourceTree = "<group>"; };
		9D8B490621007F84005113D9 /* nl */ = {isa = PBXFileReference; lastKnownFileType = text.plist.strings; name = nl; path = nl.lproj/PreferenceWindowController.strings; sourceTree = "<group>"; };
		9DB9ED5C20889D66006B1492 /* nl */ = {isa = PBXFileReference; lastKnownFileType = text.plist.strings; name = nl; path = nl.lproj/SubChooseViewController.strings; sourceTree = "<group>"; };
		9E47DABF1E3CFA6D00457420 /* DurationDisplayTextField.swift */ = {isa = PBXFileReference; fileEncoding = 4; lastKnownFileType = sourcecode.swift; path = DurationDisplayTextField.swift; sourceTree = "<group>"; };
		9E63CAB61E3F7D0E00EA66C9 /* fr */ = {isa = PBXFileReference; lastKnownFileType = text.plist.strings; name = fr; path = fr.lproj/MainMenu.strings; sourceTree = "<group>"; };
		A1F8439D2926257DC5434942 /* Pods-iina.debug.xcconfig */ = {isa = PBXFileReference; includeInIndex = 1; lastKnownFileType = text.xcconfig; name = "Pods-iina.debug.xcconfig"; path = "Pods/Target Support Files/Pods-iina/Pods-iina.debug.xcconfig"; sourceTree = "<group>"; };
		B305513A2190B0C600D3F70E /* it */ = {isa = PBXFileReference; lastKnownFileType = text.plist.strings; name = it; path = it.lproj/MiniPlayerWindowController.strings; sourceTree = "<group>"; };
		B3066F5F1F161538004D7559 /* it */ = {isa = PBXFileReference; lastKnownFileType = text.plist.strings; name = it; path = it.lproj/InitialWindowController.strings; sourceTree = "<group>"; };
		B35E0A072107C0E500453AA7 /* it */ = {isa = PBXFileReference; lastKnownFileType = text.plist.strings; name = it; path = it.lproj/PrefUtilsViewController.strings; sourceTree = "<group>"; };
		B3860ED81E50F73A00FF012B /* it */ = {isa = PBXFileReference; lastKnownFileType = text.plist.strings; name = it; path = it.lproj/KeyBinding.strings; sourceTree = "<group>"; };
		B38F24181E44D09F00FFE600 /* it */ = {isa = PBXFileReference; lastKnownFileType = text.plist.strings; name = it; path = it.lproj/MainMenu.strings; sourceTree = "<group>"; };
		B38F24191E44D09F00FFE600 /* it */ = {isa = PBXFileReference; lastKnownFileType = text.plist.strings; name = it; path = it.lproj/MainWindowController.strings; sourceTree = "<group>"; };
		B38F241A1E44D09F00FFE600 /* it */ = {isa = PBXFileReference; lastKnownFileType = text.plist.strings; name = it; path = it.lproj/QuickSettingViewController.strings; sourceTree = "<group>"; };
		B38F241B1E44D09F00FFE600 /* it */ = {isa = PBXFileReference; lastKnownFileType = text.plist.strings; name = it; path = it.lproj/PlaylistViewController.strings; sourceTree = "<group>"; };
		B38F241C1E44D09F00FFE600 /* it */ = {isa = PBXFileReference; lastKnownFileType = text.plist.strings; name = it; path = it.lproj/CropSettingsViewController.strings; sourceTree = "<group>"; };
		B38F241E1E44D09F00FFE600 /* it */ = {isa = PBXFileReference; lastKnownFileType = text.plist.strings; name = it; path = it.lproj/FilterWindowController.strings; sourceTree = "<group>"; };
		B38F241F1E44D09F00FFE600 /* it */ = {isa = PBXFileReference; lastKnownFileType = text.plist.strings; name = it; path = it.lproj/AboutWindowController.strings; sourceTree = "<group>"; };
		B38F24201E44D09F00FFE600 /* it */ = {isa = PBXFileReference; lastKnownFileType = text.plist.strings; name = it; path = it.lproj/FontPickerWindowController.strings; sourceTree = "<group>"; };
		B38F24211E44D09F00FFE600 /* it */ = {isa = PBXFileReference; lastKnownFileType = text.plist.strings; name = it; path = it.lproj/PrefGeneralViewController.strings; sourceTree = "<group>"; };
		B38F24221E44D0A000FFE600 /* it */ = {isa = PBXFileReference; lastKnownFileType = text.plist.strings; name = it; path = it.lproj/PrefUIViewController.strings; sourceTree = "<group>"; };
		B38F24241E44D0A000FFE600 /* it */ = {isa = PBXFileReference; lastKnownFileType = text.plist.strings; name = it; path = it.lproj/PrefKeyBindingViewController.strings; sourceTree = "<group>"; };
		B38F24251E44D0A000FFE600 /* it */ = {isa = PBXFileReference; lastKnownFileType = text.plist.strings; name = it; path = it.lproj/KeyRecordViewController.strings; sourceTree = "<group>"; };
		B38F24261E44D0A000FFE600 /* it */ = {isa = PBXFileReference; lastKnownFileType = text.plist.strings; name = it; path = it.lproj/PrefAdvancedViewController.strings; sourceTree = "<group>"; };
		B38F24271E44D0A000FFE600 /* it */ = {isa = PBXFileReference; lastKnownFileType = text.plist.strings; name = it; path = it.lproj/PrefCodecViewController.strings; sourceTree = "<group>"; };
		B38F24281E44D0A000FFE600 /* it */ = {isa = PBXFileReference; lastKnownFileType = text.plist.strings; name = it; path = it.lproj/PrefSubViewController.strings; sourceTree = "<group>"; };
		B38F24291E44D0A000FFE600 /* it */ = {isa = PBXFileReference; lastKnownFileType = text.plist.strings; name = it; path = it.lproj/PrefNetworkViewController.strings; sourceTree = "<group>"; };
		B38F242A1E44D0A000FFE600 /* it */ = {isa = PBXFileReference; lastKnownFileType = text.plist.strings; name = it; path = it.lproj/Localizable.strings; sourceTree = "<group>"; };
		B3A6ED0B1EBBC9ED00BE4956 /* it */ = {isa = PBXFileReference; lastKnownFileType = text.plist.strings; name = it; path = it.lproj/InspectorWindowController.strings; sourceTree = "<group>"; };
		B3A6ED0F1EBBD51F00BE4956 /* it */ = {isa = PBXFileReference; lastKnownFileType = text.plist.strings; name = it; path = it.lproj/PrefControlViewController.strings; sourceTree = "<group>"; };
		B3B163411EC9A1AC000ED121 /* it */ = {isa = PBXFileReference; lastKnownFileType = text.plist.strings; name = it; path = it.lproj/HistoryWindowController.strings; sourceTree = "<group>"; };
		B3BEB11121403F6E0015FC54 /* it */ = {isa = PBXFileReference; lastKnownFileType = text.plist.strings; name = it; path = it.lproj/OpenURLWindowController.strings; sourceTree = "<group>"; };
		B3D578841EBCE6B200757AAA /* it */ = {isa = PBXFileReference; lastKnownFileType = text.plist.strings; name = it; path = it.lproj/InfoPlist.strings; sourceTree = "<group>"; };
		B3DB9C081E82CE2B00CFB888 /* it */ = {isa = PBXFileReference; lastKnownFileType = text.rtf; name = it; path = it.lproj/Contribution.rtf; sourceTree = "<group>"; };
		B3FC6F2F210FB42700E7F6AF /* it */ = {isa = PBXFileReference; lastKnownFileType = text.plist.strings; name = it; path = it.lproj/PreferenceWindowController.strings; sourceTree = "<group>"; };
		B3FC6F31210FB48600E7F6AF /* it */ = {isa = PBXFileReference; lastKnownFileType = text.plist.strings; name = it; path = it.lproj/SubChooseViewController.strings; sourceTree = "<group>"; };
		C70BC05C1E511D1000D8CB79 /* ko */ = {isa = PBXFileReference; lastKnownFileType = text.plist.strings; name = ko; path = ko.lproj/KeyBinding.strings; sourceTree = "<group>"; };
		C715104121014A1E00C6963C /* ko */ = {isa = PBXFileReference; lastKnownFileType = text.plist.strings; name = ko; path = ko.lproj/PreferenceWindowController.strings; sourceTree = "<group>"; };
		C715104221014A2900C6963C /* ko */ = {isa = PBXFileReference; lastKnownFileType = text.plist.strings; name = ko; path = ko.lproj/PrefUtilsViewController.strings; sourceTree = "<group>"; };
		C7513B4A1F61C05D00C14561 /* ko */ = {isa = PBXFileReference; lastKnownFileType = text.plist.strings; name = ko; path = ko.lproj/FilterPresets.strings; sourceTree = "<group>"; };
		C7513B4C1F61C5A300C14561 /* ko */ = {isa = PBXFileReference; lastKnownFileType = text.plist.strings; name = ko; path = ko.lproj/FreeSelectingViewController.strings; sourceTree = "<group>"; };
		C7583B471E67802200BEF9B7 /* ko */ = {isa = PBXFileReference; lastKnownFileType = text.rtf; name = ko; path = ko.lproj/Contribution.rtf; sourceTree = "<group>"; };
		C77164E12058D45C009E41DA /* ko */ = {isa = PBXFileReference; lastKnownFileType = text.plist.strings; name = ko; path = ko.lproj/PrefOSCToolbarSettingsSheetController.strings; sourceTree = "<group>"; };
		C789871A1E34EBDE0005769F /* ko */ = {isa = PBXFileReference; lastKnownFileType = text.plist.strings; name = ko; path = ko.lproj/MainMenu.strings; sourceTree = "<group>"; };
		C789871B1E34EBDE0005769F /* ko */ = {isa = PBXFileReference; lastKnownFileType = text.plist.strings; name = ko; path = ko.lproj/MainWindowController.strings; sourceTree = "<group>"; };
		C789871C1E34EBDE0005769F /* ko */ = {isa = PBXFileReference; lastKnownFileType = text.plist.strings; name = ko; path = ko.lproj/QuickSettingViewController.strings; sourceTree = "<group>"; };
		C789871D1E34EBDE0005769F /* ko */ = {isa = PBXFileReference; lastKnownFileType = text.plist.strings; name = ko; path = ko.lproj/PlaylistViewController.strings; sourceTree = "<group>"; };
		C789871E1E34EBDE0005769F /* ko */ = {isa = PBXFileReference; lastKnownFileType = text.plist.strings; name = ko; path = ko.lproj/CropSettingsViewController.strings; sourceTree = "<group>"; };
		C789871F1E34EBDE0005769F /* ko */ = {isa = PBXFileReference; lastKnownFileType = text.plist.strings; name = ko; path = ko.lproj/InspectorWindowController.strings; sourceTree = "<group>"; };
		C78987201E34EBDE0005769F /* ko */ = {isa = PBXFileReference; lastKnownFileType = text.plist.strings; name = ko; path = ko.lproj/FilterWindowController.strings; sourceTree = "<group>"; };
		C78987211E34EBDE0005769F /* ko */ = {isa = PBXFileReference; lastKnownFileType = text.plist.strings; name = ko; path = ko.lproj/AboutWindowController.strings; sourceTree = "<group>"; };
		C78987221E34EBDE0005769F /* ko */ = {isa = PBXFileReference; lastKnownFileType = text.plist.strings; name = ko; path = ko.lproj/FontPickerWindowController.strings; sourceTree = "<group>"; };
		C78987231E34EBDF0005769F /* ko */ = {isa = PBXFileReference; lastKnownFileType = text.plist.strings; name = ko; path = ko.lproj/PrefGeneralViewController.strings; sourceTree = "<group>"; };
		C78987241E34EBDF0005769F /* ko */ = {isa = PBXFileReference; lastKnownFileType = text.plist.strings; name = ko; path = ko.lproj/PrefUIViewController.strings; sourceTree = "<group>"; };
		C78987251E34EBDF0005769F /* ko */ = {isa = PBXFileReference; lastKnownFileType = text.plist.strings; name = ko; path = ko.lproj/PrefControlViewController.strings; sourceTree = "<group>"; };
		C78987261E34EBDF0005769F /* ko */ = {isa = PBXFileReference; lastKnownFileType = text.plist.strings; name = ko; path = ko.lproj/PrefKeyBindingViewController.strings; sourceTree = "<group>"; };
		C78987271E34EBDF0005769F /* ko */ = {isa = PBXFileReference; lastKnownFileType = text.plist.strings; name = ko; path = ko.lproj/KeyRecordViewController.strings; sourceTree = "<group>"; };
		C78987281E34EBDF0005769F /* ko */ = {isa = PBXFileReference; lastKnownFileType = text.plist.strings; name = ko; path = ko.lproj/PrefAdvancedViewController.strings; sourceTree = "<group>"; };
		C78987291E34EBDF0005769F /* ko */ = {isa = PBXFileReference; lastKnownFileType = text.plist.strings; name = ko; path = ko.lproj/PrefCodecViewController.strings; sourceTree = "<group>"; };
		C789872A1E34EBDF0005769F /* ko */ = {isa = PBXFileReference; lastKnownFileType = text.plist.strings; name = ko; path = ko.lproj/PrefSubViewController.strings; sourceTree = "<group>"; };
		C789872B1E34EBDF0005769F /* ko */ = {isa = PBXFileReference; lastKnownFileType = text.plist.strings; name = ko; path = ko.lproj/PrefNetworkViewController.strings; sourceTree = "<group>"; };
		C789872C1E34EBDF0005769F /* ko */ = {isa = PBXFileReference; lastKnownFileType = text.plist.strings; name = ko; path = ko.lproj/Localizable.strings; sourceTree = "<group>"; };
		C78987301E34EF170005769F /* ko */ = {isa = PBXFileReference; lastKnownFileType = text.plist.strings; name = ko; path = ko.lproj/InfoPlist.strings; sourceTree = "<group>"; };
		C7DBA5EB1F07C5FD00C2B416 /* ko */ = {isa = PBXFileReference; lastKnownFileType = text.plist.strings; name = ko; path = ko.lproj/InitialWindowController.strings; sourceTree = "<group>"; };
		C7DC79CE1EC63821002DE23B /* ko */ = {isa = PBXFileReference; lastKnownFileType = text.plist.strings; name = ko; path = ko.lproj/HistoryWindowController.strings; sourceTree = "<group>"; };
		C7E90B522087EC5700A58B6B /* ko */ = {isa = PBXFileReference; lastKnownFileType = text.plist.strings; name = ko; path = ko.lproj/SubChooseViewController.strings; sourceTree = "<group>"; };
		D27556FC1EC6E1C300CAB2A4 /* zh-Hant */ = {isa = PBXFileReference; lastKnownFileType = text.plist.strings; name = "zh-Hant"; path = "zh-Hant.lproj/HistoryWindowController.strings"; sourceTree = "<group>"; };
		D27E35CE1E379B6D0064BE57 /* zh-Hant */ = {isa = PBXFileReference; lastKnownFileType = text.plist.strings; name = "zh-Hant"; path = "zh-Hant.lproj/MainMenu.strings"; sourceTree = "<group>"; };
		D27E35CF1E379B6D0064BE57 /* zh-Hant */ = {isa = PBXFileReference; lastKnownFileType = text.plist.strings; name = "zh-Hant"; path = "zh-Hant.lproj/MainWindowController.strings"; sourceTree = "<group>"; };
		D27E35D01E379B6D0064BE57 /* zh-Hant */ = {isa = PBXFileReference; lastKnownFileType = text.plist.strings; name = "zh-Hant"; path = "zh-Hant.lproj/QuickSettingViewController.strings"; sourceTree = "<group>"; };
		D27E35D11E379B6E0064BE57 /* zh-Hant */ = {isa = PBXFileReference; lastKnownFileType = text.plist.strings; name = "zh-Hant"; path = "zh-Hant.lproj/PlaylistViewController.strings"; sourceTree = "<group>"; };
		D27E35D21E379B6E0064BE57 /* zh-Hant */ = {isa = PBXFileReference; lastKnownFileType = text.plist.strings; name = "zh-Hant"; path = "zh-Hant.lproj/CropSettingsViewController.strings"; sourceTree = "<group>"; };
		D27E35D31E379B6E0064BE57 /* zh-Hant */ = {isa = PBXFileReference; lastKnownFileType = text.plist.strings; name = "zh-Hant"; path = "zh-Hant.lproj/InspectorWindowController.strings"; sourceTree = "<group>"; };
		D27E35D41E379B6E0064BE57 /* zh-Hant */ = {isa = PBXFileReference; lastKnownFileType = text.plist.strings; name = "zh-Hant"; path = "zh-Hant.lproj/FilterWindowController.strings"; sourceTree = "<group>"; };
		D27E35D51E379B6E0064BE57 /* zh-Hant */ = {isa = PBXFileReference; lastKnownFileType = text.plist.strings; name = "zh-Hant"; path = "zh-Hant.lproj/AboutWindowController.strings"; sourceTree = "<group>"; };
		D27E35D61E379B6E0064BE57 /* zh-Hant */ = {isa = PBXFileReference; lastKnownFileType = text.plist.strings; name = "zh-Hant"; path = "zh-Hant.lproj/FontPickerWindowController.strings"; sourceTree = "<group>"; };
		D27E35D71E379B6F0064BE57 /* zh-Hant */ = {isa = PBXFileReference; lastKnownFileType = text.plist.strings; name = "zh-Hant"; path = "zh-Hant.lproj/PrefGeneralViewController.strings"; sourceTree = "<group>"; };
		D27E35D81E379B6F0064BE57 /* zh-Hant */ = {isa = PBXFileReference; lastKnownFileType = text.plist.strings; name = "zh-Hant"; path = "zh-Hant.lproj/PrefUIViewController.strings"; sourceTree = "<group>"; };
		D27E35D91E379B6F0064BE57 /* zh-Hant */ = {isa = PBXFileReference; lastKnownFileType = text.plist.strings; name = "zh-Hant"; path = "zh-Hant.lproj/PrefControlViewController.strings"; sourceTree = "<group>"; };
		D27E35DA1E379B6F0064BE57 /* zh-Hant */ = {isa = PBXFileReference; lastKnownFileType = text.plist.strings; name = "zh-Hant"; path = "zh-Hant.lproj/PrefKeyBindingViewController.strings"; sourceTree = "<group>"; };
		D27E35DB1E379B6F0064BE57 /* zh-Hant */ = {isa = PBXFileReference; lastKnownFileType = text.plist.strings; name = "zh-Hant"; path = "zh-Hant.lproj/KeyRecordViewController.strings"; sourceTree = "<group>"; };
		D27E35DC1E379B6F0064BE57 /* zh-Hant */ = {isa = PBXFileReference; lastKnownFileType = text.plist.strings; name = "zh-Hant"; path = "zh-Hant.lproj/PrefAdvancedViewController.strings"; sourceTree = "<group>"; };
		D27E35DD1E379B6F0064BE57 /* zh-Hant */ = {isa = PBXFileReference; lastKnownFileType = text.plist.strings; name = "zh-Hant"; path = "zh-Hant.lproj/PrefCodecViewController.strings"; sourceTree = "<group>"; };
		D27E35DE1E379B700064BE57 /* zh-Hant */ = {isa = PBXFileReference; lastKnownFileType = text.plist.strings; name = "zh-Hant"; path = "zh-Hant.lproj/PrefSubViewController.strings"; sourceTree = "<group>"; };
		D27E35DF1E379B700064BE57 /* zh-Hant */ = {isa = PBXFileReference; lastKnownFileType = text.plist.strings; name = "zh-Hant"; path = "zh-Hant.lproj/PrefNetworkViewController.strings"; sourceTree = "<group>"; };
		D27E35E01E379B700064BE57 /* zh-Hant */ = {isa = PBXFileReference; lastKnownFileType = text.plist.strings; name = "zh-Hant"; path = "zh-Hant.lproj/Localizable.strings"; sourceTree = "<group>"; };
		D2B411421E5336AD002819E1 /* zh-Hant */ = {isa = PBXFileReference; lastKnownFileType = text.plist.strings; name = "zh-Hant"; path = "zh-Hant.lproj/KeyBinding.strings"; sourceTree = "<group>"; };
		D2B411431E5336AE002819E1 /* zh-Hant */ = {isa = PBXFileReference; lastKnownFileType = text.plist.strings; name = "zh-Hant"; path = "zh-Hant.lproj/InfoPlist.strings"; sourceTree = "<group>"; };
		E1298BB121A517C300B646AD /* sv */ = {isa = PBXFileReference; lastKnownFileType = text.plist.strings; name = sv; path = sv.lproj/MainMenu.strings; sourceTree = "<group>"; };
		E1298BB221A517C300B646AD /* sv */ = {isa = PBXFileReference; lastKnownFileType = text.plist.strings; name = sv; path = sv.lproj/MainWindowController.strings; sourceTree = "<group>"; };
		E1298BB321A517C300B646AD /* sv */ = {isa = PBXFileReference; lastKnownFileType = text.plist.strings; name = sv; path = sv.lproj/QuickSettingViewController.strings; sourceTree = "<group>"; };
		E1298BB421A517C300B646AD /* sv */ = {isa = PBXFileReference; lastKnownFileType = text.plist.strings; name = sv; path = sv.lproj/PlaylistViewController.strings; sourceTree = "<group>"; };
		E1298BB521A517C300B646AD /* sv */ = {isa = PBXFileReference; lastKnownFileType = text.plist.strings; name = sv; path = sv.lproj/InspectorWindowController.strings; sourceTree = "<group>"; };
		E1298BB621A517C400B646AD /* sv */ = {isa = PBXFileReference; lastKnownFileType = text.plist.strings; name = sv; path = sv.lproj/FilterWindowController.strings; sourceTree = "<group>"; };
		E1298BB721A517C400B646AD /* sv */ = {isa = PBXFileReference; lastKnownFileType = text.plist.strings; name = sv; path = sv.lproj/AboutWindowController.strings; sourceTree = "<group>"; };
		E1298BB821A517C400B646AD /* sv */ = {isa = PBXFileReference; lastKnownFileType = text.plist.strings; name = sv; path = sv.lproj/OpenURLWindowController.strings; sourceTree = "<group>"; };
		E1298BB921A517C400B646AD /* sv */ = {isa = PBXFileReference; lastKnownFileType = text.plist.strings; name = sv; path = sv.lproj/HistoryWindowController.strings; sourceTree = "<group>"; };
		E1298BBA21A517C500B646AD /* sv */ = {isa = PBXFileReference; lastKnownFileType = text.plist.strings; name = sv; path = sv.lproj/InitialWindowController.strings; sourceTree = "<group>"; };
		E1298BBB21A517C500B646AD /* sv */ = {isa = PBXFileReference; lastKnownFileType = text.plist.strings; name = sv; path = sv.lproj/MiniPlayerWindowController.strings; sourceTree = "<group>"; };
		E1298BBC21A517C500B646AD /* sv */ = {isa = PBXFileReference; lastKnownFileType = text.plist.strings; name = sv; path = sv.lproj/CropSettingsViewController.strings; sourceTree = "<group>"; };
		E1298BBD21A517C500B646AD /* sv */ = {isa = PBXFileReference; lastKnownFileType = text.plist.strings; name = sv; path = sv.lproj/FreeSelectingViewController.strings; sourceTree = "<group>"; };
		E1298BBE21A517C600B646AD /* sv */ = {isa = PBXFileReference; lastKnownFileType = text.plist.strings; name = sv; path = sv.lproj/FontPickerWindowController.strings; sourceTree = "<group>"; };
		E1298BBF21A517C600B646AD /* sv */ = {isa = PBXFileReference; lastKnownFileType = text.plist.strings; name = sv; path = sv.lproj/PrefGeneralViewController.strings; sourceTree = "<group>"; };
		E1298BC021A517C600B646AD /* sv */ = {isa = PBXFileReference; lastKnownFileType = text.plist.strings; name = sv; path = sv.lproj/PrefUIViewController.strings; sourceTree = "<group>"; };
		E1298BC121A517C700B646AD /* sv */ = {isa = PBXFileReference; lastKnownFileType = text.plist.strings; name = sv; path = sv.lproj/PrefOSCToolbarSettingsSheetController.strings; sourceTree = "<group>"; };
		E1298BC221A517C700B646AD /* sv */ = {isa = PBXFileReference; lastKnownFileType = text.plist.strings; name = sv; path = sv.lproj/PrefControlViewController.strings; sourceTree = "<group>"; };
		E1298BC321A517C700B646AD /* sv */ = {isa = PBXFileReference; lastKnownFileType = text.plist.strings; name = sv; path = sv.lproj/PrefKeyBindingViewController.strings; sourceTree = "<group>"; };
		E1298BC421A517C700B646AD /* sv */ = {isa = PBXFileReference; lastKnownFileType = text.plist.strings; name = sv; path = sv.lproj/KeyRecordViewController.strings; sourceTree = "<group>"; };
		E1298BC521A517C800B646AD /* sv */ = {isa = PBXFileReference; lastKnownFileType = text.plist.strings; name = sv; path = sv.lproj/PrefAdvancedViewController.strings; sourceTree = "<group>"; };
		E1298BC621A517C800B646AD /* sv */ = {isa = PBXFileReference; lastKnownFileType = text.plist.strings; name = sv; path = sv.lproj/PrefCodecViewController.strings; sourceTree = "<group>"; };
		E1298BC721A517C800B646AD /* sv */ = {isa = PBXFileReference; lastKnownFileType = text.plist.strings; name = sv; path = sv.lproj/PrefSubViewController.strings; sourceTree = "<group>"; };
		E1298BC821A517C900B646AD /* sv */ = {isa = PBXFileReference; lastKnownFileType = text.plist.strings; name = sv; path = sv.lproj/PrefNetworkViewController.strings; sourceTree = "<group>"; };
		E1298BC921A517C900B646AD /* sv */ = {isa = PBXFileReference; lastKnownFileType = text.plist.strings; name = sv; path = sv.lproj/PrefUtilsViewController.strings; sourceTree = "<group>"; };
		E1298BCA21A517C900B646AD /* sv */ = {isa = PBXFileReference; lastKnownFileType = text.plist.strings; name = sv; path = sv.lproj/PreferenceWindowController.strings; sourceTree = "<group>"; };
		E1298BCB21A517C900B646AD /* sv */ = {isa = PBXFileReference; lastKnownFileType = text.plist.strings; name = sv; path = sv.lproj/SubChooseViewController.strings; sourceTree = "<group>"; };
		E1298BCC21A517CA00B646AD /* sv */ = {isa = PBXFileReference; lastKnownFileType = text.plist.strings; name = sv; path = sv.lproj/InfoPlist.strings; sourceTree = "<group>"; };
		E1298BCD21A517CA00B646AD /* sv */ = {isa = PBXFileReference; lastKnownFileType = text.plist.strings; name = sv; path = sv.lproj/Localizable.strings; sourceTree = "<group>"; };
		E1298BCE21A517CA00B646AD /* sv */ = {isa = PBXFileReference; lastKnownFileType = text.rtf; name = sv; path = sv.lproj/Contribution.rtf; sourceTree = "<group>"; };
		E1298BCF21A517CA00B646AD /* sv */ = {isa = PBXFileReference; lastKnownFileType = text.plist.strings; name = sv; path = sv.lproj/FilterPresets.strings; sourceTree = "<group>"; };
		E1298BD021A517CA00B646AD /* sv */ = {isa = PBXFileReference; lastKnownFileType = text.plist.strings; name = sv; path = sv.lproj/KeyBinding.strings; sourceTree = "<group>"; };
		E301EFD921312AB300BC8588 /* KeychainAccess.swift */ = {isa = PBXFileReference; lastKnownFileType = sourcecode.swift; path = KeychainAccess.swift; sourceTree = "<group>"; };
		E322A4F720A8442E00C67D32 /* PlaylistPlaybackProgressView.swift */ = {isa = PBXFileReference; lastKnownFileType = sourcecode.swift; path = PlaylistPlaybackProgressView.swift; sourceTree = "<group>"; };
		E33836832026223800ABC812 /* PrefOSCToolbarSettingsSheetController.swift */ = {isa = PBXFileReference; lastKnownFileType = sourcecode.swift; path = PrefOSCToolbarSettingsSheetController.swift; sourceTree = "<group>"; };
		E3383687202651CF00ABC812 /* PrefOSCToolbarDraggingItemViewController.swift */ = {isa = PBXFileReference; lastKnownFileType = sourcecode.swift; path = PrefOSCToolbarDraggingItemViewController.swift; sourceTree = "<group>"; };
		E3383688202651CF00ABC812 /* PrefOSCToolbarDraggingItemViewController.xib */ = {isa = PBXFileReference; lastKnownFileType = file.xib; path = PrefOSCToolbarDraggingItemViewController.xib; sourceTree = "<group>"; };
		E33BA5C3204315740069A0F6 /* AssrtSubtitle.swift */ = {isa = PBXFileReference; lastKnownFileType = sourcecode.swift; path = AssrtSubtitle.swift; sourceTree = "<group>"; };
		E33BA5C5204BD9FE0069A0F6 /* SubChooseViewController.swift */ = {isa = PBXFileReference; lastKnownFileType = sourcecode.swift; path = SubChooseViewController.swift; sourceTree = "<group>"; };
		E33C31592107017000983986 /* zh-Hant */ = {isa = PBXFileReference; lastKnownFileType = text.plist.strings; name = "zh-Hant"; path = "zh-Hant.lproj/SubChooseViewController.strings"; sourceTree = "<group>"; };
		E33C315B2107018000983986 /* zh-Hant */ = {isa = PBXFileReference; lastKnownFileType = text.plist.strings; name = "zh-Hant"; path = "zh-Hant.lproj/PrefOSCToolbarSettingsSheetController.strings"; sourceTree = "<group>"; };
		E33C315D210701A100983986 /* zh-Hant */ = {isa = PBXFileReference; lastKnownFileType = text.plist.strings; name = "zh-Hant"; path = "zh-Hant.lproj/PrefUtilsViewController.strings"; sourceTree = "<group>"; };
		E33C315F210701C200983986 /* zh-Hant */ = {isa = PBXFileReference; lastKnownFileType = text.plist.strings; name = "zh-Hant"; path = "zh-Hant.lproj/PreferenceWindowController.strings"; sourceTree = "<group>"; };
		E342832E20B7149800139865 /* Logger.swift */ = {isa = PBXFileReference; lastKnownFileType = sourcecode.swift; path = Logger.swift; sourceTree = "<group>"; };
		E34A0E022053F93A00B50097 /* Base */ = {isa = PBXFileReference; lastKnownFileType = file.xib; name = Base; path = Base.lproj/PrefOSCToolbarSettingsSheetController.xib; sourceTree = "<group>"; };
		E34A0E052053F93E00B50097 /* zh-Hans */ = {isa = PBXFileReference; lastKnownFileType = text.plist.strings; name = "zh-Hans"; path = "zh-Hans.lproj/PrefOSCToolbarSettingsSheetController.strings"; sourceTree = "<group>"; };
		E34E0ADF2007E23600BDC8BA /* zh-Hant */ = {isa = PBXFileReference; lastKnownFileType = text.plist.strings; name = "zh-Hant"; path = "zh-Hant.lproj/FreeSelectingViewController.strings"; sourceTree = "<group>"; };
		E3513AF620EF79C500F8C347 /* PreferenceWindowController.swift */ = {isa = PBXFileReference; lastKnownFileType = sourcecode.swift; path = PreferenceWindowController.swift; sourceTree = "<group>"; };
		E3513AFA20F120F600F8C347 /* PreferenceViewController.swift */ = {isa = PBXFileReference; lastKnownFileType = sourcecode.swift; path = PreferenceViewController.swift; sourceTree = "<group>"; };
		E374160B20F138A900B4F7F9 /* CollapseView.swift */ = {isa = PBXFileReference; lastKnownFileType = sourcecode.swift; path = CollapseView.swift; sourceTree = "<group>"; };
		E374160D20F3AF7E00B4F7F9 /* PrefUtilsViewController.swift */ = {isa = PBXFileReference; lastKnownFileType = sourcecode.swift; path = PrefUtilsViewController.swift; sourceTree = "<group>"; };
		E374161220F3C0AB00B4F7F9 /* Base */ = {isa = PBXFileReference; lastKnownFileType = file.xib; name = Base; path = Base.lproj/PrefUtilsViewController.xib; sourceTree = "<group>"; };
		E374161520F3C0AD00B4F7F9 /* zh-Hans */ = {isa = PBXFileReference; lastKnownFileType = text.plist.strings; name = "zh-Hans"; path = "zh-Hans.lproj/PrefUtilsViewController.strings"; sourceTree = "<group>"; };
		E38B32172157DC18000F6D27 /* ISO639TokenFieldDelegate.swift */ = {isa = PBXFileReference; lastKnownFileType = sourcecode.swift; path = ISO639TokenFieldDelegate.swift; sourceTree = "<group>"; };
		E38BD4AE20054BD9007635FC /* MainWindow.swift */ = {isa = PBXFileReference; lastKnownFileType = sourcecode.swift; path = MainWindow.swift; sourceTree = "<group>"; };
		E3B3DD5820FDB8A600325184 /* Base */ = {isa = PBXFileReference; lastKnownFileType = file.xib; name = Base; path = Base.lproj/PreferenceWindowController.xib; sourceTree = "<group>"; };
		E3B3DD5B20FDB8A900325184 /* zh-Hans */ = {isa = PBXFileReference; lastKnownFileType = text.plist.strings; name = "zh-Hans"; path = "zh-Hans.lproj/PreferenceWindowController.strings"; sourceTree = "<group>"; };
		E3BA79EC2131443A00529D99 /* OpenURLWindowController.swift */ = {isa = PBXFileReference; lastKnownFileType = sourcecode.swift; path = OpenURLWindowController.swift; sourceTree = "<group>"; };
		E3C12F6A201F281F00297964 /* FirstRunManager.swift */ = {isa = PBXFileReference; lastKnownFileType = sourcecode.swift; path = FirstRunManager.swift; sourceTree = "<group>"; };
		E3CB75BC1FDACB82004DB10A /* SavedFilter.swift */ = {isa = PBXFileReference; lastKnownFileType = sourcecode.swift; path = SavedFilter.swift; sourceTree = "<group>"; };
		E3DBD238218B057A00B3AFBF /* Translators.json */ = {isa = PBXFileReference; indentWidth = 4; lastKnownFileType = text.json; path = Translators.json; sourceTree = "<group>"; tabWidth = 4; };
		E3DBD23A218B199700B3AFBF /* Translators.swift */ = {isa = PBXFileReference; lastKnownFileType = sourcecode.swift; path = Translators.swift; sourceTree = "<group>"; };
		E3DBD23C218EF4F100B3AFBF /* AboutWindowContributorAvatarItem.swift */ = {isa = PBXFileReference; lastKnownFileType = sourcecode.swift; path = AboutWindowContributorAvatarItem.swift; sourceTree = "<group>"; };
		E3DBD23D218EF4F100B3AFBF /* AboutWindowContributorAvatarItem.xib */ = {isa = PBXFileReference; lastKnownFileType = file.xib; path = AboutWindowContributorAvatarItem.xib; sourceTree = "<group>"; };
		E3DE8DCA1FD8166A0021921C /* iina-cli */ = {isa = PBXFileReference; explicitFileType = "compiled.mach-o.executable"; includeInIndex = 0; path = "iina-cli"; sourceTree = BUILT_PRODUCTS_DIR; };
		E3DE8DCC1FD8166A0021921C /* main.swift */ = {isa = PBXFileReference; lastKnownFileType = sourcecode.swift; path = main.swift; sourceTree = "<group>"; };
		E3ECC89D1FE9A6D900BED8C7 /* GeometryDef.swift */ = {isa = PBXFileReference; lastKnownFileType = sourcecode.swift; path = GeometryDef.swift; sourceTree = "<group>"; };
		E3F698862120D878005792C9 /* ExtendedColors.swift */ = {isa = PBXFileReference; lastKnownFileType = sourcecode.swift; path = ExtendedColors.swift; sourceTree = "<group>"; };
		E3FC31451FE1501E00B9B86F /* PowerSource.swift */ = {isa = PBXFileReference; lastKnownFileType = sourcecode.swift; path = PowerSource.swift; sourceTree = "<group>"; };
		E53BAB3F1F1692B700D2609F /* fr */ = {isa = PBXFileReference; lastKnownFileType = text.plist.strings; name = fr; path = fr.lproj/InitialWindowController.strings; sourceTree = "<group>"; };
		E53EB2A7205A865D003F34A0 /* fr */ = {isa = PBXFileReference; lastKnownFileType = text.plist.strings; name = fr; path = fr.lproj/PrefOSCToolbarSettingsSheetController.strings; sourceTree = "<group>"; };
		E5436AA61E844761005BEB5C /* fr */ = {isa = PBXFileReference; lastKnownFileType = text.rtf; name = fr; path = fr.lproj/Contribution.rtf; sourceTree = "<group>"; };
		E568075F1EF975C0005A3ADD /* fr */ = {isa = PBXFileReference; lastKnownFileType = text.plist.strings; name = fr; path = fr.lproj/HistoryWindowController.strings; sourceTree = "<group>"; };
		E56807601EF97766005A3ADD /* fr */ = {isa = PBXFileReference; lastKnownFileType = text.plist.strings; name = fr; path = fr.lproj/InfoPlist.strings; sourceTree = "<group>"; };
		E5A0D212214576E200750FF3 /* fr */ = {isa = PBXFileReference; lastKnownFileType = text.plist.strings; name = fr; path = fr.lproj/MiniPlayerWindowController.strings; sourceTree = "<group>"; };
		E5A0D2142145779D00750FF3 /* fr */ = {isa = PBXFileReference; lastKnownFileType = text.plist.strings; name = fr; path = fr.lproj/OpenURLWindowController.strings; sourceTree = "<group>"; };
		E5A935561E34B38700ABD3F5 /* fr */ = {isa = PBXFileReference; lastKnownFileType = text.plist.strings; name = fr; path = fr.lproj/MainWindowController.strings; sourceTree = "<group>"; };
		E5A935571E34B38700ABD3F5 /* fr */ = {isa = PBXFileReference; lastKnownFileType = text.plist.strings; name = fr; path = fr.lproj/QuickSettingViewController.strings; sourceTree = "<group>"; };
		E5A935581E34B38700ABD3F5 /* fr */ = {isa = PBXFileReference; lastKnownFileType = text.plist.strings; name = fr; path = fr.lproj/PlaylistViewController.strings; sourceTree = "<group>"; };
		E5A935591E34B38700ABD3F5 /* fr */ = {isa = PBXFileReference; lastKnownFileType = text.plist.strings; name = fr; path = fr.lproj/CropSettingsViewController.strings; sourceTree = "<group>"; };
		E5A9355A1E34B38800ABD3F5 /* fr */ = {isa = PBXFileReference; lastKnownFileType = text.plist.strings; name = fr; path = fr.lproj/InspectorWindowController.strings; sourceTree = "<group>"; };
		E5A9355B1E34B38800ABD3F5 /* fr */ = {isa = PBXFileReference; lastKnownFileType = text.plist.strings; name = fr; path = fr.lproj/FilterWindowController.strings; sourceTree = "<group>"; };
		E5A9355C1E34B38800ABD3F5 /* fr */ = {isa = PBXFileReference; lastKnownFileType = text.plist.strings; name = fr; path = fr.lproj/AboutWindowController.strings; sourceTree = "<group>"; };
		E5A9355D1E34B38800ABD3F5 /* fr */ = {isa = PBXFileReference; lastKnownFileType = text.plist.strings; name = fr; path = fr.lproj/FontPickerWindowController.strings; sourceTree = "<group>"; };
		E5A9355E1E34B38800ABD3F5 /* fr */ = {isa = PBXFileReference; lastKnownFileType = text.plist.strings; name = fr; path = fr.lproj/PrefGeneralViewController.strings; sourceTree = "<group>"; };
		E5A9355F1E34B38900ABD3F5 /* fr */ = {isa = PBXFileReference; lastKnownFileType = text.plist.strings; name = fr; path = fr.lproj/PrefUIViewController.strings; sourceTree = "<group>"; };
		E5A935601E34B38900ABD3F5 /* fr */ = {isa = PBXFileReference; lastKnownFileType = text.plist.strings; name = fr; path = fr.lproj/PrefControlViewController.strings; sourceTree = "<group>"; };
		E5A935611E34B38900ABD3F5 /* fr */ = {isa = PBXFileReference; lastKnownFileType = text.plist.strings; name = fr; path = fr.lproj/PrefKeyBindingViewController.strings; sourceTree = "<group>"; };
		E5A935621E34B38A00ABD3F5 /* fr */ = {isa = PBXFileReference; lastKnownFileType = text.plist.strings; name = fr; path = fr.lproj/KeyRecordViewController.strings; sourceTree = "<group>"; };
		E5A935631E34B38A00ABD3F5 /* fr */ = {isa = PBXFileReference; lastKnownFileType = text.plist.strings; name = fr; path = fr.lproj/PrefAdvancedViewController.strings; sourceTree = "<group>"; };
		E5A935641E34B38A00ABD3F5 /* fr */ = {isa = PBXFileReference; lastKnownFileType = text.plist.strings; name = fr; path = fr.lproj/PrefCodecViewController.strings; sourceTree = "<group>"; };
		E5A935651E34B38A00ABD3F5 /* fr */ = {isa = PBXFileReference; lastKnownFileType = text.plist.strings; name = fr; path = fr.lproj/PrefSubViewController.strings; sourceTree = "<group>"; };
		E5A935661E34B38A00ABD3F5 /* fr */ = {isa = PBXFileReference; lastKnownFileType = text.plist.strings; name = fr; path = fr.lproj/PrefNetworkViewController.strings; sourceTree = "<group>"; };
		E5A935671E34B38B00ABD3F5 /* fr */ = {isa = PBXFileReference; lastKnownFileType = text.plist.strings; name = fr; path = fr.lproj/Localizable.strings; sourceTree = "<group>"; };
		E5A9E1841E50F1E200950BD5 /* fr */ = {isa = PBXFileReference; lastKnownFileType = text.plist.strings; name = fr; path = fr.lproj/KeyBinding.strings; sourceTree = "<group>"; };
		E5C57C1E1F82A1ED00488ABA /* fr */ = {isa = PBXFileReference; lastKnownFileType = text.plist.strings; name = fr; path = fr.lproj/FreeSelectingViewController.strings; sourceTree = "<group>"; };
		E5C57C1F1F82A20600488ABA /* fr */ = {isa = PBXFileReference; lastKnownFileType = text.plist.strings; name = fr; path = fr.lproj/FilterPresets.strings; sourceTree = "<group>"; };
		E5EF3D0A20FFBB6200FEBE4C /* fr */ = {isa = PBXFileReference; lastKnownFileType = text.plist.strings; name = fr; path = fr.lproj/SubChooseViewController.strings; sourceTree = "<group>"; };
		E5EF3D0C20FFBB9700FEBE4C /* fr */ = {isa = PBXFileReference; lastKnownFileType = text.plist.strings; name = fr; path = fr.lproj/PreferenceWindowController.strings; sourceTree = "<group>"; };
		E5EF3D0D2100878F00FEBE4C /* fr */ = {isa = PBXFileReference; lastKnownFileType = text.plist.strings; name = fr; path = fr.lproj/PrefUtilsViewController.strings; sourceTree = "<group>"; };
		E92D617F1FE93B9B00ACC463 /* da */ = {isa = PBXFileReference; lastKnownFileType = text.plist.strings; name = da; path = da.lproj/MainMenu.strings; sourceTree = "<group>"; };
		E92D61801FE93B9C00ACC463 /* da */ = {isa = PBXFileReference; lastKnownFileType = text.plist.strings; name = da; path = da.lproj/MainWindowController.strings; sourceTree = "<group>"; };
		E92D61811FE93B9C00ACC463 /* da */ = {isa = PBXFileReference; lastKnownFileType = text.plist.strings; name = da; path = da.lproj/QuickSettingViewController.strings; sourceTree = "<group>"; };
		E92D61821FE93B9C00ACC463 /* da */ = {isa = PBXFileReference; lastKnownFileType = text.plist.strings; name = da; path = da.lproj/PlaylistViewController.strings; sourceTree = "<group>"; };
		E92D61831FE93B9C00ACC463 /* da */ = {isa = PBXFileReference; lastKnownFileType = text.plist.strings; name = da; path = da.lproj/InspectorWindowController.strings; sourceTree = "<group>"; };
		E92D61841FE93B9C00ACC463 /* da */ = {isa = PBXFileReference; lastKnownFileType = text.plist.strings; name = da; path = da.lproj/FilterWindowController.strings; sourceTree = "<group>"; };
		E92D61851FE93B9C00ACC463 /* da */ = {isa = PBXFileReference; lastKnownFileType = text.plist.strings; name = da; path = da.lproj/AboutWindowController.strings; sourceTree = "<group>"; };
		E92D61871FE93B9C00ACC463 /* da */ = {isa = PBXFileReference; lastKnownFileType = text.plist.strings; name = da; path = da.lproj/HistoryWindowController.strings; sourceTree = "<group>"; };
		E92D61881FE93B9C00ACC463 /* da */ = {isa = PBXFileReference; lastKnownFileType = text.plist.strings; name = da; path = da.lproj/InitialWindowController.strings; sourceTree = "<group>"; };
		E92D61891FE93B9C00ACC463 /* da */ = {isa = PBXFileReference; lastKnownFileType = text.plist.strings; name = da; path = da.lproj/CropSettingsViewController.strings; sourceTree = "<group>"; };
		E92D618A1FE93B9C00ACC463 /* da */ = {isa = PBXFileReference; lastKnownFileType = text.plist.strings; name = da; path = da.lproj/FreeSelectingViewController.strings; sourceTree = "<group>"; };
		E92D618B1FE93B9C00ACC463 /* da */ = {isa = PBXFileReference; lastKnownFileType = text.plist.strings; name = da; path = da.lproj/FontPickerWindowController.strings; sourceTree = "<group>"; };
		E92D618C1FE93B9D00ACC463 /* da */ = {isa = PBXFileReference; lastKnownFileType = text.plist.strings; name = da; path = da.lproj/PrefGeneralViewController.strings; sourceTree = "<group>"; };
		E92D618D1FE93B9D00ACC463 /* da */ = {isa = PBXFileReference; lastKnownFileType = text.plist.strings; name = da; path = da.lproj/PrefUIViewController.strings; sourceTree = "<group>"; };
		E92D618E1FE93B9D00ACC463 /* da */ = {isa = PBXFileReference; lastKnownFileType = text.plist.strings; name = da; path = da.lproj/PrefControlViewController.strings; sourceTree = "<group>"; };
		E92D618F1FE93B9D00ACC463 /* da */ = {isa = PBXFileReference; lastKnownFileType = text.plist.strings; name = da; path = da.lproj/PrefKeyBindingViewController.strings; sourceTree = "<group>"; };
		E92D61901FE93B9D00ACC463 /* da */ = {isa = PBXFileReference; lastKnownFileType = text.plist.strings; name = da; path = da.lproj/KeyRecordViewController.strings; sourceTree = "<group>"; };
		E92D61911FE93B9D00ACC463 /* da */ = {isa = PBXFileReference; lastKnownFileType = text.plist.strings; name = da; path = da.lproj/PrefAdvancedViewController.strings; sourceTree = "<group>"; };
		E92D61921FE93B9D00ACC463 /* da */ = {isa = PBXFileReference; lastKnownFileType = text.plist.strings; name = da; path = da.lproj/PrefCodecViewController.strings; sourceTree = "<group>"; };
		E92D61931FE93B9D00ACC463 /* da */ = {isa = PBXFileReference; lastKnownFileType = text.plist.strings; name = da; path = da.lproj/PrefSubViewController.strings; sourceTree = "<group>"; };
		E92D61941FE93B9D00ACC463 /* da */ = {isa = PBXFileReference; lastKnownFileType = text.plist.strings; name = da; path = da.lproj/PrefNetworkViewController.strings; sourceTree = "<group>"; };
		E92D61961FE93B9D00ACC463 /* da */ = {isa = PBXFileReference; lastKnownFileType = text.plist.strings; name = da; path = da.lproj/InfoPlist.strings; sourceTree = "<group>"; };
		E92D61971FE93B9E00ACC463 /* da */ = {isa = PBXFileReference; lastKnownFileType = text.plist.strings; name = da; path = da.lproj/Localizable.strings; sourceTree = "<group>"; };
		E92D61981FE93B9E00ACC463 /* da */ = {isa = PBXFileReference; lastKnownFileType = text.rtf; name = da; path = da.lproj/Contribution.rtf; sourceTree = "<group>"; };
		E92D61991FE93B9E00ACC463 /* da */ = {isa = PBXFileReference; lastKnownFileType = text.plist.strings; name = da; path = da.lproj/FilterPresets.strings; sourceTree = "<group>"; };
		E92D619A1FE93B9E00ACC463 /* da */ = {isa = PBXFileReference; lastKnownFileType = text.plist.strings; name = da; path = da.lproj/KeyBinding.strings; sourceTree = "<group>"; };
		F4C61DFA1E20423A00A43BCC /* de */ = {isa = PBXFileReference; lastKnownFileType = text.plist.strings; name = de; path = de.lproj/PrefUIViewController.strings; sourceTree = "<group>"; };
/* End PBXFileReference section */

/* Begin PBXFrameworksBuildPhase section */
		49542970216C34950058F680 /* Frameworks */ = {
			isa = PBXFrameworksBuildPhase;
			buildActionMask = 2147483647;
			files = (
				49542975216C34950058F680 /* Cocoa.framework in Frameworks */,
			);
			runOnlyForDeploymentPostprocessing = 0;
		};
		84EB1ED31D2F51D3004FA5A1 /* Frameworks */ = {
			isa = PBXFrameworksBuildPhase;
			buildActionMask = 2147483647;
			files = (
				8404572B21A91A0900DF2424 /* libvorbisenc.2.dylib in Frameworks */,
				8404573321A91A0900DF2424 /* libpcre.1.dylib in Frameworks */,
				8404573D21A91A0900DF2424 /* libavformat.58.20.100.dylib in Frameworks */,
				8404573221A91A0900DF2424 /* libarchive.13.dylib in Frameworks */,
				8404573621A91A0900DF2424 /* libgraphite2.3.dylib in Frameworks */,
				8404572321A91A0900DF2424 /* libSDL2-2.0.0.dylib in Frameworks */,
				8404573B21A91A0900DF2424 /* libglib-2.0.0.dylib in Frameworks */,
				8404572421A91A0900DF2424 /* libmpv.dylib in Frameworks */,
				8404572821A91A0900DF2424 /* libdvdcss.2.dylib in Frameworks */,
				8404571B21A91A0900DF2424 /* libfreetype.6.dylib in Frameworks */,
				8404572021A91A0900DF2424 /* liblua.5.1.dylib in Frameworks */,
				8404573921A91A0900DF2424 /* libopus.0.dylib in Frameworks */,
				8404573A21A91A0900DF2424 /* libjpeg.9.dylib in Frameworks */,
				8404572C21A91A0900DF2424 /* libtheoradec.1.dylib in Frameworks */,
				8404573F21A91A0900DF2424 /* libswscale.5.3.100.dylib in Frameworks */,
				8404572221A91A0900DF2424 /* libdvdnav.4.dylib in Frameworks */,
				8404572721A91A0900DF2424 /* libass.9.dylib in Frameworks */,
				8404572921A91A0900DF2424 /* libvorbis.0.dylib in Frameworks */,
				8404572521A91A0900DF2424 /* libdvdread.4.dylib in Frameworks */,
				8404573C21A91A0900DF2424 /* libfontconfig.1.dylib in Frameworks */,
				8404573E21A91A0900DF2424 /* libtheoraenc.1.dylib in Frameworks */,
				496B19921E2968530035AF10 /* PIP.framework in Frameworks */,
				8404574121A91A0900DF2424 /* libavresample.4.0.0.dylib in Frameworks */,
				8403CEA72007CBD400645516 /* MediaPlayer.framework in Frameworks */,
				8404572E21A91A0900DF2424 /* liblzma.5.dylib in Frameworks */,
				8404573421A91A0900DF2424 /* libavutil.56.22.100.dylib in Frameworks */,
				8404571D21A91A0900DF2424 /* libbluray.2.dylib in Frameworks */,
				8404574221A91A0900DF2424 /* libpng16.16.dylib in Frameworks */,
				8404572F21A91A0900DF2424 /* libavdevice.58.5.100.dylib in Frameworks */,
				8404573121A91A0900DF2424 /* libsnappy.1.dylib in Frameworks */,
				8404572621A91A0900DF2424 /* libharfbuzz.0.dylib in Frameworks */,
				8404573521A91A0900DF2424 /* libpostproc.55.3.100.dylib in Frameworks */,
				8404571E21A91A0900DF2424 /* libavfilter.7.40.101.dylib in Frameworks */,
				8404573721A91A0900DF2424 /* libmp3lame.0.dylib in Frameworks */,
				8404574321A91A0900DF2424 /* liblcms2.2.dylib in Frameworks */,
				8404571F21A91A0900DF2424 /* libintl.8.dylib in Frameworks */,
				8404571C21A91A0900DF2424 /* libfribidi.0.dylib in Frameworks */,
				8404574021A91A0900DF2424 /* libavcodec.58.35.100.dylib in Frameworks */,
				8404572121A91A0900DF2424 /* libuchardet.0.dylib in Frameworks */,
				8404573821A91A0900DF2424 /* libogg.0.dylib in Frameworks */,
				8404572A21A91A0900DF2424 /* libswresample.3.3.100.dylib in Frameworks */,
				5FE59D56E0B71860AC1EDCA8 /* Pods_iina.framework in Frameworks */,
			);
			runOnlyForDeploymentPostprocessing = 0;
		};
		E3DE8DC71FD8166A0021921C /* Frameworks */ = {
			isa = PBXFrameworksBuildPhase;
			buildActionMask = 2147483647;
			files = (
			);
			runOnlyForDeploymentPostprocessing = 0;
		};
/* End PBXFrameworksBuildPhase section */

/* Begin PBXGroup section */
		49542976216C34950058F680 /* OpenInIINA */ = {
			isa = PBXGroup;
			children = (
				49542977216C34950058F680 /* SafariExtensionHandler.swift */,
				4954297E216C34950058F680 /* Info.plist */,
				4954297F216C34950058F680 /* open-in-iina.js */,
				49542981216C34950058F680 /* ToolbarItemIcon.pdf */,
				49542983216C34950058F680 /* OpenInIINA.entitlements */,
			);
			path = OpenInIINA;
			sourceTree = "<group>";
		};
		8452DD7F1D3A1F2A008A543A /* Preference */ = {
			isa = PBXGroup;
			children = (
				8452DD841D3B956D008A543A /* Preference.swift */,
				847C62C81DC13CDA00E1EF16 /* PrefGeneralViewController.swift */,
				8400D5E01E1AB32A006785F5 /* PrefGeneralViewController.xib */,
				84879A961E0FFC7E0004F894 /* PrefUIViewController.swift */,
				8400D5E31E1AB32F006785F5 /* PrefUIViewController.xib */,
				E33836832026223800ABC812 /* PrefOSCToolbarSettingsSheetController.swift */,
				E34A0E032053F93A00B50097 /* PrefOSCToolbarSettingsSheetController.xib */,
				E3383687202651CF00ABC812 /* PrefOSCToolbarDraggingItemViewController.swift */,
				E3383688202651CF00ABC812 /* PrefOSCToolbarDraggingItemViewController.xib */,
				84795C381E083EE30059A648 /* PrefControlViewController.swift */,
				8400D5E61E1AB333006785F5 /* PrefControlViewController.xib */,
				84BEEC3D1DFEDE2F00F945CA /* PrefKeyBindingViewController.swift */,
				8400D5E91E1AB337006785F5 /* PrefKeyBindingViewController.xib */,
				840D47991DFEF649000D9A64 /* KeyRecordViewController.swift */,
				8400D5EC1E1AB33B006785F5 /* KeyRecordViewController.xib */,
				84F5D4941E44D5230060A838 /* KeyBindingCriterion.swift */,
				84F5D4981E44E8AC0060A838 /* KeyBindingDataLoader.swift */,
				84F5D49F1E44F9DB0060A838 /* KeyBindingItem.swift */,
				84F5D4A11E4796F50060A838 /* KeyBindingTranslator.swift */,
				84C3AB8A1E7BF22300FEFB7A /* MPVCommandFormat.strings */,
				84ED99FD1E009C8100A5159B /* PrefAdvancedViewController.swift */,
				8400D5EF1E1AB33F006785F5 /* PrefAdvancedViewController.xib */,
				8488D6DD1E11791300D5B952 /* PrefCodecViewController.swift */,
				8400D5F21E1AB344006785F5 /* PrefCodecViewController.xib */,
				8488D6E11E1183D300D5B952 /* PrefSubViewController.swift */,
				8400D5F51E1AB348006785F5 /* PrefSubViewController.xib */,
				8488D6E51E11ABE900D5B952 /* PrefNetworkViewController.swift */,
				8400D5F81E1AB34D006785F5 /* PrefNetworkViewController.xib */,
				E374160D20F3AF7E00B4F7F9 /* PrefUtilsViewController.swift */,
				E374161320F3C0AB00B4F7F9 /* PrefUtilsViewController.xib */,
				84F5D49C1E44E9A50060A838 /* KeyBinding.strings */,
				E3513AF620EF79C500F8C347 /* PreferenceWindowController.swift */,
				E3B3DD5920FDB8A600325184 /* PreferenceWindowController.xib */,
				E3513AFA20F120F600F8C347 /* PreferenceViewController.swift */,
				E374160B20F138A900B4F7F9 /* CollapseView.swift */,
			);
			name = Preference;
			sourceTree = "<group>";
		};
		845ABEAD1D4D19CF00BFB15B /* Models */ = {
			isa = PBXGroup;
			children = (
				84791C8A1D405E9D0069E28A /* PlaybackInfo.swift */,
				8476440B1D48F63D004F6DF5 /* OSDMessage.swift */,
				845ABEAB1D4D19C000BFB15B /* MPVTrack.swift */,
				84D377621D6B66DE007F7396 /* MPVPlaylistItem.swift */,
				84D377661D737F58007F7396 /* MPVChapter.swift */,
				84C8D58E1D794CE600D98A0E /* MPVFilter.swift */,
				84EC12821F4F939000137C1E /* FilterPresets.swift */,
				84EC12881F504D2500137C1E /* FilterPresets.strings */,
				E3CB75BC1FDACB82004DB10A /* SavedFilter.swift */,
				845404AB1E43980900B02B12 /* LuaScript.swift */,
				84C6D3631EB276E9009BF721 /* PlaybackHistory.swift */,
			);
			name = Models;
			sourceTree = "<group>";
		};
		8461BA641E42344D008BB852 /* Executables */ = {
			isa = PBXGroup;
			children = (
				8461BA671E4237C2008BB852 /* youtube-dl */,
			);
			name = Executables;
			path = iina;
			sourceTree = "<group>";
		};
		847557121F405F2B0006B0FF /* Menu */ = {
			isa = PBXGroup;
			children = (
				8487BEC21D76A1AF00FD17B0 /* MenuController.swift */,
				84AE59481E0FD65800771B7E /* MainMenuActions.swift */,
				847557131F405F8C0006B0FF /* MainWindowMenuActions.swift */,
				847557151F406D360006B0FF /* MiniPlayerWindowMenuActions.swift */,
			);
			name = Menu;
			sourceTree = "<group>";
		};
		848290731D95978100C3C76C /* Frameworks */ = {
			isa = PBXGroup;
			children = (
				8404570921A91A0600DF2424 /* libarchive.13.dylib */,
				840456FE21A91A0400DF2424 /* libass.9.dylib */,
				8404571721A91A0800DF2424 /* libavcodec.58.35.100.dylib */,
				8404570621A91A0500DF2424 /* libavdevice.58.5.100.dylib */,
				840456F521A91A0300DF2424 /* libavfilter.7.40.101.dylib */,
				8404571421A91A0800DF2424 /* libavformat.58.20.100.dylib */,
				8404571821A91A0900DF2424 /* libavresample.4.0.0.dylib */,
				8404570B21A91A0600DF2424 /* libavutil.56.22.100.dylib */,
				840456F421A91A0300DF2424 /* libbluray.2.dylib */,
				840456FF21A91A0400DF2424 /* libdvdcss.2.dylib */,
				840456F921A91A0400DF2424 /* libdvdnav.4.dylib */,
				840456FC21A91A0400DF2424 /* libdvdread.4.dylib */,
				8404571321A91A0800DF2424 /* libfontconfig.1.dylib */,
				840456F221A91A0300DF2424 /* libfreetype.6.dylib */,
				840456F321A91A0300DF2424 /* libfribidi.0.dylib */,
				8404571221A91A0700DF2424 /* libglib-2.0.0.dylib */,
				8404570D21A91A0700DF2424 /* libgraphite2.3.dylib */,
				840456FD21A91A0400DF2424 /* libharfbuzz.0.dylib */,
				840456F621A91A0300DF2424 /* libintl.8.dylib */,
				8404571121A91A0700DF2424 /* libjpeg.9.dylib */,
				8404571A21A91A0900DF2424 /* liblcms2.2.dylib */,
				840456F721A91A0300DF2424 /* liblua.5.1.dylib */,
				8404570521A91A0500DF2424 /* liblzma.5.dylib */,
				8404570E21A91A0700DF2424 /* libmp3lame.0.dylib */,
				840456FB21A91A0400DF2424 /* libmpv.dylib */,
				8404570F21A91A0700DF2424 /* libogg.0.dylib */,
				8404571021A91A0700DF2424 /* libopus.0.dylib */,
				8404570A21A91A0600DF2424 /* libpcre.1.dylib */,
				8404571921A91A0900DF2424 /* libpng16.16.dylib */,
				8404570C21A91A0600DF2424 /* libpostproc.55.3.100.dylib */,
				840456FA21A91A0400DF2424 /* libSDL2-2.0.0.dylib */,
				8404570821A91A0600DF2424 /* libsnappy.1.dylib */,
				8404570121A91A0500DF2424 /* libswresample.3.3.100.dylib */,
				8404571621A91A0800DF2424 /* libswscale.5.3.100.dylib */,
				8404570321A91A0500DF2424 /* libtheoradec.1.dylib */,
				8404571521A91A0800DF2424 /* libtheoraenc.1.dylib */,
				840456F821A91A0400DF2424 /* libuchardet.0.dylib */,
				8404570021A91A0500DF2424 /* libvorbis.0.dylib */,
				8404570221A91A0500DF2424 /* libvorbisenc.2.dylib */,
				8403CEA62007CBD300645516 /* MediaPlayer.framework */,
				845E2F491E76CFC2002C6588 /* libz.tbd */,
				496B19911E2968530035AF10 /* PIP.framework */,
				867483705008F086E07B0A6B /* Pods_iina.framework */,
				49542974216C34950058F680 /* Cocoa.framework */,
			);
			name = Frameworks;
			sourceTree = "<group>";
		};
		84A0BAA21D2FAE8200BC8DA1 /* Assets */ = {
			isa = PBXGroup;
			children = (
				6100FF2A1EDF9806002CF0FB /* dsa_pub.pem */,
				C78987311E34EF170005769F /* InfoPlist.strings */,
				84E745D71DFDE8C100588DED /* config */,
				84EB1EDB1D2F51D3004FA5A1 /* Assets.xcassets */,
				84EB1EE01D2F51D3004FA5A1 /* Info.plist */,
				845AC09E1E1AE6C10080B614 /* Localizable.strings */,
				84AF03D41E67492C003E3753 /* Contribution.rtf */,
				8483FAFF1EDFF325000F55D6 /* Credits.rtf */,
				E3DBD238218B057A00B3AFBF /* Translators.json */,
				E3DBD23A218B199700B3AFBF /* Translators.swift */,
			);
			name = Assets;
			sourceTree = "<group>";
		};
		84A0BAA31D2FAEA000BC8DA1 /* Views */ = {
			isa = PBXGroup;
			children = (
				84A0BA931D2F9E9600BC8DA1 /* MainMenu.xib */,
				E38BD4AE20054BD9007635FC /* MainWindow.swift */,
				84A0BA9C1D2FAD4000BC8DA1 /* MainWindowController.swift */,
				84D123B31ECAA405004E0D53 /* TouchBarSupport.swift */,
				8400D5C81E1AB2F1006785F5 /* MainWindowController.xib */,
				8466BE161D5CDD0300039D03 /* QuickSettingViewController.swift */,
				8400D5CB1E1AB2F9006785F5 /* QuickSettingViewController.xib */,
				8460FBA71D6497490081841B /* PlaylistViewController.swift */,
				8400D5CE1E1AB2FF006785F5 /* PlaylistViewController.xib */,
				845FB0C61D39462E00C011E0 /* ControlBarView.swift */,
				8450403B1E0A9EE20079C194 /* InspectorWindowController.swift */,
				8400D5D41E1AB312006785F5 /* InspectorWindowController.xib */,
				84E48D4C1E0F1090002C7A3F /* FilterWindowController.swift */,
				8400D5D71E1AB317006785F5 /* FilterWindowController.xib */,
				8400D5C21E17C6D2006785F5 /* AboutWindowController.swift */,
				8400D5DA1E1AB31B006785F5 /* AboutWindowController.xib */,
				E3BA79EC2131443A00529D99 /* OpenURLWindowController.swift */,
				8418A2F7213F5791003166AC /* OpenURLWindowController.xib */,
				84C6D3651EB2A427009BF721 /* HistoryWindowController.swift */,
				84996F921EC11CE6009A8A39 /* HistoryWindowController.xib */,
				846352571EEEE11A0043F0CC /* ThumbnailPeekView.swift */,
				849581EF1F02728700D3B359 /* InitialWindowController.swift */,
				849581F51F03D55A00D3B359 /* InitialWindowController.xib */,
				84A09A0C1F2DF596000FF343 /* MiniPlayerWindowController.swift */,
				8F49C370213EFB7E0076C4F9 /* MiniPlayerWindowController.xib */,
				84D0FB7B1F5E510C00C6A6A7 /* Interactive Mode */,
				84D377691D74163B007F7396 /* Video */,
				84D377681D7413D8007F7396 /* Accessories */,
			);
			name = Views;
			sourceTree = "<group>";
		};
		84A0BAA61D2FAF8400BC8DA1 /* Utils */ = {
			isa = PBXGroup;
			children = (
				84A886E21E24F2D3008755BB /* Sub */,
				8497A4831D2FF573005F504F /* iina-Bridging-Header.h */,
				84A0BA9A1D2FAB4100BC8DA1 /* Parameter.swift */,
				84EB1F061D2F5E76004FA5A1 /* Utility.swift */,
				8461C52F1D462488006E91FF /* VideoTime.swift */,
				8434BAA61D5DF2DA003BECF2 /* Extensions.swift */,
				84C8D5901D796F9700D98A0E /* Aspect.swift */,
				84AABE961DBFB62F00D138FD /* FixedFontManager.h */,
				84AABE971DBFB62F00D138FD /* FixedFontManager.m */,
				84E745D51DFDD4FD00588DED /* KeyCodeHelper.swift */,
				840D47971DFEEE6A000D9A64 /* KeyMapping.swift */,
				84BEEC411DFEE46200F945CA /* StreamReader.swift */,
				84795C361E0825AD0059A648 /* GifGenerator.swift */,
				8488D6DB1E1167EF00D5B952 /* FileSize.swift */,
				841A599C1E1FF5800079E177 /* SleepPreventer.swift */,
				84A886F21E26CA24008755BB /* Regex.swift */,
				84E295BF1E2CF9F4006388F7 /* ObjcUtils.m */,
				84E295C11E2CFA18006388F7 /* ObjcUtils.h */,
				8492C2851E771FB200CE5825 /* ISO639.strings */,
				8492C2871E7721A600CE5825 /* ISO639Helper.swift */,
				840820101ECF6C1800361416 /* FileGroup.swift */,
				84FBF23D1EF06A90003EA491 /* ThumbnailCache.swift */,
				844C59E61F7C143D008D1B00 /* CacheManager.swift */,
				E3FC31451FE1501E00B9B86F /* PowerSource.swift */,
				E3ECC89D1FE9A6D900BED8C7 /* GeometryDef.swift */,
				E3C12F6A201F281F00297964 /* FirstRunManager.swift */,
				E342832E20B7149800139865 /* Logger.swift */,
				E3F698862120D878005792C9 /* ExtendedColors.swift */,
				E301EFD921312AB300BC8588 /* KeychainAccess.swift */,
			);
			name = Utils;
			sourceTree = "<group>";
		};
		84A0BAA71D2FAF9700BC8DA1 /* Controllers */ = {
			isa = PBXGroup;
			children = (
				84EB1ED91D2F51D3004FA5A1 /* AppDelegate.swift */,
				84A0BA961D2FA1CE00BC8DA1 /* PlayerCore.swift */,
				84A0BA981D2FAAA700BC8DA1 /* MPVController.swift */,
				845404A91E4396F500B02B12 /* ScriptLoader.swift */,
				84C6D3611EAF8D63009BF721 /* HistoryController.swift */,
				84FBCB361EEACDDD0076C77C /* FFmpegController.h */,
				84FBCB371EEACDDD0076C77C /* FFmpegController.m */,
				842904E11F0EC01600478376 /* AutoFileMatcher.swift */,
				846121BC1F35FCA500ABB39C /* DraggingDetect.swift */,
			);
			name = Controllers;
			sourceTree = "<group>";
		};
		84A0BAA81D2FAFCD00BC8DA1 /* Data */ = {
			isa = PBXGroup;
			children = (
				847644091D48CC3D004F6DF5 /* MPVCommand.swift */,
				847644071D48B413004F6DF5 /* MPVOption.swift */,
				844DE1BE1D3E2B9900272589 /* MPVEvent.swift */,
				84F7258E1D486185000DEF1B /* MPVProperty.swift */,
				84EB1F041D2F5C5B004FA5A1 /* AppData.swift */,
				84A0BA8F1D2F8D4100BC8DA1 /* IINAError.swift */,
				84AABE8A1DBF634600D138FD /* CharEncoding.swift */,
				8450403F1E0ACADD0079C194 /* MPVNode.swift */,
				842F55A41EA17E7E0081D475 /* IINACommand.swift */,
			);
			name = Data;
			sourceTree = "<group>";
		};
		84A886E21E24F2D3008755BB /* Sub */ = {
			isa = PBXGroup;
			children = (
				84A886E31E24F37D008755BB /* ShooterSubtitle.swift */,
				840AF5831E73CE3900F4AF92 /* OpenSubSubtitle.swift */,
				E33BA5C3204315740069A0F6 /* AssrtSubtitle.swift */,
				84A886E51E24F3BD008755BB /* OnlineSubtitle.swift */,
				84A886EB1E2573A5008755BB /* JustExtension.swift */,
				840AF5811E732C8F00F4AF92 /* JustXMLRPC.swift */,
				E33BA5C5204BD9FE0069A0F6 /* SubChooseViewController.swift */,
				1326718020852D0D000FA7E2 /* SubChooseViewController.xib */,
			);
			name = Sub;
			sourceTree = "<group>";
		};
		84BC784B1EEECBE30068BF17 /* libavcodec */ = {
			isa = PBXGroup;
			children = (
				840456EE21A919CA00DF2424 /* ac3_parser.h */,
				840456E221A919CA00DF2424 /* adts_parser.h */,
				840456EA21A919CA00DF2424 /* avcodec.h */,
				840456E521A919CA00DF2424 /* avdct.h */,
				840456EB21A919CA00DF2424 /* avfft.h */,
				840456EF21A919CB00DF2424 /* d3d11va.h */,
				840456ED21A919CA00DF2424 /* dirac.h */,
				840456E421A919CA00DF2424 /* dv_profile.h */,
				840456E621A919CA00DF2424 /* dxva2.h */,
				840456E721A919CA00DF2424 /* jni.h */,
				840456F021A919CB00DF2424 /* mediacodec.h */,
				840456E121A919CA00DF2424 /* qsv.h */,
				840456E821A919CA00DF2424 /* vaapi.h */,
				840456EC21A919CA00DF2424 /* vdpau.h */,
				840456E921A919CA00DF2424 /* version.h */,
				840456F121A919CB00DF2424 /* videotoolbox.h */,
				840456E321A919CA00DF2424 /* vorbis_parser.h */,
				840456E021A919CA00DF2424 /* xvmc.h */,
			);
			path = libavcodec;
			sourceTree = "<group>";
		};
		84BC785D1EEECBE30068BF17 /* libavdevice */ = {
			isa = PBXGroup;
			children = (
				84BC785E1EEECBE30068BF17 /* avdevice.h */,
				84BC785F1EEECBE30068BF17 /* version.h */,
			);
			path = libavdevice;
			sourceTree = "<group>";
		};
		84BC78601EEECBE30068BF17 /* libavfilter */ = {
			isa = PBXGroup;
			children = (
				84BC78611EEECBE30068BF17 /* avfilter.h */,
				84BC78631EEECBE30068BF17 /* buffersink.h */,
				84BC78641EEECBE30068BF17 /* buffersrc.h */,
				84BC78651EEECBE30068BF17 /* version.h */,
			);
			path = libavfilter;
			sourceTree = "<group>";
		};
		84BC78661EEECBE30068BF17 /* libavformat */ = {
			isa = PBXGroup;
			children = (
				84BC78671EEECBE30068BF17 /* avformat.h */,
				84BC78681EEECBE30068BF17 /* avio.h */,
				84BC78691EEECBE30068BF17 /* version.h */,
			);
			path = libavformat;
			sourceTree = "<group>";
		};
		84BC786A1EEECBE30068BF17 /* libavresample */ = {
			isa = PBXGroup;
			children = (
				84BC786B1EEECBE30068BF17 /* avresample.h */,
				84BC786C1EEECBE30068BF17 /* version.h */,
			);
			path = libavresample;
			sourceTree = "<group>";
		};
		84BC786D1EEECBE30068BF17 /* libavutil */ = {
			isa = PBXGroup;
			children = (
				840456BA21A919A400DF2424 /* adler32.h */,
				8404569B21A919A100DF2424 /* aes_ctr.h */,
				840456B821A919A400DF2424 /* aes.h */,
				840456C521A919A600DF2424 /* attributes.h */,
				840456C621A919A600DF2424 /* audio_fifo.h */,
				840456CE21A919A600DF2424 /* avassert.h */,
				840456A421A919A200DF2424 /* avconfig.h */,
				8404569221A919A000DF2424 /* avstring.h */,
				840456DD21A919A800DF2424 /* avutil.h */,
				840456C821A919A600DF2424 /* base64.h */,
				840456C721A919A600DF2424 /* blowfish.h */,
				840456B121A919A400DF2424 /* bprint.h */,
				8404569821A919A100DF2424 /* bswap.h */,
				8404569C21A919A100DF2424 /* buffer.h */,
				840456A221A919A200DF2424 /* camellia.h */,
				840456BB21A919A500DF2424 /* cast5.h */,
				840456AE21A919A300DF2424 /* channel_layout.h */,
				840456CA21A919A600DF2424 /* common.h */,
				840456CC21A919A600DF2424 /* cpu.h */,
				840456B721A919A400DF2424 /* crc.h */,
				840456C121A919A500DF2424 /* des.h */,
				840456DF21A919A800DF2424 /* dict.h */,
				840456B621A919A400DF2424 /* display.h */,
				840456CF21A919A700DF2424 /* downmix_info.h */,
				840456D821A919A700DF2424 /* encryption_info.h */,
				840456C321A919A500DF2424 /* error.h */,
				840456CD21A919A600DF2424 /* eval.h */,
				840456B921A919A400DF2424 /* ffversion.h */,
				840456AD21A919A300DF2424 /* fifo.h */,
				840456BE21A919A500DF2424 /* file.h */,
				8404569421A919A100DF2424 /* frame.h */,
				840456DE21A919A800DF2424 /* hash.h */,
				840456D221A919A700DF2424 /* hmac.h */,
				8404569D21A919A100DF2424 /* hwcontext_cuda.h */,
				840456A921A919A300DF2424 /* hwcontext_d3d11va.h */,
				840456AA21A919A300DF2424 /* hwcontext_drm.h */,
				840456D521A919A700DF2424 /* hwcontext_dxva2.h */,
				8404569021A919A000DF2424 /* hwcontext_mediacodec.h */,
				840456D621A919A700DF2424 /* hwcontext_qsv.h */,
				8404569721A919A100DF2424 /* hwcontext_vaapi.h */,
				8404569A21A919A100DF2424 /* hwcontext_vdpau.h */,
				8404569321A919A000DF2424 /* hwcontext_videotoolbox.h */,
				8404569521A919A100DF2424 /* hwcontext.h */,
				840456C421A919A600DF2424 /* imgutils.h */,
				840456B221A919A400DF2424 /* intfloat.h */,
				840456D921A919A800DF2424 /* intreadwrite.h */,
				840456BF21A919A500DF2424 /* lfg.h */,
				840456AC21A919A300DF2424 /* log.h */,
				8404569121A919A000DF2424 /* lzo.h */,
				840456DA21A919A800DF2424 /* macros.h */,
				840456B421A919A400DF2424 /* mastering_display_metadata.h */,
				840456B321A919A400DF2424 /* mathematics.h */,
				840456D121A919A700DF2424 /* md5.h */,
				840456CB21A919A600DF2424 /* mem.h */,
				840456D421A919A700DF2424 /* motion_vector.h */,
				840456BC21A919A500DF2424 /* murmur3.h */,
				840456A621A919A200DF2424 /* opt.h */,
				8404569E21A919A200DF2424 /* parseutils.h */,
				840456A521A919A200DF2424 /* pixdesc.h */,
				8404569621A919A100DF2424 /* pixelutils.h */,
				840456C921A919A600DF2424 /* pixfmt.h */,
				840456B521A919A400DF2424 /* random_seed.h */,
				840456A821A919A300DF2424 /* rational.h */,
				840456AF21A919A300DF2424 /* rc4.h */,
				840456D021A919A700DF2424 /* replaygain.h */,
				840456DB21A919A800DF2424 /* ripemd.h */,
				840456D321A919A700DF2424 /* samplefmt.h */,
				840456AB21A919A300DF2424 /* sha.h */,
				840456A021A919A200DF2424 /* sha512.h */,
				8404569F21A919A200DF2424 /* spherical.h */,
				840456C221A919A500DF2424 /* stereo3d.h */,
				840456A121A919A200DF2424 /* tea.h */,
				8404569921A919A100DF2424 /* threadmessage.h */,
				840456A721A919A200DF2424 /* time.h */,
				840456DC21A919A800DF2424 /* timecode.h */,
				840456B021A919A400DF2424 /* timestamp.h */,
				840456A321A919A200DF2424 /* tree.h */,
				840456C021A919A500DF2424 /* twofish.h */,
				840456BD21A919A500DF2424 /* version.h */,
				840456D721A919A700DF2424 /* xtea.h */,
			);
			path = libavutil;
			sourceTree = "<group>";
		};
		84BC78BA1EEECBE30068BF17 /* libpostproc */ = {
			isa = PBXGroup;
			children = (
				84BC78BB1EEECBE30068BF17 /* postprocess.h */,
				84BC78BC1EEECBE30068BF17 /* version.h */,
			);
			path = libpostproc;
			sourceTree = "<group>";
		};
		84BC78BD1EEECBE30068BF17 /* libswresample */ = {
			isa = PBXGroup;
			children = (
				84BC78BE1EEECBE30068BF17 /* swresample.h */,
				84BC78BF1EEECBE30068BF17 /* version.h */,
			);
			path = libswresample;
			sourceTree = "<group>";
		};
		84BC78C01EEECBE30068BF17 /* libswscale */ = {
			isa = PBXGroup;
			children = (
				84BC78C11EEECBE30068BF17 /* swscale.h */,
				84BC78C21EEECBE30068BF17 /* version.h */,
			);
			path = libswscale;
			sourceTree = "<group>";
		};
		84D0FB7B1F5E510C00C6A6A7 /* Interactive Mode */ = {
			isa = PBXGroup;
			children = (
				84D0FB801F5E5A4000C6A6A7 /* CropBoxViewController.swift */,
				845040451E0B0F500079C194 /* CropSettingsViewController.swift */,
				8400D5D11E1AB306006785F5 /* CropSettingsViewController.xib */,
				845040491E0B13230079C194 /* CropBoxView.swift */,
				84D0FB7C1F5E519300C6A6A7 /* FreeSelectingViewController.swift */,
				84D0FB841F5E6A3800C6A6A7 /* FreeSelectingViewController.xib */,
			);
			name = "Interactive Mode";
			sourceTree = "<group>";
		};
		84D377681D7413D8007F7396 /* Accessories */ = {
			isa = PBXGroup;
			children = (
				E3DBD23C218EF4F100B3AFBF /* AboutWindowContributorAvatarItem.swift */,
				E3DBD23D218EF4F100B3AFBF /* AboutWindowContributorAvatarItem.xib */,
				9E47DABF1E3CFA6D00457420 /* DurationDisplayTextField.swift */,
				843FFD4C1D5DAA01001F3A44 /* RoundedTextFieldCell.swift */,
				8461C52D1D45FFF6006E91FF /* PlaySliderCell.swift */,
				84F725551D4783EE000DEF1B /* VolumeSliderCell.swift */,
				8434BAAC1D5E4546003BECF2 /* SlideUpButton.swift */,
				8487BEC01D744FA800FD17B0 /* FlippedView.swift */,
				84817C951DBDCA5F00CC2279 /* SettingsListCellView.swift */,
				84817C971DBDCE4300CC2279 /* RoundedColorWell.swift */,
				84AABE921DBFAF1A00D138FD /* FontPickerWindowController.swift */,
				8400D5DD1E1AB326006785F5 /* FontPickerWindowController.xib */,
				84C6445F1E92BA2700B1410B /* TimeLabelOverflowedView.swift */,
				841B14271E941DFF00744AB8 /* TimeLabelOverflowedStackView.swift */,
				840D479F1DFEFC49000D9A64 /* KeyRecordView.swift */,
				E322A4F720A8442E00C67D32 /* PlaylistPlaybackProgressView.swift */,
				845E70B1210CB59D00D06C42 /* ScrollingTextField.swift */,
				E38B32172157DC18000F6D27 /* ISO639TokenFieldDelegate.swift */,
			);
			name = Accessories;
			sourceTree = "<group>";
		};
		84D377691D74163B007F7396 /* Video */ = {
			isa = PBXGroup;
			children = (
				84A0BAA01D2FAE7600BC8DA1 /* VideoView.swift */,
				8407D13F1E3A684C0043895D /* ViewLayer.swift */,
			);
			name = Video;
			sourceTree = "<group>";
		};
		84E745D71DFDE8C100588DED /* config */ = {
			isa = PBXGroup;
			children = (
				84A886ED1E269A2A008755BB /* iina-default-input.conf */,
				84E745D81DFDE8C100588DED /* input.conf */,
				846654921F4EEA5500C91B8C /* vlc-default-input.conf */,
				846DD8C81FB39A9800991A81 /* movist-default-input.conf */,
			);
			name = config;
			path = iina/config;
			sourceTree = SOURCE_ROOT;
		};
		84EB1ECD1D2F51D3004FA5A1 = {
			isa = PBXGroup;
			children = (
				84EB1ED81D2F51D3004FA5A1 /* iina */,
				E3DE8DCB1FD8166A0021921C /* iina-cli */,
				49542976216C34950058F680 /* OpenInIINA */,
				84EB1ED71D2F51D3004FA5A1 /* Products */,
				8461BA641E42344D008BB852 /* Executables */,
				848290731D95978100C3C76C /* Frameworks */,
				AF119E67C2E61E10DC27039C /* Pods */,
			);
			indentWidth = 2;
			sourceTree = "<group>";
			tabWidth = 2;
			usesTabs = 0;
		};
		84EB1ED71D2F51D3004FA5A1 /* Products */ = {
			isa = PBXGroup;
			children = (
				84EB1ED61D2F51D3004FA5A1 /* IINA.app */,
				E3DE8DCA1FD8166A0021921C /* iina-cli */,
				49542973216C34950058F680 /* OpenInIINA.appex */,
			);
			name = Products;
			sourceTree = "<group>";
		};
		84EB1ED81D2F51D3004FA5A1 /* iina */ = {
			isa = PBXGroup;
			children = (
				84FF846D1D2FF698001B318A /* deps */,
				84A0BAA21D2FAE8200BC8DA1 /* Assets */,
				84A0BAA71D2FAF9700BC8DA1 /* Controllers */,
				84A0BAA81D2FAFCD00BC8DA1 /* Data */,
				845ABEAD1D4D19CF00BFB15B /* Models */,
				847557121F405F2B0006B0FF /* Menu */,
				84A0BAA31D2FAEA000BC8DA1 /* Views */,
				8452DD7F1D3A1F2A008A543A /* Preference */,
				84A0BAA61D2FAF8400BC8DA1 /* Utils */,
			);
			indentWidth = 2;
			path = iina;
			sourceTree = "<group>";
			tabWidth = 2;
			usesTabs = 0;
		};
		84FF846D1D2FF698001B318A /* deps */ = {
			isa = PBXGroup;
			children = (
				84FF846E1D2FF698001B318A /* include */,
			);
			path = deps;
			sourceTree = SOURCE_ROOT;
		};
		84FF846E1D2FF698001B318A /* include */ = {
			isa = PBXGroup;
			children = (
				84BC784B1EEECBE30068BF17 /* libavcodec */,
				84BC785D1EEECBE30068BF17 /* libavdevice */,
				84BC78601EEECBE30068BF17 /* libavfilter */,
				84BC78661EEECBE30068BF17 /* libavformat */,
				84BC786A1EEECBE30068BF17 /* libavresample */,
				84BC786D1EEECBE30068BF17 /* libavutil */,
				84BC78BA1EEECBE30068BF17 /* libpostproc */,
				84BC78BD1EEECBE30068BF17 /* libswresample */,
				84BC78C01EEECBE30068BF17 /* libswscale */,
				84FF846F1D2FF698001B318A /* mpv */,
			);
			path = include;
			sourceTree = "<group>";
		};
		84FF846F1D2FF698001B318A /* mpv */ = {
			isa = PBXGroup;
			children = (
				8404568E21A9194500DF2424 /* render_gl.h */,
				8404568F21A9194500DF2424 /* render.h */,
				84FF84701D2FF698001B318A /* client.h */,
			);
			path = mpv;
			sourceTree = "<group>";
		};
		AF119E67C2E61E10DC27039C /* Pods */ = {
			isa = PBXGroup;
			children = (
				A1F8439D2926257DC5434942 /* Pods-iina.debug.xcconfig */,
				61C6D8870FEB96F250D1448D /* Pods-iina.release.xcconfig */,
			);
			name = Pods;
			sourceTree = "<group>";
		};
		E3DE8DCB1FD8166A0021921C /* iina-cli */ = {
			isa = PBXGroup;
			children = (
				E3DE8DCC1FD8166A0021921C /* main.swift */,
			);
			path = "iina-cli";
			sourceTree = "<group>";
		};
/* End PBXGroup section */

/* Begin PBXNativeTarget section */
		49542972216C34950058F680 /* OpenInIINA */ = {
			isa = PBXNativeTarget;
			buildConfigurationList = 49542989216C34960058F680 /* Build configuration list for PBXNativeTarget "OpenInIINA" */;
			buildPhases = (
				4954296F216C34950058F680 /* Sources */,
				49542970216C34950058F680 /* Frameworks */,
				49542971216C34950058F680 /* Resources */,
			);
			buildRules = (
			);
			dependencies = (
			);
			name = OpenInIINA;
			productName = OpenInIINA;
			productReference = 49542973216C34950058F680 /* OpenInIINA.appex */;
			productType = "com.apple.product-type.app-extension";
		};
		84EB1ED51D2F51D3004FA5A1 /* iina */ = {
			isa = PBXNativeTarget;
			buildConfigurationList = 84EB1EF91D2F51D3004FA5A1 /* Build configuration list for PBXNativeTarget "iina" */;
			buildPhases = (
				36C8205F8EFBC756D3D0BD69 /* [CP] Check Pods Manifest.lock */,
				E364D521203F339A0066215D /* Check Localizable.strings */,
				84EB1ED21D2F51D3004FA5A1 /* Sources */,
				84EB1ED31D2F51D3004FA5A1 /* Frameworks */,
				84EB1ED41D2F51D3004FA5A1 /* Resources */,
				84817C991DBDF57C00CC2279 /* Copy Dylibs */,
				84B1CE561F98CAE300994D63 /* Copy Dylib Symlinks */,
				84817CE81DBE2E3200CC2279 /* Copy Lua Scripts */,
				84E745DA1DFDE9C600588DED /* Copy Configs */,
				8461BA631E423423008BB852 /* Copy Executables */,
				DFB4E0114268BBFB043A6097 /* [CP] Embed Pods Frameworks */,
				4954298A216C34960058F680 /* Embed App Extensions */,
			);
			buildRules = (
			);
			dependencies = (
				497747EE20D287C1004B243A /* PBXTargetDependency */,
				49542985216C34950058F680 /* PBXTargetDependency */,
			);
			name = iina;
			productName = mpvx;
			productReference = 84EB1ED61D2F51D3004FA5A1 /* IINA.app */;
			productType = "com.apple.product-type.application";
		};
		E3DE8DC91FD8166A0021921C /* iina-cli */ = {
			isa = PBXNativeTarget;
			buildConfigurationList = E3DE8DD01FD8166A0021921C /* Build configuration list for PBXNativeTarget "iina-cli" */;
			buildPhases = (
				E3DE8DC61FD8166A0021921C /* Sources */,
				E3DE8DC71FD8166A0021921C /* Frameworks */,
				E3DE8DC81FD8166A0021921C /* CopyFiles */,
			);
			buildRules = (
			);
			dependencies = (
			);
			name = "iina-cli";
			productName = "iina-cli";
			productReference = E3DE8DCA1FD8166A0021921C /* iina-cli */;
			productType = "com.apple.product-type.tool";
		};
/* End PBXNativeTarget section */

/* Begin PBXProject section */
		84EB1ECE1D2F51D3004FA5A1 /* Project object */ = {
			isa = PBXProject;
			attributes = {
				LastSwiftUpdateCheck = 1010;
				LastUpgradeCheck = 0930;
				ORGANIZATIONNAME = lhc;
				TargetAttributes = {
					49542972216C34950058F680 = {
						CreatedOnToolsVersion = 10.1;
						ProvisioningStyle = Manual;
					};
					84EB1ED51D2F51D3004FA5A1 = {
						CreatedOnToolsVersion = 7.3.1;
						DevelopmentTeam = 67CQ77V27R;
						LastSwiftMigration = 1000;
					};
					E3DE8DC91FD8166A0021921C = {
						CreatedOnToolsVersion = 9.1;
						DevelopmentTeam = 67CQ77V27R;
						LastSwiftMigration = 1000;
						ProvisioningStyle = Manual;
					};
				};
			};
			buildConfigurationList = 84EB1ED11D2F51D3004FA5A1 /* Build configuration list for PBXProject "iina" */;
			compatibilityVersion = "Xcode 3.2";
			developmentRegion = English;
			hasScannedForEncodings = 0;
			knownRegions = (
				Base,
				en,
				"zh-Hans",
				"zh-Hant",
				ko,
				de,
				it,
				fr,
				pl,
				ja,
				ru,
				tr,
				uk,
				es,
				nl,
				sk,
				da,
				"pt-BR",
				sv,
			);
			mainGroup = 84EB1ECD1D2F51D3004FA5A1;
			productRefGroup = 84EB1ED71D2F51D3004FA5A1 /* Products */;
			projectDirPath = "";
			projectRoot = "";
			targets = (
				84EB1ED51D2F51D3004FA5A1 /* iina */,
				E3DE8DC91FD8166A0021921C /* iina-cli */,
				49542972216C34950058F680 /* OpenInIINA */,
			);
		};
/* End PBXProject section */

/* Begin PBXResourcesBuildPhase section */
		49542971216C34950058F680 /* Resources */ = {
			isa = PBXResourcesBuildPhase;
			buildActionMask = 2147483647;
			files = (
				49542982216C34950058F680 /* ToolbarItemIcon.pdf in Resources */,
				49542980216C34950058F680 /* open-in-iina.js in Resources */,
			);
			runOnlyForDeploymentPostprocessing = 0;
		};
		84EB1ED41D2F51D3004FA5A1 /* Resources */ = {
			isa = PBXResourcesBuildPhase;
			buildActionMask = 2147483647;
			files = (
				8400D5E71E1AB337006785F5 /* PrefKeyBindingViewController.xib in Resources */,
				E3DBD23F218EF4F100B3AFBF /* AboutWindowContributorAvatarItem.xib in Resources */,
				C789872F1E34EF170005769F /* InfoPlist.strings in Resources */,
				8400D5DB1E1AB326006785F5 /* FontPickerWindowController.xib in Resources */,
				8400D5EA1E1AB33B006785F5 /* KeyRecordViewController.xib in Resources */,
				84EC12861F504D2500137C1E /* FilterPresets.strings in Resources */,
				8400D5F01E1AB344006785F5 /* PrefCodecViewController.xib in Resources */,
				1326717E20852D0D000FA7E2 /* SubChooseViewController.xib in Resources */,
				84C3AB8B1E7BF22300FEFB7A /* MPVCommandFormat.strings in Resources */,
				8400D5C91E1AB2F9006785F5 /* QuickSettingViewController.xib in Resources */,
				84EB1EDC1D2F51D3004FA5A1 /* Assets.xcassets in Resources */,
				E374161120F3C0AB00B4F7F9 /* PrefUtilsViewController.xib in Resources */,
				8400D5E41E1AB333006785F5 /* PrefControlViewController.xib in Resources */,
				8492C2861E771FB200CE5825 /* ISO639.strings in Resources */,
				8F49C36E213EFB7E0076C4F9 /* MiniPlayerWindowController.xib in Resources */,
				84A0BA951D2F9E9600BC8DA1 /* MainMenu.xib in Resources */,
				8400D5D81E1AB31B006785F5 /* AboutWindowController.xib in Resources */,
				8400D5F31E1AB348006785F5 /* PrefSubViewController.xib in Resources */,
				E3DBD239218B057A00B3AFBF /* Translators.json in Resources */,
				84D0FB821F5E6A3800C6A6A7 /* FreeSelectingViewController.xib in Resources */,
				8400D5E11E1AB32F006785F5 /* PrefUIViewController.xib in Resources */,
				E338368A202651CF00ABC812 /* PrefOSCToolbarDraggingItemViewController.xib in Resources */,
				8483FB001EDFF325000F55D6 /* Credits.rtf in Resources */,
				84F5D49A1E44E9A50060A838 /* KeyBinding.strings in Resources */,
				E34A0E012053F93A00B50097 /* PrefOSCToolbarSettingsSheetController.xib in Resources */,
				84AF03D21E67492C003E3753 /* Contribution.rtf in Resources */,
				8400D5D21E1AB312006785F5 /* InspectorWindowController.xib in Resources */,
				8400D5CC1E1AB2FF006785F5 /* PlaylistViewController.xib in Resources */,
				8400D5ED1E1AB33F006785F5 /* PrefAdvancedViewController.xib in Resources */,
				8400D5CF1E1AB306006785F5 /* CropSettingsViewController.xib in Resources */,
				6100FF2B1EDF9806002CF0FB /* dsa_pub.pem in Resources */,
				849581F31F03D55A00D3B359 /* InitialWindowController.xib in Resources */,
				845AC09C1E1AE6C10080B614 /* Localizable.strings in Resources */,
				8400D5F61E1AB34D006785F5 /* PrefNetworkViewController.xib in Resources */,
				8400D5D51E1AB317006785F5 /* FilterWindowController.xib in Resources */,
				E3B3DD5720FDB8A600325184 /* PreferenceWindowController.xib in Resources */,
				84996F901EC11CE6009A8A39 /* HistoryWindowController.xib in Resources */,
				8418A2F5213F5791003166AC /* OpenURLWindowController.xib in Resources */,
				8400D5DE1E1AB32A006785F5 /* PrefGeneralViewController.xib in Resources */,
				8400D5C61E1AB2F1006785F5 /* MainWindowController.xib in Resources */,
			);
			runOnlyForDeploymentPostprocessing = 0;
		};
/* End PBXResourcesBuildPhase section */

/* Begin PBXShellScriptBuildPhase section */
		36C8205F8EFBC756D3D0BD69 /* [CP] Check Pods Manifest.lock */ = {
			isa = PBXShellScriptBuildPhase;
			buildActionMask = 2147483647;
			files = (
			);
			inputPaths = (
				"${PODS_PODFILE_DIR_PATH}/Podfile.lock",
				"${PODS_ROOT}/Manifest.lock",
			);
			name = "[CP] Check Pods Manifest.lock";
			outputPaths = (
				"$(DERIVED_FILE_DIR)/Pods-iina-checkManifestLockResult.txt",
			);
			runOnlyForDeploymentPostprocessing = 0;
			shellPath = /bin/sh;
			shellScript = "diff \"${PODS_PODFILE_DIR_PATH}/Podfile.lock\" \"${PODS_ROOT}/Manifest.lock\" > /dev/null\nif [ $? != 0 ] ; then\n    # print error to STDERR\n    echo \"error: The sandbox is not in sync with the Podfile.lock. Run 'pod install' or update your CocoaPods installation.\" >&2\n    exit 1\nfi\n# This output is used by Xcode 'outputs' to avoid re-running this script phase.\necho \"SUCCESS\" > \"${SCRIPT_OUTPUT_FILE_0}\"\n";
			showEnvVarsInLog = 0;
		};
		84B1CE561F98CAE300994D63 /* Copy Dylib Symlinks */ = {
			isa = PBXShellScriptBuildPhase;
			buildActionMask = 2147483647;
			files = (
			);
			inputPaths = (
			);
			name = "Copy Dylib Symlinks";
			outputPaths = (
			);
			runOnlyForDeploymentPostprocessing = 0;
			shellPath = /bin/bash;
			shellScript = "echo \"Copy symlinks:\"\n\nfor file in \"${SRCROOT}/deps/lib/\"*.dylib; do\n    if [[ -h \"$file\" ]]; then\n        cp -R $file \"${TARGET_BUILD_DIR}/${FRAMEWORKS_FOLDER_PATH}/$(basename $file)\"\n    fi\ndone\n";
		};
		DFB4E0114268BBFB043A6097 /* [CP] Embed Pods Frameworks */ = {
			isa = PBXShellScriptBuildPhase;
			buildActionMask = 2147483647;
			files = (
			);
			inputPaths = (
				"${PODS_ROOT}/Target Support Files/Pods-iina/Pods-iina-frameworks.sh",
				"${BUILT_PRODUCTS_DIR}/GRMustache.swift/Mustache.framework",
				"${BUILT_PRODUCTS_DIR}/GzipSwift/Gzip.framework",
				"${BUILT_PRODUCTS_DIR}/Just/Just.framework",
				"${BUILT_PRODUCTS_DIR}/PromiseKit/PromiseKit.framework",
				"${PODS_ROOT}/Sparkle/Sparkle.framework",
				"${PODS_ROOT}/Sparkle/Sparkle.framework.dSYM",
			);
			name = "[CP] Embed Pods Frameworks";
			outputPaths = (
				"${TARGET_BUILD_DIR}/${FRAMEWORKS_FOLDER_PATH}/Mustache.framework",
				"${TARGET_BUILD_DIR}/${FRAMEWORKS_FOLDER_PATH}/Gzip.framework",
				"${TARGET_BUILD_DIR}/${FRAMEWORKS_FOLDER_PATH}/Just.framework",
				"${TARGET_BUILD_DIR}/${FRAMEWORKS_FOLDER_PATH}/PromiseKit.framework",
				"${TARGET_BUILD_DIR}/${FRAMEWORKS_FOLDER_PATH}/Sparkle.framework",
				"${DWARF_DSYM_FOLDER_PATH}/Sparkle.framework.dSYM",
			);
			runOnlyForDeploymentPostprocessing = 0;
			shellPath = /bin/sh;
			shellScript = "\"${PODS_ROOT}/Target Support Files/Pods-iina/Pods-iina-frameworks.sh\"\n";
			showEnvVarsInLog = 0;
		};
		E364D521203F339A0066215D /* Check Localizable.strings */ = {
			isa = PBXShellScriptBuildPhase;
			buildActionMask = 2147483647;
			files = (
			);
			inputPaths = (
			);
			name = "Check Localizable.strings";
			outputPaths = (
			);
			runOnlyForDeploymentPostprocessing = 0;
			shellPath = /bin/sh;
			shellScript = "if [ \"$CONFIGURATION\" == \"Release\" ]; then\n $PROJECT_DIR/other/check_localizable.swift\nfi\n";
			showEnvVarsInLog = 0;
		};
/* End PBXShellScriptBuildPhase section */

/* Begin PBXSourcesBuildPhase section */
		4954296F216C34950058F680 /* Sources */ = {
			isa = PBXSourcesBuildPhase;
			buildActionMask = 2147483647;
			files = (
				49542978216C34950058F680 /* SafariExtensionHandler.swift in Sources */,
			);
			runOnlyForDeploymentPostprocessing = 0;
		};
		84EB1ED21D2F51D3004FA5A1 /* Sources */ = {
			isa = PBXSourcesBuildPhase;
			buildActionMask = 2147483647;
			files = (
				849581F11F02728700D3B359 /* InitialWindowController.swift in Sources */,
				8461C52E1D45FFF6006E91FF /* PlaySliderCell.swift in Sources */,
				E38B32192157DC18000F6D27 /* ISO639TokenFieldDelegate.swift in Sources */,
				84F5D4A21E4796F50060A838 /* KeyBindingTranslator.swift in Sources */,
				E3DBD23E218EF4F100B3AFBF /* AboutWindowContributorAvatarItem.swift in Sources */,
				8452DD851D3B956D008A543A /* Preference.swift in Sources */,
				8488D6E31E1183D300D5B952 /* PrefSubViewController.swift in Sources */,
				846352581EEEE11A0043F0CC /* ThumbnailPeekView.swift in Sources */,
				84E745D61DFDD4FD00588DED /* KeyCodeHelper.swift in Sources */,
				840D479B1DFEF649000D9A64 /* KeyRecordViewController.swift in Sources */,
				84F5D4951E44D5230060A838 /* KeyBindingCriterion.swift in Sources */,
				846121BD1F35FCA500ABB39C /* DraggingDetect.swift in Sources */,
				84A886EC1E2573A5008755BB /* JustExtension.swift in Sources */,
				84D0FB811F5E5A4000C6A6A7 /* CropBoxViewController.swift in Sources */,
				84D377631D6B66DE007F7396 /* MPVPlaylistItem.swift in Sources */,
				E3ECC89E1FE9A6D900BED8C7 /* GeometryDef.swift in Sources */,
				84E295C01E2CF9F5006388F7 /* ObjcUtils.m in Sources */,
				8400D5C41E17C6D2006785F5 /* AboutWindowController.swift in Sources */,
				84A886E41E24F37D008755BB /* ShooterSubtitle.swift in Sources */,
				84A09A0E1F2DF596000FF343 /* MiniPlayerWindowController.swift in Sources */,
				84BEEC421DFEE46200F945CA /* StreamReader.swift in Sources */,
				84C644601E92BA2700B1410B /* TimeLabelOverflowedView.swift in Sources */,
				E3C12F6B201F281F00297964 /* FirstRunManager.swift in Sources */,
				84EB1F071D2F5E76004FA5A1 /* Utility.swift in Sources */,
				84D0FB7E1F5E519300C6A6A7 /* FreeSelectingViewController.swift in Sources */,
				840D47A01DFEFC49000D9A64 /* KeyRecordView.swift in Sources */,
				84791C8B1D405E9D0069E28A /* PlaybackInfo.swift in Sources */,
				E322A4F820A8442E00C67D32 /* PlaylistPlaybackProgressView.swift in Sources */,
				84D123B41ECAA405004E0D53 /* TouchBarSupport.swift in Sources */,
				84817C981DBDCE4300CC2279 /* RoundedColorWell.swift in Sources */,
				8461C5301D462488006E91FF /* VideoTime.swift in Sources */,
				8492C2881E7721A600CE5825 /* ISO639Helper.swift in Sources */,
				84F5D4991E44E8AC0060A838 /* KeyBindingDataLoader.swift in Sources */,
				84EC12831F4F939000137C1E /* FilterPresets.swift in Sources */,
				E374160F20F3AF7E00B4F7F9 /* PrefUtilsViewController.swift in Sources */,
				E3FC31461FE1501E00B9B86F /* PowerSource.swift in Sources */,
				8476440A1D48CC3D004F6DF5 /* MPVCommand.swift in Sources */,
				84C8D5911D796F9700D98A0E /* Aspect.swift in Sources */,
				E3383689202651CF00ABC812 /* PrefOSCToolbarDraggingItemViewController.swift in Sources */,
				842904E21F0EC01600478376 /* AutoFileMatcher.swift in Sources */,
				8466BE181D5CDD0300039D03 /* QuickSettingViewController.swift in Sources */,
				84A0BA9E1D2FAD4000BC8DA1 /* MainWindowController.swift in Sources */,
				84E48D4E1E0F1090002C7A3F /* FilterWindowController.swift in Sources */,
				E3F698872120D878005792C9 /* ExtendedColors.swift in Sources */,
				8476440C1D48F63D004F6DF5 /* OSDMessage.swift in Sources */,
				84AE59491E0FD65800771B7E /* MainMenuActions.swift in Sources */,
				E3CB75BD1FDACB82004DB10A /* SavedFilter.swift in Sources */,
				E342832F20B7149800139865 /* Logger.swift in Sources */,
				E3DBD23B218B199700B3AFBF /* Translators.swift in Sources */,
				84F725561D4783EE000DEF1B /* VolumeSliderCell.swift in Sources */,
				845040401E0ACADD0079C194 /* MPVNode.swift in Sources */,
				84795C3A1E083EE30059A648 /* PrefControlViewController.swift in Sources */,
				845E70B2210CB59D00D06C42 /* ScrollingTextField.swift in Sources */,
				8488D6DF1E11791300D5B952 /* PrefCodecViewController.swift in Sources */,
				8487BEC11D744FA800FD17B0 /* FlippedView.swift in Sources */,
				84795C371E0825AD0059A648 /* GifGenerator.swift in Sources */,
				845ABEAC1D4D19C000BFB15B /* MPVTrack.swift in Sources */,
				84AABE981DBFB62F00D138FD /* FixedFontManager.m in Sources */,
				84EB1EDA1D2F51D3004FA5A1 /* AppDelegate.swift in Sources */,
				840820111ECF6C1800361416 /* FileGroup.swift in Sources */,
				E374160C20F138A900B4F7F9 /* CollapseView.swift in Sources */,
				84A0BA901D2F8D4100BC8DA1 /* IINAError.swift in Sources */,
				84C6D3621EAF8D63009BF721 /* HistoryController.swift in Sources */,
				847644081D48B413004F6DF5 /* MPVOption.swift in Sources */,
				84817C961DBDCA5F00CC2279 /* SettingsListCellView.swift in Sources */,
				84A886F31E26CA24008755BB /* Regex.swift in Sources */,
				8487BEC31D76A1AF00FD17B0 /* MenuController.swift in Sources */,
				8450403D1E0A9EE20079C194 /* InspectorWindowController.swift in Sources */,
				84C6D3671EB2A427009BF721 /* HistoryWindowController.swift in Sources */,
				9E47DAC01E3CFA6D00457420 /* DurationDisplayTextField.swift in Sources */,
				840AF5821E732C8F00F4AF92 /* JustXMLRPC.swift in Sources */,
				E3513AF820EF79C500F8C347 /* PreferenceWindowController.swift in Sources */,
				841A599D1E1FF5800079E177 /* SleepPreventer.swift in Sources */,
				84ED99FF1E009C8100A5159B /* PrefAdvancedViewController.swift in Sources */,
				840AF5841E73CE3900F4AF92 /* OpenSubSubtitle.swift in Sources */,
				84AABE8B1DBF634600D138FD /* CharEncoding.swift in Sources */,
				8488D6DC1E1167EF00D5B952 /* FileSize.swift in Sources */,
				8488D6E71E11ABE900D5B952 /* PrefNetworkViewController.swift in Sources */,
				84AABE941DBFAF1A00D138FD /* FontPickerWindowController.swift in Sources */,
				844C59E71F7C143D008D1B00 /* CacheManager.swift in Sources */,
				E3BA79EE2131443A00529D99 /* OpenURLWindowController.swift in Sources */,
				84FBCB381EEACDDD0076C77C /* FFmpegController.m in Sources */,
				84879A981E0FFC7E0004F894 /* PrefUIViewController.swift in Sources */,
				84C6D3641EB276E9009BF721 /* PlaybackHistory.swift in Sources */,
				843FFD4D1D5DAA01001F3A44 /* RoundedTextFieldCell.swift in Sources */,
				8407D1401E3A684C0043895D /* ViewLayer.swift in Sources */,
				84A0BA9B1D2FAB4100BC8DA1 /* Parameter.swift in Sources */,
				84EB1F051D2F5C5B004FA5A1 /* AppData.swift in Sources */,
				84C8D58F1D794CE600D98A0E /* MPVFilter.swift in Sources */,
				845404AA1E4396F500B02B12 /* ScriptLoader.swift in Sources */,
				84A0BAA11D2FAE7600BC8DA1 /* VideoView.swift in Sources */,
				E33BA5C4204315740069A0F6 /* AssrtSubtitle.swift in Sources */,
				844DE1BF1D3E2B9900272589 /* MPVEvent.swift in Sources */,
				845040471E0B0F500079C194 /* CropSettingsViewController.swift in Sources */,
				E33836852026223800ABC812 /* PrefOSCToolbarSettingsSheetController.swift in Sources */,
				E301EFDA21312AB300BC8588 /* KeychainAccess.swift in Sources */,
				8434BAA71D5DF2DA003BECF2 /* Extensions.swift in Sources */,
				845404AC1E43980900B02B12 /* LuaScript.swift in Sources */,
				847557141F405F8C0006B0FF /* MainWindowMenuActions.swift in Sources */,
				841B14281E941DFF00744AB8 /* TimeLabelOverflowedStackView.swift in Sources */,
				E33BA5C7204BD9FE0069A0F6 /* SubChooseViewController.swift in Sources */,
				8460FBA91D6497490081841B /* PlaylistViewController.swift in Sources */,
				8450404A1E0B13230079C194 /* CropBoxView.swift in Sources */,
				84F7258F1D486185000DEF1B /* MPVProperty.swift in Sources */,
				84A0BA971D2FA1CE00BC8DA1 /* PlayerCore.swift in Sources */,
				84D377671D737F58007F7396 /* MPVChapter.swift in Sources */,
				84A886E61E24F3BD008755BB /* OnlineSubtitle.swift in Sources */,
				847C62CA1DC13CDA00E1EF16 /* PrefGeneralViewController.swift in Sources */,
				84FBF23E1EF06A90003EA491 /* ThumbnailCache.swift in Sources */,
				845FB0C71D39462E00C011E0 /* ControlBarView.swift in Sources */,
				E3513AFB20F120F600F8C347 /* PreferenceViewController.swift in Sources */,
				E38BD4AF20054BD9007635FC /* MainWindow.swift in Sources */,
				84F5D4A01E44F9DB0060A838 /* KeyBindingItem.swift in Sources */,
				84A0BA991D2FAAA700BC8DA1 /* MPVController.swift in Sources */,
				847557161F406D360006B0FF /* MiniPlayerWindowMenuActions.swift in Sources */,
				842F55A51EA17E7E0081D475 /* IINACommand.swift in Sources */,
				8434BAAD1D5E4546003BECF2 /* SlideUpButton.swift in Sources */,
				840D47981DFEEE6A000D9A64 /* KeyMapping.swift in Sources */,
				84BEEC3F1DFEDE2F00F945CA /* PrefKeyBindingViewController.swift in Sources */,
			);
			runOnlyForDeploymentPostprocessing = 0;
		};
		E3DE8DC61FD8166A0021921C /* Sources */ = {
			isa = PBXSourcesBuildPhase;
			buildActionMask = 2147483647;
			files = (
				E3DE8DCD1FD8166A0021921C /* main.swift in Sources */,
				E3CB75BB1FD998F5004DB10A /* Regex.swift in Sources */,
			);
			runOnlyForDeploymentPostprocessing = 0;
		};
/* End PBXSourcesBuildPhase section */

/* Begin PBXTargetDependency section */
		49542985216C34950058F680 /* PBXTargetDependency */ = {
			isa = PBXTargetDependency;
			target = 49542972216C34950058F680 /* OpenInIINA */;
			targetProxy = 49542984216C34950058F680 /* PBXContainerItemProxy */;
		};
		497747EE20D287C1004B243A /* PBXTargetDependency */ = {
			isa = PBXTargetDependency;
			target = E3DE8DC91FD8166A0021921C /* iina-cli */;
			targetProxy = 497747ED20D287C1004B243A /* PBXContainerItemProxy */;
		};
/* End PBXTargetDependency section */

/* Begin PBXVariantGroup section */
		1326718020852D0D000FA7E2 /* SubChooseViewController.xib */ = {
			isa = PBXVariantGroup;
			children = (
				1326717F20852D0D000FA7E2 /* Base */,
				1326718120852D16000FA7E2 /* tr */,
				848F50902085A99500E998FD /* zh-Hans */,
				C7E90B522087EC5700A58B6B /* ko */,
				84D6C98B208A959B0050F980 /* sk */,
				E5EF3D0A20FFBB6200FEBE4C /* fr */,
				9DB9ED5C20889D66006B1492 /* nl */,
				E33C31592107017000983986 /* zh-Hant */,
				64F85F5A210FFBAF00F8D8C0 /* es */,
				B3FC6F31210FB48600E7F6AF /* it */,
				8F49C361213EF4AF0076C4F9 /* de */,
				67C6C2202148064E00AFDE5C /* ja */,
				875FDFA8215787A400F7F7FD /* ru */,
				E1298BCB21A517C900B646AD /* sv */,
			);
			name = SubChooseViewController.xib;
			sourceTree = "<group>";
		};
		8400D5C81E1AB2F1006785F5 /* MainWindowController.xib */ = {
			isa = PBXVariantGroup;
			children = (
				8400D5C71E1AB2F1006785F5 /* Base */,
				8400D5FA1E1AB411006785F5 /* zh-Hans */,
				D27E35CF1E379B6D0064BE57 /* zh-Hant */,
				C789871B1E34EBDE0005769F /* ko */,
				B38F24191E44D09F00FFE600 /* it */,
				E5A935561E34B38700ABD3F5 /* fr */,
				84AF03C81E6725A2003E3753 /* pl */,
				133400121EB3831D007FE17E /* ja */,
				440DDE361E9010420063E211 /* ru */,
				23C277B91EC33E8900227C3A /* tr */,
				6CA50A9D1EBBC1300060D07A /* de */,
				6DC77D2E1F1439A600E96176 /* uk */,
				649AD3121F11B06D00244738 /* es */,
				84C21A701F8996ED00AD5B64 /* nl */,
				2FE1FC971F98D3D8004C4D6B /* sk */,
				E92D61801FE93B9C00ACC463 /* da */,
				4CA6B417201E85B7008F3FBA /* pt-BR */,
				E1298BB221A517C300B646AD /* sv */,
			);
			name = MainWindowController.xib;
			sourceTree = "<group>";
		};
		8400D5CB1E1AB2F9006785F5 /* QuickSettingViewController.xib */ = {
			isa = PBXVariantGroup;
			children = (
				8400D5CA1E1AB2F9006785F5 /* Base */,
				8400D5FB1E1AB411006785F5 /* zh-Hans */,
				D27E35D01E379B6D0064BE57 /* zh-Hant */,
				C789871C1E34EBDE0005769F /* ko */,
				B38F241A1E44D09F00FFE600 /* it */,
				E5A935571E34B38700ABD3F5 /* fr */,
				84AF03C91E6725A2003E3753 /* pl */,
				133400131EB3831D007FE17E /* ja */,
				440DDE371E9010420063E211 /* ru */,
				23C277BA1EC33E8900227C3A /* tr */,
				6CA50A991EBBB85A0060D07A /* de */,
				6DC77D2F1F1439A600E96176 /* uk */,
				649AD3131F11B06D00244738 /* es */,
				84C21A711F8996ED00AD5B64 /* nl */,
				2FE1FC981F98D3D8004C4D6B /* sk */,
				E92D61811FE93B9C00ACC463 /* da */,
				4CA6B418201E85B7008F3FBA /* pt-BR */,
				E1298BB321A517C300B646AD /* sv */,
			);
			name = QuickSettingViewController.xib;
			sourceTree = "<group>";
		};
		8400D5CE1E1AB2FF006785F5 /* PlaylistViewController.xib */ = {
			isa = PBXVariantGroup;
			children = (
				8400D5CD1E1AB2FF006785F5 /* Base */,
				8400D5FC1E1AB411006785F5 /* zh-Hans */,
				D27E35D11E379B6E0064BE57 /* zh-Hant */,
				C789871D1E34EBDE0005769F /* ko */,
				B38F241B1E44D09F00FFE600 /* it */,
				E5A935581E34B38700ABD3F5 /* fr */,
				84AF03CA1E6725A2003E3753 /* pl */,
				133400141EB3831D007FE17E /* ja */,
				440DDE381E9010420063E211 /* ru */,
				23C277BB1EC33E8900227C3A /* tr */,
				6CA50A971EBBB7CD0060D07A /* de */,
				6DC77D301F1439A600E96176 /* uk */,
				649AD3141F11B06D00244738 /* es */,
				84C21A721F8996ED00AD5B64 /* nl */,
				2FE1FC991F98D3D8004C4D6B /* sk */,
				E92D61821FE93B9C00ACC463 /* da */,
				4CA6B419201E85B7008F3FBA /* pt-BR */,
				E1298BB421A517C300B646AD /* sv */,
			);
			name = PlaylistViewController.xib;
			sourceTree = "<group>";
		};
		8400D5D11E1AB306006785F5 /* CropSettingsViewController.xib */ = {
			isa = PBXVariantGroup;
			children = (
				8400D5D01E1AB306006785F5 /* Base */,
				8400D5FD1E1AB412006785F5 /* zh-Hans */,
				D27E35D21E379B6E0064BE57 /* zh-Hant */,
				C789871E1E34EBDE0005769F /* ko */,
				B38F241C1E44D09F00FFE600 /* it */,
				E5A935591E34B38700ABD3F5 /* fr */,
				84AF03CB1E6725A2003E3753 /* pl */,
				133400151EB3831D007FE17E /* ja */,
				440DDE391E9010420063E211 /* ru */,
				23C277BC1EC33E8900227C3A /* tr */,
				6CA50A9F1EBBC2910060D07A /* de */,
				6DC77D311F1439A600E96176 /* uk */,
				649AD3151F11B06E00244738 /* es */,
				84C21A791F8996EE00AD5B64 /* nl */,
				2FE1FCA01F98D3D9004C4D6B /* sk */,
				E92D61891FE93B9C00ACC463 /* da */,
				4CA6B420201E85B8008F3FBA /* pt-BR */,
				E1298BBC21A517C500B646AD /* sv */,
			);
			name = CropSettingsViewController.xib;
			sourceTree = "<group>";
		};
		8400D5D41E1AB312006785F5 /* InspectorWindowController.xib */ = {
			isa = PBXVariantGroup;
			children = (
				8400D5D31E1AB312006785F5 /* Base */,
				D27E35D31E379B6E0064BE57 /* zh-Hant */,
				C789871F1E34EBDE0005769F /* ko */,
				E5A9355A1E34B38800ABD3F5 /* fr */,
				84AF03CC1E6725A2003E3753 /* pl */,
				133400161EB3831D007FE17E /* ja */,
				84A0F6021EBB4A7C001FCF44 /* zh-Hans */,
				440DDE3A1E9010420063E211 /* ru */,
				B3A6ED0B1EBBC9ED00BE4956 /* it */,
				23C277BD1EC33E8900227C3A /* tr */,
				6CA50AA31EBBC3860060D07A /* de */,
				6DC77D321F1439A600E96176 /* uk */,
				649AD3161F11B06E00244738 /* es */,
				84C21A731F8996ED00AD5B64 /* nl */,
				2FE1FC9A1F98D3D8004C4D6B /* sk */,
				E92D61831FE93B9C00ACC463 /* da */,
				4CA6B41A201E85B7008F3FBA /* pt-BR */,
				E1298BB521A517C300B646AD /* sv */,
			);
			name = InspectorWindowController.xib;
			sourceTree = "<group>";
		};
		8400D5D71E1AB317006785F5 /* FilterWindowController.xib */ = {
			isa = PBXVariantGroup;
			children = (
				8400D5D61E1AB317006785F5 /* Base */,
				8400D5FF1E1AB412006785F5 /* zh-Hans */,
				D27E35D41E379B6E0064BE57 /* zh-Hant */,
				C78987201E34EBDE0005769F /* ko */,
				B38F241E1E44D09F00FFE600 /* it */,
				E5A9355B1E34B38800ABD3F5 /* fr */,
				84AF03CD1E6725A2003E3753 /* pl */,
				133400171EB3831D007FE17E /* ja */,
				440DDE3B1E9010420063E211 /* ru */,
				23C277BE1EC33E8900227C3A /* tr */,
				6CA50AA51EBBC5E50060D07A /* de */,
				6DC77D331F1439A600E96176 /* uk */,
				649AD3171F11B06E00244738 /* es */,
				84C21A741F8996ED00AD5B64 /* nl */,
				2FE1FC9B1F98D3D9004C4D6B /* sk */,
				E92D61841FE93B9C00ACC463 /* da */,
				4CA6B41B201E85B7008F3FBA /* pt-BR */,
				E1298BB621A517C400B646AD /* sv */,
			);
			name = FilterWindowController.xib;
			sourceTree = "<group>";
		};
		8400D5DA1E1AB31B006785F5 /* AboutWindowController.xib */ = {
			isa = PBXVariantGroup;
			children = (
				8400D5D91E1AB31B006785F5 /* Base */,
				8400D6001E1AB412006785F5 /* zh-Hans */,
				D27E35D51E379B6E0064BE57 /* zh-Hant */,
				C78987211E34EBDE0005769F /* ko */,
				B38F241F1E44D09F00FFE600 /* it */,
				E5A9355C1E34B38800ABD3F5 /* fr */,
				84AF03CE1E6725A2003E3753 /* pl */,
				133400181EB3831D007FE17E /* ja */,
				440DDE3C1E9010420063E211 /* ru */,
				23C277BF1EC33E8900227C3A /* tr */,
				6CA50A951EBBB6B30060D07A /* de */,
				6DC77D341F1439A600E96176 /* uk */,
				649AD3181F11B06E00244738 /* es */,
				84C21A751F8996ED00AD5B64 /* nl */,
				2FE1FC9C1F98D3D9004C4D6B /* sk */,
				E92D61851FE93B9C00ACC463 /* da */,
				4CA6B41C201E85B8008F3FBA /* pt-BR */,
				E1298BB721A517C400B646AD /* sv */,
			);
			name = AboutWindowController.xib;
			sourceTree = "<group>";
		};
		8400D5DD1E1AB326006785F5 /* FontPickerWindowController.xib */ = {
			isa = PBXVariantGroup;
			children = (
				8400D5DC1E1AB326006785F5 /* Base */,
				8400D6011E1AB412006785F5 /* zh-Hans */,
				D27E35D61E379B6E0064BE57 /* zh-Hant */,
				C78987221E34EBDE0005769F /* ko */,
				B38F24201E44D09F00FFE600 /* it */,
				E5A9355D1E34B38800ABD3F5 /* fr */,
				84AF03CF1E6725A2003E3753 /* pl */,
				1334001A1EB3831D007FE17E /* ja */,
				440DDE3E1E9010430063E211 /* ru */,
				23C277C11EC33E8900227C3A /* tr */,
				6CA50AAB1EBBC9FD0060D07A /* de */,
				6DC77D381F1439A700E96176 /* uk */,
				649AD31C1F11B06E00244738 /* es */,
				84C21A7B1F8996EE00AD5B64 /* nl */,
				2FE1FCA21F98D3D9004C4D6B /* sk */,
				E92D618B1FE93B9C00ACC463 /* da */,
				4CA6B422201E85B9008F3FBA /* pt-BR */,
				E1298BBE21A517C600B646AD /* sv */,
			);
			name = FontPickerWindowController.xib;
			sourceTree = "<group>";
		};
		8400D5E01E1AB32A006785F5 /* PrefGeneralViewController.xib */ = {
			isa = PBXVariantGroup;
			children = (
				8400D5DF1E1AB32A006785F5 /* Base */,
				72CAEE6D1E229EAE00B8C894 /* zh-Hans */,
				D27E35D71E379B6F0064BE57 /* zh-Hant */,
				C78987231E34EBDF0005769F /* ko */,
				B38F24211E44D09F00FFE600 /* it */,
				E5A9355E1E34B38800ABD3F5 /* fr */,
				84AF03BB1E6725A1003E3753 /* pl */,
				1334001B1EB3831D007FE17E /* ja */,
				440DDE3F1E9010430063E211 /* ru */,
				23C277C21EC33E8900227C3A /* tr */,
				6CA50AAD1EBBCB070060D07A /* de */,
				6DC77D391F1439A700E96176 /* uk */,
				649AD31D1F11B06E00244738 /* es */,
				84C21A7C1F8996EE00AD5B64 /* nl */,
				2FE1FCA31F98D3D9004C4D6B /* sk */,
				E92D618C1FE93B9D00ACC463 /* da */,
				4CA6B423201E85B9008F3FBA /* pt-BR */,
				E1298BBF21A517C600B646AD /* sv */,
			);
			name = PrefGeneralViewController.xib;
			sourceTree = "<group>";
		};
		8400D5E31E1AB32F006785F5 /* PrefUIViewController.xib */ = {
			isa = PBXVariantGroup;
			children = (
				8400D5E21E1AB32F006785F5 /* Base */,
				8400D6031E1AB412006785F5 /* zh-Hans */,
				D27E35D81E379B6F0064BE57 /* zh-Hant */,
				C78987241E34EBDF0005769F /* ko */,
				F4C61DFA1E20423A00A43BCC /* de */,
				B38F24221E44D0A000FFE600 /* it */,
				E5A9355F1E34B38900ABD3F5 /* fr */,
				84AF03BC1E6725A1003E3753 /* pl */,
				1334001C1EB3831E007FE17E /* ja */,
				440DDE401E9010430063E211 /* ru */,
				23C277C31EC33E8900227C3A /* tr */,
				6DC77D3A1F1439A700E96176 /* uk */,
				649AD31E1F11B06E00244738 /* es */,
				84C21A7D1F8996EE00AD5B64 /* nl */,
				2FE1FCA41F98D3D9004C4D6B /* sk */,
				E92D618D1FE93B9D00ACC463 /* da */,
				4CA6B424201E85B9008F3FBA /* pt-BR */,
				E1298BC021A517C600B646AD /* sv */,
			);
			name = PrefUIViewController.xib;
			sourceTree = "<group>";
		};
		8400D5E61E1AB333006785F5 /* PrefControlViewController.xib */ = {
			isa = PBXVariantGroup;
			children = (
				8400D5E51E1AB333006785F5 /* Base */,
				8400D6041E1AB412006785F5 /* zh-Hans */,
				D27E35D91E379B6F0064BE57 /* zh-Hant */,
				C78987251E34EBDF0005769F /* ko */,
				E5A935601E34B38900ABD3F5 /* fr */,
				84AF03BD1E6725A1003E3753 /* pl */,
				1334001D1EB3831E007FE17E /* ja */,
				440DDE411E9010430063E211 /* ru */,
				B3A6ED0F1EBBD51F00BE4956 /* it */,
				23C277C41EC33E8A00227C3A /* tr */,
				6CA50AAF1EBD0C100060D07A /* de */,
				6DC77D3B1F1439A700E96176 /* uk */,
				649AD31F1F11B06E00244738 /* es */,
				84C21A7E1F8996EE00AD5B64 /* nl */,
				2FE1FCA51F98D3DA004C4D6B /* sk */,
				E92D618E1FE93B9D00ACC463 /* da */,
				4CA6B425201E85B9008F3FBA /* pt-BR */,
				E1298BC221A517C700B646AD /* sv */,
			);
			name = PrefControlViewController.xib;
			sourceTree = "<group>";
		};
		8400D5E91E1AB337006785F5 /* PrefKeyBindingViewController.xib */ = {
			isa = PBXVariantGroup;
			children = (
				8400D5E81E1AB337006785F5 /* Base */,
				8400D6051E1AB412006785F5 /* zh-Hans */,
				D27E35DA1E379B6F0064BE57 /* zh-Hant */,
				C78987261E34EBDF0005769F /* ko */,
				B38F24241E44D0A000FFE600 /* it */,
				E5A935611E34B38900ABD3F5 /* fr */,
				84AF03BE1E6725A1003E3753 /* pl */,
				1334001E1EB3831E007FE17E /* ja */,
				440DDE421E9010430063E211 /* ru */,
				23C277C51EC33E8A00227C3A /* tr */,
				6CA50AB11EBD0F990060D07A /* de */,
				6DC77D3C1F1439A700E96176 /* uk */,
				649AD3201F11B06E00244738 /* es */,
				84C21A7F1F8996EF00AD5B64 /* nl */,
				2FE1FCA61F98D3DA004C4D6B /* sk */,
				E92D618F1FE93B9D00ACC463 /* da */,
				4CA6B426201E85B9008F3FBA /* pt-BR */,
				E1298BC321A517C700B646AD /* sv */,
			);
			name = PrefKeyBindingViewController.xib;
			sourceTree = "<group>";
		};
		8400D5EC1E1AB33B006785F5 /* KeyRecordViewController.xib */ = {
			isa = PBXVariantGroup;
			children = (
				8400D5EB1E1AB33B006785F5 /* Base */,
				8400D6061E1AB412006785F5 /* zh-Hans */,
				D27E35DB1E379B6F0064BE57 /* zh-Hant */,
				C78987271E34EBDF0005769F /* ko */,
				B38F24251E44D0A000FFE600 /* it */,
				E5A935621E34B38A00ABD3F5 /* fr */,
				84AF03BF1E6725A1003E3753 /* pl */,
				1334001F1EB3831E007FE17E /* ja */,
				440DDE431E9010430063E211 /* ru */,
				23C277C61EC33E8A00227C3A /* tr */,
				6CA50AB71EBD11610060D07A /* de */,
				6DC77D3D1F1439A700E96176 /* uk */,
				649AD3211F11B06E00244738 /* es */,
				84C21A801F8996EF00AD5B64 /* nl */,
				2FE1FCA71F98D3DA004C4D6B /* sk */,
				E92D61901FE93B9D00ACC463 /* da */,
				4CA6B427201E85BA008F3FBA /* pt-BR */,
				E1298BC421A517C700B646AD /* sv */,
			);
			name = KeyRecordViewController.xib;
			sourceTree = "<group>";
		};
		8400D5EF1E1AB33F006785F5 /* PrefAdvancedViewController.xib */ = {
			isa = PBXVariantGroup;
			children = (
				8400D5EE1E1AB33F006785F5 /* Base */,
				8400D6071E1AB412006785F5 /* zh-Hans */,
				D27E35DC1E379B6F0064BE57 /* zh-Hant */,
				C78987281E34EBDF0005769F /* ko */,
				B38F24261E44D0A000FFE600 /* it */,
				E5A935631E34B38A00ABD3F5 /* fr */,
				84AF03C01E6725A1003E3753 /* pl */,
				133400201EB3831E007FE17E /* ja */,
				440DDE441E9010430063E211 /* ru */,
				23C277C71EC33E8A00227C3A /* tr */,
				6CA50AB51EBD10E90060D07A /* de */,
				6DC77D3E1F1439A700E96176 /* uk */,
				649AD3221F11B06E00244738 /* es */,
				84C21A811F8996EF00AD5B64 /* nl */,
				2FE1FCA81F98D3DA004C4D6B /* sk */,
				E92D61911FE93B9D00ACC463 /* da */,
				4CA6B428201E85BA008F3FBA /* pt-BR */,
				E1298BC521A517C800B646AD /* sv */,
			);
			name = PrefAdvancedViewController.xib;
			sourceTree = "<group>";
		};
		8400D5F21E1AB344006785F5 /* PrefCodecViewController.xib */ = {
			isa = PBXVariantGroup;
			children = (
				8400D5F11E1AB344006785F5 /* Base */,
				8400D6081E1AB412006785F5 /* zh-Hans */,
				D27E35DD1E379B6F0064BE57 /* zh-Hant */,
				C78987291E34EBDF0005769F /* ko */,
				B38F24271E44D0A000FFE600 /* it */,
				E5A935641E34B38A00ABD3F5 /* fr */,
				84AF03C11E6725A1003E3753 /* pl */,
				133400211EB3831E007FE17E /* ja */,
				440DDE451E9010430063E211 /* ru */,
				23C277C81EC33E8A00227C3A /* tr */,
				6CA50AB91EBD11B40060D07A /* de */,
				6DC77D3F1F1439A700E96176 /* uk */,
				649AD3231F11B06E00244738 /* es */,
				84C21A821F8996EF00AD5B64 /* nl */,
				2FE1FCA91F98D3DA004C4D6B /* sk */,
				E92D61921FE93B9D00ACC463 /* da */,
				4CA6B429201E85BA008F3FBA /* pt-BR */,
				E1298BC621A517C800B646AD /* sv */,
			);
			name = PrefCodecViewController.xib;
			sourceTree = "<group>";
		};
		8400D5F51E1AB348006785F5 /* PrefSubViewController.xib */ = {
			isa = PBXVariantGroup;
			children = (
				8400D5F41E1AB348006785F5 /* Base */,
				8400D6091E1AB412006785F5 /* zh-Hans */,
				D27E35DE1E379B700064BE57 /* zh-Hant */,
				C789872A1E34EBDF0005769F /* ko */,
				B38F24281E44D0A000FFE600 /* it */,
				E5A935651E34B38A00ABD3F5 /* fr */,
				84AF03C21E6725A1003E3753 /* pl */,
				133400221EB3831E007FE17E /* ja */,
				440DDE461E9010430063E211 /* ru */,
				23C277C91EC33E8A00227C3A /* tr */,
				6CA50ABB1EBD126B0060D07A /* de */,
				6DC77D401F1439A700E96176 /* uk */,
				649AD3241F11B06E00244738 /* es */,
				84C21A831F8996EF00AD5B64 /* nl */,
				2FE1FCAA1F98D3DA004C4D6B /* sk */,
				E92D61931FE93B9D00ACC463 /* da */,
				4CA6B42A201E85BA008F3FBA /* pt-BR */,
				E1298BC721A517C800B646AD /* sv */,
			);
			name = PrefSubViewController.xib;
			sourceTree = "<group>";
		};
		8400D5F81E1AB34D006785F5 /* PrefNetworkViewController.xib */ = {
			isa = PBXVariantGroup;
			children = (
				8400D5F71E1AB34D006785F5 /* Base */,
				8400D60A1E1AB412006785F5 /* zh-Hans */,
				D27E35DF1E379B700064BE57 /* zh-Hant */,
				C789872B1E34EBDF0005769F /* ko */,
				B38F24291E44D0A000FFE600 /* it */,
				E5A935661E34B38A00ABD3F5 /* fr */,
				84AF03C31E6725A1003E3753 /* pl */,
				133400231EB3831E007FE17E /* ja */,
				440DDE471E9010430063E211 /* ru */,
				23C277CA1EC33E8A00227C3A /* tr */,
				6CA50ABD1EBD165C0060D07A /* de */,
				6DC77D411F1439A700E96176 /* uk */,
				649AD3251F11B06E00244738 /* es */,
				84C21A841F8996EF00AD5B64 /* nl */,
				2FE1FCAB1F98D3DA004C4D6B /* sk */,
				E92D61941FE93B9D00ACC463 /* da */,
				4CA6B42B201E85BA008F3FBA /* pt-BR */,
				E1298BC821A517C900B646AD /* sv */,
			);
			name = PrefNetworkViewController.xib;
			sourceTree = "<group>";
		};
		8418A2F7213F5791003166AC /* OpenURLWindowController.xib */ = {
			isa = PBXVariantGroup;
			children = (
				8418A2F6213F5791003166AC /* Base */,
				8418A2F8213F5794003166AC /* zh-Hans */,
				B3BEB11121403F6E0015FC54 /* it */,
				84BAFD3A21404572006B3CC1 /* sk */,
				8F49C36A213EF9C70076C4F9 /* de */,
				84BAFD3C2142FE2E006B3CC1 /* ko */,
				E5A0D2142145779D00750FF3 /* fr */,
				67C6C21C2148063900AFDE5C /* ja */,
				875FDFA22157876200F7F7FD /* ru */,
				9D02FB79218CEF53005FEB2B /* nl */,
				64AB73DB218FE89000450974 /* es */,
				E1298BB821A517C400B646AD /* sv */,
<<<<<<< HEAD
=======
				846BE12D21B347830084ABB9 /* zh-Hant */,
>>>>>>> 44c5becf
			);
			name = OpenURLWindowController.xib;
			sourceTree = "<group>";
		};
		845AC09E1E1AE6C10080B614 /* Localizable.strings */ = {
			isa = PBXVariantGroup;
			children = (
				845AC09D1E1AE6C10080B614 /* Base */,
				845AC09F1E1AE6CB0080B614 /* zh-Hans */,
				D27E35E01E379B700064BE57 /* zh-Hant */,
				C789872C1E34EBDF0005769F /* ko */,
				B38F242A1E44D0A000FFE600 /* it */,
				E5A935671E34B38B00ABD3F5 /* fr */,
				84AF03C51E6725A2003E3753 /* pl */,
				133400261EB3831F007FE17E /* ja */,
				440DDE4A1E9010430063E211 /* ru */,
				23C277CD1EC33E8A00227C3A /* tr */,
				6CA50A931EBBA9DF0060D07A /* de */,
				6DC77D441F1439A800E96176 /* uk */,
				649AD3281F11B06F00244738 /* es */,
				84C21A871F8996EF00AD5B64 /* nl */,
				2FE1FCAE1F98D3DA004C4D6B /* sk */,
				E92D61971FE93B9E00ACC463 /* da */,
				4CA6B42E201E85BB008F3FBA /* pt-BR */,
				E1298BCD21A517CA00B646AD /* sv */,
			);
			name = Localizable.strings;
			sourceTree = "<group>";
		};
		849581F51F03D55A00D3B359 /* InitialWindowController.xib */ = {
			isa = PBXVariantGroup;
			children = (
				849581F41F03D55A00D3B359 /* Base */,
				849581F71F03D55C00D3B359 /* zh-Hans */,
				6DC77D371F1439A700E96176 /* uk */,
				C7DBA5EB1F07C5FD00C2B416 /* ko */,
				649AD31B1F11B06E00244738 /* es */,
				8F825CBD1F16280A0094B529 /* de */,
				B3066F5F1F161538004D7559 /* it */,
				E53BAB3F1F1692B700D2609F /* fr */,
				84BF6F601F1BB2CD00D45798 /* zh-Hant */,
				84BF6F621F1BB3E900D45798 /* ja */,
				84BF6F661F1BB3ED00D45798 /* tr */,
				84BF6F671F1BB3F300D45798 /* ru */,
				84BF6F5E1F1B8A9800D45798 /* pl */,
				84C21A781F8996EE00AD5B64 /* nl */,
				2FE1FC9F1F98D3D9004C4D6B /* sk */,
				E92D61881FE93B9C00ACC463 /* da */,
				4CA6B41F201E85B8008F3FBA /* pt-BR */,
				E1298BBA21A517C500B646AD /* sv */,
			);
			name = InitialWindowController.xib;
			sourceTree = "<group>";
		};
		84996F921EC11CE6009A8A39 /* HistoryWindowController.xib */ = {
			isa = PBXVariantGroup;
			children = (
				84996F911EC11CE6009A8A39 /* Base */,
				84996F941EC11CEC009A8A39 /* zh-Hans */,
				13D511921ED0396D0072D1C0 /* ja */,
				B3B163411EC9A1AC000ED121 /* it */,
				D27556FC1EC6E1C300CAB2A4 /* zh-Hant */,
				C7DC79CE1EC63821002DE23B /* ko */,
				8F6F50541EC5E053002B47B4 /* de */,
				E568075F1EF975C0005A3ADD /* fr */,
				6DC77D361F1439A600E96176 /* uk */,
				649AD31A1F11B06E00244738 /* es */,
				84BF6F5D1F1B8A9700D45798 /* pl */,
				844E2FD21F1C7C6000CB1170 /* ru */,
				84C21A771F8996EE00AD5B64 /* nl */,
				2FE1FC9E1F98D3D9004C4D6B /* sk */,
				E92D61871FE93B9C00ACC463 /* da */,
				4CA6B41E201E85B8008F3FBA /* pt-BR */,
				1326718220852EA6000FA7E2 /* tr */,
				E1298BB921A517C400B646AD /* sv */,
			);
			name = HistoryWindowController.xib;
			sourceTree = "<group>";
		};
		84A0BA931D2F9E9600BC8DA1 /* MainMenu.xib */ = {
			isa = PBXVariantGroup;
			children = (
				84A0BA941D2F9E9600BC8DA1 /* Base */,
				8400D5F91E1AB411006785F5 /* zh-Hans */,
				D27E35CE1E379B6D0064BE57 /* zh-Hant */,
				C789871A1E34EBDE0005769F /* ko */,
				B38F24181E44D09F00FFE600 /* it */,
				9E63CAB61E3F7D0E00EA66C9 /* fr */,
				84AF03C71E6725A2003E3753 /* pl */,
				133400111EB3831C007FE17E /* ja */,
				440DDE351E9010420063E211 /* ru */,
				23C277B81EC33E8900227C3A /* tr */,
				6CA50A9B1EBBBA830060D07A /* de */,
				6DC77D2D1F1439A600E96176 /* uk */,
				649AD3111F11B06D00244738 /* es */,
				84C21A6F1F8996ED00AD5B64 /* nl */,
				2FE1FC961F98D3D8004C4D6B /* sk */,
				E92D617F1FE93B9B00ACC463 /* da */,
				4CA6B416201E85B7008F3FBA /* pt-BR */,
				E1298BB121A517C300B646AD /* sv */,
			);
			name = MainMenu.xib;
			sourceTree = "<group>";
		};
		84AF03D41E67492C003E3753 /* Contribution.rtf */ = {
			isa = PBXVariantGroup;
			children = (
				845635401EE1AFA500D36591 /* Base */,
				84AF03D51E674930003E3753 /* zh-Hans */,
				C7583B471E67802200BEF9B7 /* ko */,
				B3DB9C081E82CE2B00CFB888 /* it */,
				843B97921E82D21800D07261 /* pl */,
				E5436AA61E844761005BEB5C /* fr */,
				133400271EB3831F007FE17E /* ja */,
				440DDE4B1E9010440063E211 /* ru */,
				23C277CE1EC33E8A00227C3A /* tr */,
				6CA50AA91EBBC7EA0060D07A /* de */,
				6DC77D451F1439A800E96176 /* uk */,
				649AD3291F11B06F00244738 /* es */,
				84C21A881F8996EF00AD5B64 /* nl */,
				2FE1FCAF1F98D3DB004C4D6B /* sk */,
				E92D61981FE93B9E00ACC463 /* da */,
				4CA6B42F201E85BB008F3FBA /* pt-BR */,
				E1298BCE21A517CA00B646AD /* sv */,
<<<<<<< HEAD
=======
				846BE13121B34E760084ABB9 /* zh-Hant */,
>>>>>>> 44c5becf
			);
			name = Contribution.rtf;
			sourceTree = "<group>";
		};
		84D0FB841F5E6A3800C6A6A7 /* FreeSelectingViewController.xib */ = {
			isa = PBXVariantGroup;
			children = (
				84D0FB831F5E6A3800C6A6A7 /* Base */,
				84D0FB861F5E6A3A00C6A6A7 /* zh-Hans */,
				E5C57C1E1F82A1ED00488ABA /* fr */,
				C7513B4C1F61C5A300C14561 /* ko */,
				13D77DE21F8656FC0076990A /* ja */,
				84C21A561F89932500AD5B64 /* ru */,
				84C21A571F89932700AD5B64 /* it */,
				84C21A7A1F8996EE00AD5B64 /* nl */,
				2FE1FCA11F98D3D9004C4D6B /* sk */,
				E92D618A1FE93B9C00ACC463 /* da */,
				E34E0ADF2007E23600BDC8BA /* zh-Hant */,
				64D04D5320083B840031EE2F /* es */,
				4CA6B421201E85B9008F3FBA /* pt-BR */,
				8F17B8FA2013956E0048FB5D /* de */,
				6C9C2541205B8D9C0092D7B0 /* pl */,
				1326718320852EBB000FA7E2 /* tr */,
				E1298BBD21A517C500B646AD /* sv */,
			);
			name = FreeSelectingViewController.xib;
			sourceTree = "<group>";
		};
		84EC12881F504D2500137C1E /* FilterPresets.strings */ = {
			isa = PBXVariantGroup;
			children = (
				84EC12871F504D2500137C1E /* Base */,
				84EC12891F504D3B00137C1E /* zh-Hans */,
				E5C57C1F1F82A20600488ABA /* fr */,
				C7513B4A1F61C05D00C14561 /* ko */,
				13D77DE01F85A2980076990A /* ja */,
				87E813251F83C05E00AA8D0C /* ru */,
				84C21A551F8992F600AD5B64 /* it */,
				84C21A891F8996F000AD5B64 /* nl */,
				2FE1FCB01F98D3DB004C4D6B /* sk */,
				E92D61991FE93B9E00ACC463 /* da */,
				64D04D5120083B6F0031EE2F /* es */,
				4CA6B430201E85BB008F3FBA /* pt-BR */,
				6C9C2542205B93CF0092D7B0 /* pl */,
				6CD541A2206AD71C000428E6 /* de */,
				E1298BCF21A517CA00B646AD /* sv */,
<<<<<<< HEAD
=======
				846BE13021B349030084ABB9 /* zh-Hant */,
>>>>>>> 44c5becf
			);
			name = FilterPresets.strings;
			sourceTree = "<group>";
		};
		84F5D49C1E44E9A50060A838 /* KeyBinding.strings */ = {
			isa = PBXVariantGroup;
			children = (
				84F5D49B1E44E9A50060A838 /* Base */,
				84F5D49D1E44E9A90060A838 /* zh-Hans */,
				B3860ED81E50F73A00FF012B /* it */,
				C70BC05C1E511D1000D8CB79 /* ko */,
				E5A9E1841E50F1E200950BD5 /* fr */,
				D2B411421E5336AD002819E1 /* zh-Hant */,
				84AF03C61E6725A2003E3753 /* pl */,
				133400281EB3831F007FE17E /* ja */,
				440DDE4C1E9010440063E211 /* ru */,
				23C277CF1EC33E8A00227C3A /* tr */,
				6CA50ABE1EBD18320060D07A /* de */,
				6DC77D461F1439A800E96176 /* uk */,
				649AD32A1F11B06F00244738 /* es */,
				84C21A8A1F8996F000AD5B64 /* nl */,
				2FE1FCB11F98D3DB004C4D6B /* sk */,
				E92D619A1FE93B9E00ACC463 /* da */,
				4CA6B431201E85BC008F3FBA /* pt-BR */,
				E1298BD021A517CA00B646AD /* sv */,
			);
			name = KeyBinding.strings;
			sourceTree = "<group>";
		};
		8F49C370213EFB7E0076C4F9 /* MiniPlayerWindowController.xib */ = {
			isa = PBXVariantGroup;
			children = (
				8F49C36F213EFB7E0076C4F9 /* Base */,
				8F49C372213EFB830076C4F9 /* de */,
				84BAFD3B2142FE25006B3CC1 /* ko */,
				84BAFD3E2142FF0A006B3CC1 /* zh-Hans */,
				E5A0D212214576E200750FF3 /* fr */,
				875FDFA42157877000F7F7FD /* ru */,
				13B82A33218D4A3B00F515A1 /* ja */,
				9D02FB77218CEF35005FEB2B /* nl */,
				B305513A2190B0C600D3F70E /* it */,
				64AB73DD218FE97900450974 /* es */,
				5879479521A87DD700757A6F /* sk */,
				E1298BBB21A517C500B646AD /* sv */,
<<<<<<< HEAD
=======
				846BE12F21B347920084ABB9 /* zh-Hant */,
>>>>>>> 44c5becf
			);
			name = MiniPlayerWindowController.xib;
			sourceTree = "<group>";
		};
		C78987311E34EF170005769F /* InfoPlist.strings */ = {
			isa = PBXVariantGroup;
			children = (
				C78987301E34EF170005769F /* ko */,
				D2B411431E5336AE002819E1 /* zh-Hant */,
				843B97AA1E82D3C100D07261 /* Base */,
				84AC62291E87DC07002D6F92 /* pl */,
				133400251EB3831E007FE17E /* ja */,
				84792F541EBB957E002E98F6 /* zh-Hans */,
				440DDE491E9010430063E211 /* ru */,
				B3D578841EBCE6B200757AAA /* it */,
				23C277CC1EC33E8A00227C3A /* tr */,
				6CA50AA81EBBC7610060D07A /* de */,
				E56807601EF97766005A3ADD /* fr */,
				6DC77D431F1439A700E96176 /* uk */,
				649AD3271F11B06E00244738 /* es */,
				84C21A861F8996EF00AD5B64 /* nl */,
				2FE1FCAD1F98D3DA004C4D6B /* sk */,
				E92D61961FE93B9D00ACC463 /* da */,
				4CA6B42D201E85BB008F3FBA /* pt-BR */,
				E1298BCC21A517CA00B646AD /* sv */,
			);
			name = InfoPlist.strings;
			sourceTree = "<group>";
		};
		E34A0E032053F93A00B50097 /* PrefOSCToolbarSettingsSheetController.xib */ = {
			isa = PBXVariantGroup;
			children = (
				E34A0E022053F93A00B50097 /* Base */,
				E34A0E052053F93E00B50097 /* zh-Hans */,
				6C9C253F205B8C070092D7B0 /* pl */,
				E53EB2A7205A865D003F34A0 /* fr */,
				C77164E12058D45C009E41DA /* ko */,
				134C1370205FB181002C7BE4 /* ja */,
				9D1C033A2067C24600919F84 /* nl */,
				6CD541A4206AD7AA000428E6 /* de */,
				1326718420852F01000FA7E2 /* tr */,
				84D6C98C208A95A60050F980 /* sk */,
				E33C315B2107018000983986 /* zh-Hant */,
				64F85F5D211003A900F8D8C0 /* es */,
				875FDFA02157874B00F7F7FD /* ru */,
				E1298BC121A517C700B646AD /* sv */,
<<<<<<< HEAD
=======
				846BE13221B351CE0084ABB9 /* it */,
>>>>>>> 44c5becf
			);
			name = PrefOSCToolbarSettingsSheetController.xib;
			sourceTree = "<group>";
		};
		E374161320F3C0AB00B4F7F9 /* PrefUtilsViewController.xib */ = {
			isa = PBXVariantGroup;
			children = (
				E374161220F3C0AB00B4F7F9 /* Base */,
				E374161520F3C0AD00B4F7F9 /* zh-Hans */,
				E5EF3D0D2100878F00FEBE4C /* fr */,
				C715104221014A2900C6963C /* ko */,
				9D8B490421007F58005113D9 /* nl */,
				E33C315D210701A100983986 /* zh-Hant */,
				64F85F5C210FFBC300F8D8C0 /* es */,
				B35E0A072107C0E500453AA7 /* it */,
				84AB8BCE2122235900E478BB /* sk */,
				8F9D0029213B7A000068FC73 /* de */,
				67C6C21A2148062400AFDE5C /* ja */,
				875FDF9E2157873300F7F7FD /* ru */,
				E1298BC921A517C900B646AD /* sv */,
			);
			name = PrefUtilsViewController.xib;
			sourceTree = "<group>";
		};
		E3B3DD5920FDB8A600325184 /* PreferenceWindowController.xib */ = {
			isa = PBXVariantGroup;
			children = (
				E3B3DD5820FDB8A600325184 /* Base */,
				E3B3DD5B20FDB8A900325184 /* zh-Hans */,
				E5EF3D0C20FFBB9700FEBE4C /* fr */,
				C715104121014A1E00C6963C /* ko */,
				9D8B490621007F84005113D9 /* nl */,
				E33C315F210701C200983986 /* zh-Hant */,
				64F85F5F211003DF00F8D8C0 /* es */,
				B3FC6F2F210FB42700E7F6AF /* it */,
				8F49C363213EF5400076C4F9 /* de */,
				67C6C21E2148064400AFDE5C /* ja */,
				875FDFA62157879900F7F7FD /* ru */,
				5879479621A87E6100757A6F /* sk */,
				E1298BCA21A517C900B646AD /* sv */,
			);
			name = PreferenceWindowController.xib;
			sourceTree = "<group>";
		};
/* End PBXVariantGroup section */

/* Begin XCBuildConfiguration section */
		49542987216C34960058F680 /* Debug */ = {
			isa = XCBuildConfiguration;
			buildSettings = {
				CLANG_ANALYZER_NUMBER_OBJECT_CONVERSION = YES_AGGRESSIVE;
				CLANG_CXX_LANGUAGE_STANDARD = "gnu++14";
				CLANG_ENABLE_OBJC_WEAK = YES;
				CLANG_WARN_DOCUMENTATION_COMMENTS = YES;
				CLANG_WARN_UNGUARDED_AVAILABILITY = YES_AGGRESSIVE;
				CODE_SIGN_ENTITLEMENTS = OpenInIINA/OpenInIINA.entitlements;
				CODE_SIGN_STYLE = Manual;
				DEVELOPMENT_TEAM = "";
				GCC_C_LANGUAGE_STANDARD = gnu11;
				INFOPLIST_FILE = OpenInIINA/Info.plist;
				LD_RUNPATH_SEARCH_PATHS = "$(inherited) @executable_path/../Frameworks @executable_path/../../../../Frameworks";
				MACOSX_DEPLOYMENT_TARGET = 10.11;
				MTL_ENABLE_DEBUG_INFO = INCLUDE_SOURCE;
				MTL_FAST_MATH = YES;
				PRODUCT_BUNDLE_IDENTIFIER = com.colliderli.iina.OpenInIINA;
				PRODUCT_NAME = "$(TARGET_NAME)";
				PROVISIONING_PROFILE_SPECIFIER = "";
				SKIP_INSTALL = YES;
				SWIFT_ACTIVE_COMPILATION_CONDITIONS = DEBUG;
				SWIFT_VERSION = 4.2;
			};
			name = Debug;
		};
		49542988216C34960058F680 /* Release */ = {
			isa = XCBuildConfiguration;
			buildSettings = {
				CLANG_ANALYZER_NUMBER_OBJECT_CONVERSION = YES_AGGRESSIVE;
				CLANG_CXX_LANGUAGE_STANDARD = "gnu++14";
				CLANG_ENABLE_OBJC_WEAK = YES;
				CLANG_WARN_DOCUMENTATION_COMMENTS = YES;
				CLANG_WARN_UNGUARDED_AVAILABILITY = YES_AGGRESSIVE;
				CODE_SIGN_ENTITLEMENTS = OpenInIINA/OpenInIINA.entitlements;
				CODE_SIGN_STYLE = Manual;
				DEVELOPMENT_TEAM = "";
				GCC_C_LANGUAGE_STANDARD = gnu11;
				INFOPLIST_FILE = OpenInIINA/Info.plist;
				LD_RUNPATH_SEARCH_PATHS = "$(inherited) @executable_path/../Frameworks @executable_path/../../../../Frameworks";
				MACOSX_DEPLOYMENT_TARGET = 10.11;
				MTL_FAST_MATH = YES;
				PRODUCT_BUNDLE_IDENTIFIER = com.colliderli.iina.OpenInIINA;
				PRODUCT_NAME = "$(TARGET_NAME)";
				PROVISIONING_PROFILE_SPECIFIER = "";
				SKIP_INSTALL = YES;
				SWIFT_OPTIMIZATION_LEVEL = "-Owholemodule";
				SWIFT_VERSION = 4.2;
			};
			name = Release;
		};
		84EB1EF71D2F51D3004FA5A1 /* Debug */ = {
			isa = XCBuildConfiguration;
			buildSettings = {
				ALWAYS_SEARCH_USER_PATHS = NO;
				CLANG_ANALYZER_LOCALIZABILITY_NONLOCALIZED = YES;
				CLANG_ANALYZER_NONNULL = YES;
				CLANG_CXX_LANGUAGE_STANDARD = "gnu++0x";
				CLANG_CXX_LIBRARY = "libc++";
				CLANG_ENABLE_MODULES = YES;
				CLANG_ENABLE_OBJC_ARC = YES;
				CLANG_WARN_BLOCK_CAPTURE_AUTORELEASING = YES;
				CLANG_WARN_BOOL_CONVERSION = YES;
				CLANG_WARN_COMMA = YES;
				CLANG_WARN_CONSTANT_CONVERSION = YES;
				CLANG_WARN_DEPRECATED_OBJC_IMPLEMENTATIONS = YES;
				CLANG_WARN_DIRECT_OBJC_ISA_USAGE = YES_ERROR;
				CLANG_WARN_EMPTY_BODY = YES;
				CLANG_WARN_ENUM_CONVERSION = YES;
				CLANG_WARN_INFINITE_RECURSION = YES;
				CLANG_WARN_INT_CONVERSION = YES;
				CLANG_WARN_NON_LITERAL_NULL_CONVERSION = YES;
				CLANG_WARN_OBJC_IMPLICIT_RETAIN_SELF = YES;
				CLANG_WARN_OBJC_LITERAL_CONVERSION = YES;
				CLANG_WARN_OBJC_ROOT_CLASS = YES_ERROR;
				CLANG_WARN_RANGE_LOOP_ANALYSIS = YES;
				CLANG_WARN_STRICT_PROTOTYPES = YES;
				CLANG_WARN_SUSPICIOUS_MOVE = YES;
				CLANG_WARN_UNREACHABLE_CODE = YES;
				CLANG_WARN__DUPLICATE_METHOD_MATCH = YES;
				CODE_SIGN_IDENTITY = "-";
				COPY_PHASE_STRIP = NO;
				DEBUG_INFORMATION_FORMAT = dwarf;
				ENABLE_STRICT_OBJC_MSGSEND = YES;
				ENABLE_TESTABILITY = YES;
				GCC_C_LANGUAGE_STANDARD = gnu99;
				GCC_DYNAMIC_NO_PIC = NO;
				GCC_NO_COMMON_BLOCKS = YES;
				GCC_OPTIMIZATION_LEVEL = 0;
				GCC_PREPROCESSOR_DEFINITIONS = (
					"DEBUG=1",
					"$(inherited)",
				);
				GCC_WARN_64_TO_32_BIT_CONVERSION = YES;
				GCC_WARN_ABOUT_RETURN_TYPE = YES_ERROR;
				GCC_WARN_UNDECLARED_SELECTOR = YES;
				GCC_WARN_UNINITIALIZED_AUTOS = YES_AGGRESSIVE;
				GCC_WARN_UNUSED_FUNCTION = YES;
				GCC_WARN_UNUSED_VARIABLE = YES;
				HEADER_SEARCH_PATHS = "$(SRCROOT)/mpv";
				INSTALL_PATH = "";
				MACOSX_DEPLOYMENT_TARGET = 10.11;
				MTL_ENABLE_DEBUG_INFO = YES;
				ONLY_ACTIVE_ARCH = YES;
				OTHER_SWIFT_FLAGS = "-DDEBUG";
				SDKROOT = macosx;
				SKIP_INSTALL = NO;
				SWIFT_OPTIMIZATION_LEVEL = "-Onone";
			};
			name = Debug;
		};
		84EB1EF81D2F51D3004FA5A1 /* Release */ = {
			isa = XCBuildConfiguration;
			buildSettings = {
				ALWAYS_SEARCH_USER_PATHS = NO;
				CLANG_ANALYZER_LOCALIZABILITY_NONLOCALIZED = YES;
				CLANG_ANALYZER_NONNULL = YES;
				CLANG_CXX_LANGUAGE_STANDARD = "gnu++0x";
				CLANG_CXX_LIBRARY = "libc++";
				CLANG_ENABLE_MODULES = YES;
				CLANG_ENABLE_OBJC_ARC = YES;
				CLANG_WARN_BLOCK_CAPTURE_AUTORELEASING = YES;
				CLANG_WARN_BOOL_CONVERSION = YES;
				CLANG_WARN_COMMA = YES;
				CLANG_WARN_CONSTANT_CONVERSION = YES;
				CLANG_WARN_DEPRECATED_OBJC_IMPLEMENTATIONS = YES;
				CLANG_WARN_DIRECT_OBJC_ISA_USAGE = YES_ERROR;
				CLANG_WARN_EMPTY_BODY = YES;
				CLANG_WARN_ENUM_CONVERSION = YES;
				CLANG_WARN_INFINITE_RECURSION = YES;
				CLANG_WARN_INT_CONVERSION = YES;
				CLANG_WARN_NON_LITERAL_NULL_CONVERSION = YES;
				CLANG_WARN_OBJC_IMPLICIT_RETAIN_SELF = YES;
				CLANG_WARN_OBJC_LITERAL_CONVERSION = YES;
				CLANG_WARN_OBJC_ROOT_CLASS = YES_ERROR;
				CLANG_WARN_RANGE_LOOP_ANALYSIS = YES;
				CLANG_WARN_STRICT_PROTOTYPES = YES;
				CLANG_WARN_SUSPICIOUS_MOVE = YES;
				CLANG_WARN_UNREACHABLE_CODE = YES;
				CLANG_WARN__DUPLICATE_METHOD_MATCH = YES;
				CODE_SIGN_IDENTITY = "-";
				COPY_PHASE_STRIP = NO;
				DEBUG_INFORMATION_FORMAT = "dwarf-with-dsym";
				ENABLE_NS_ASSERTIONS = NO;
				ENABLE_STRICT_OBJC_MSGSEND = YES;
				GCC_C_LANGUAGE_STANDARD = gnu99;
				GCC_NO_COMMON_BLOCKS = YES;
				GCC_WARN_64_TO_32_BIT_CONVERSION = YES;
				GCC_WARN_ABOUT_RETURN_TYPE = YES_ERROR;
				GCC_WARN_UNDECLARED_SELECTOR = YES;
				GCC_WARN_UNINITIALIZED_AUTOS = YES_AGGRESSIVE;
				GCC_WARN_UNUSED_FUNCTION = YES;
				GCC_WARN_UNUSED_VARIABLE = YES;
				HEADER_SEARCH_PATHS = "$(SRCROOT)/mpv";
				INSTALL_PATH = "";
				MACOSX_DEPLOYMENT_TARGET = 10.11;
				MTL_ENABLE_DEBUG_INFO = NO;
				SDKROOT = macosx;
				SKIP_INSTALL = NO;
			};
			name = Release;
		};
		84EB1EFA1D2F51D3004FA5A1 /* Debug */ = {
			isa = XCBuildConfiguration;
			baseConfigurationReference = A1F8439D2926257DC5434942 /* Pods-iina.debug.xcconfig */;
			buildSettings = {
				ALWAYS_EMBED_SWIFT_STANDARD_LIBRARIES = "$(inherited)";
				ASSETCATALOG_COMPILER_APPICON_NAME = AppIcon;
				CLANG_ENABLE_MODULES = YES;
				CODE_SIGN_IDENTITY = "";
				COMBINE_HIDPI_IMAGES = YES;
				DEVELOPMENT_TEAM = 67CQ77V27R;
				FRAMEWORK_SEARCH_PATHS = (
					"$(inherited)",
					"$(SYSTEM_LIBRARY_DIR)/PrivateFrameworks",
				);
				HEADER_SEARCH_PATHS = (
					"$(SRCROOT)/deps/include",
					"$(inherited)",
				);
				INFOPLIST_FILE = iina/Info.plist;
				INSTALL_PATH = /Applications;
				LD_RUNPATH_SEARCH_PATHS = "$(inherited) @executable_path/../Frameworks";
				LIBRARY_SEARCH_PATHS = (
					"$(SRCROOT)/deps/lib",
					"$(PROJECT_DIR)/deps/lib",
				);
				MACOSX_DEPLOYMENT_TARGET = 10.11;
				MODULEMAP_FILE = module.modulemap;
				OTHER_CODE_SIGN_FLAGS = "--deep";
				OTHER_SWIFT_FLAGS = "$(inherited) \"-D\" \"COCOAPODS\" -DDEBUG";
				PRODUCT_BUNDLE_IDENTIFIER = com.colliderli.iina;
				PRODUCT_NAME = IINA;
				SKIP_INSTALL = YES;
				SWIFT_OBJC_BRIDGING_HEADER = "iina/iina-Bridging-Header.h";
				SWIFT_OPTIMIZATION_LEVEL = "-Onone";
				SWIFT_VERSION = 4.2;
			};
			name = Debug;
		};
		84EB1EFB1D2F51D3004FA5A1 /* Release */ = {
			isa = XCBuildConfiguration;
			baseConfigurationReference = 61C6D8870FEB96F250D1448D /* Pods-iina.release.xcconfig */;
			buildSettings = {
				ALWAYS_EMBED_SWIFT_STANDARD_LIBRARIES = "$(inherited)";
				ASSETCATALOG_COMPILER_APPICON_NAME = AppIcon;
				CLANG_ENABLE_MODULES = YES;
				CODE_SIGN_IDENTITY = "";
				COMBINE_HIDPI_IMAGES = YES;
				DEVELOPMENT_TEAM = 67CQ77V27R;
				FRAMEWORK_SEARCH_PATHS = (
					"$(inherited)",
					"$(SYSTEM_LIBRARY_DIR)/PrivateFrameworks",
				);
				HEADER_SEARCH_PATHS = (
					"$(SRCROOT)/deps/include",
					"$(inherited)",
				);
				INFOPLIST_FILE = iina/Info.plist;
				INSTALL_PATH = /Applications;
				LD_RUNPATH_SEARCH_PATHS = "$(inherited) @executable_path/../Frameworks";
				LIBRARY_SEARCH_PATHS = (
					"$(SRCROOT)/deps/lib",
					"$(PROJECT_DIR)/deps/lib",
				);
				MACOSX_DEPLOYMENT_TARGET = 10.11;
				MODULEMAP_FILE = module.modulemap;
				OTHER_CODE_SIGN_FLAGS = "--deep";
				OTHER_SWIFT_FLAGS = "$(inherited) \"-D\" \"COCOAPODS\" -DRELEASE";
				PRODUCT_BUNDLE_IDENTIFIER = com.colliderli.iina;
				PRODUCT_NAME = IINA;
				SKIP_INSTALL = NO;
				SWIFT_OBJC_BRIDGING_HEADER = "iina/iina-Bridging-Header.h";
				SWIFT_OPTIMIZATION_LEVEL = "-Owholemodule";
				SWIFT_VERSION = 4.2;
			};
			name = Release;
		};
		E3DE8DCE1FD8166A0021921C /* Debug */ = {
			isa = XCBuildConfiguration;
			buildSettings = {
				CLANG_ANALYZER_NUMBER_OBJECT_CONVERSION = YES_AGGRESSIVE;
				CLANG_CXX_LANGUAGE_STANDARD = "gnu++14";
				CLANG_WARN_DOCUMENTATION_COMMENTS = YES;
				CLANG_WARN_UNGUARDED_AVAILABILITY = YES_AGGRESSIVE;
				CODE_SIGN_IDENTITY = "";
				CODE_SIGN_STYLE = Manual;
				DEVELOPMENT_TEAM = 67CQ77V27R;
				GCC_C_LANGUAGE_STANDARD = gnu11;
				LD_RUNPATH_SEARCH_PATHS = "@executable_path/../Frameworks";
				MACOSX_DEPLOYMENT_TARGET = 10.11;
				PRODUCT_NAME = "$(TARGET_NAME)";
				PROVISIONING_PROFILE_SPECIFIER = "";
				SWIFT_ACTIVE_COMPILATION_CONDITIONS = DEBUG;
				SWIFT_FORCE_DYNAMIC_LINK_STDLIB = YES;
				SWIFT_FORCE_STATIC_LINK_STDLIB = NO;
				SWIFT_VERSION = 4.2;
			};
			name = Debug;
		};
		E3DE8DCF1FD8166A0021921C /* Release */ = {
			isa = XCBuildConfiguration;
			buildSettings = {
				CLANG_ANALYZER_NUMBER_OBJECT_CONVERSION = YES_AGGRESSIVE;
				CLANG_CXX_LANGUAGE_STANDARD = "gnu++14";
				CLANG_WARN_DOCUMENTATION_COMMENTS = YES;
				CLANG_WARN_UNGUARDED_AVAILABILITY = YES_AGGRESSIVE;
				CODE_SIGN_IDENTITY = "";
				CODE_SIGN_STYLE = Manual;
				DEVELOPMENT_TEAM = 67CQ77V27R;
				GCC_C_LANGUAGE_STANDARD = gnu11;
				LD_RUNPATH_SEARCH_PATHS = "@executable_path/../Frameworks";
				MACOSX_DEPLOYMENT_TARGET = 10.11;
				PRODUCT_NAME = "$(TARGET_NAME)";
				PROVISIONING_PROFILE_SPECIFIER = "";
				SWIFT_FORCE_DYNAMIC_LINK_STDLIB = YES;
				SWIFT_FORCE_STATIC_LINK_STDLIB = NO;
				SWIFT_OPTIMIZATION_LEVEL = "-Owholemodule";
				SWIFT_VERSION = 4.2;
			};
			name = Release;
		};
/* End XCBuildConfiguration section */

/* Begin XCConfigurationList section */
		49542989216C34960058F680 /* Build configuration list for PBXNativeTarget "OpenInIINA" */ = {
			isa = XCConfigurationList;
			buildConfigurations = (
				49542987216C34960058F680 /* Debug */,
				49542988216C34960058F680 /* Release */,
			);
			defaultConfigurationIsVisible = 0;
			defaultConfigurationName = Release;
		};
		84EB1ED11D2F51D3004FA5A1 /* Build configuration list for PBXProject "iina" */ = {
			isa = XCConfigurationList;
			buildConfigurations = (
				84EB1EF71D2F51D3004FA5A1 /* Debug */,
				84EB1EF81D2F51D3004FA5A1 /* Release */,
			);
			defaultConfigurationIsVisible = 0;
			defaultConfigurationName = Release;
		};
		84EB1EF91D2F51D3004FA5A1 /* Build configuration list for PBXNativeTarget "iina" */ = {
			isa = XCConfigurationList;
			buildConfigurations = (
				84EB1EFA1D2F51D3004FA5A1 /* Debug */,
				84EB1EFB1D2F51D3004FA5A1 /* Release */,
			);
			defaultConfigurationIsVisible = 0;
			defaultConfigurationName = Release;
		};
		E3DE8DD01FD8166A0021921C /* Build configuration list for PBXNativeTarget "iina-cli" */ = {
			isa = XCConfigurationList;
			buildConfigurations = (
				E3DE8DCE1FD8166A0021921C /* Debug */,
				E3DE8DCF1FD8166A0021921C /* Release */,
			);
			defaultConfigurationIsVisible = 0;
			defaultConfigurationName = Release;
		};
/* End XCConfigurationList section */
	};
	rootObject = 84EB1ECE1D2F51D3004FA5A1 /* Project object */;
}<|MERGE_RESOLUTION|>--- conflicted
+++ resolved
@@ -2813,10 +2813,7 @@
 				9D02FB79218CEF53005FEB2B /* nl */,
 				64AB73DB218FE89000450974 /* es */,
 				E1298BB821A517C400B646AD /* sv */,
-<<<<<<< HEAD
-=======
 				846BE12D21B347830084ABB9 /* zh-Hant */,
->>>>>>> 44c5becf
 			);
 			name = OpenURLWindowController.xib;
 			sourceTree = "<group>";
@@ -2941,10 +2938,7 @@
 				E92D61981FE93B9E00ACC463 /* da */,
 				4CA6B42F201E85BB008F3FBA /* pt-BR */,
 				E1298BCE21A517CA00B646AD /* sv */,
-<<<<<<< HEAD
-=======
 				846BE13121B34E760084ABB9 /* zh-Hant */,
->>>>>>> 44c5becf
 			);
 			name = Contribution.rtf;
 			sourceTree = "<group>";
@@ -2991,10 +2985,7 @@
 				6C9C2542205B93CF0092D7B0 /* pl */,
 				6CD541A2206AD71C000428E6 /* de */,
 				E1298BCF21A517CA00B646AD /* sv */,
-<<<<<<< HEAD
-=======
 				846BE13021B349030084ABB9 /* zh-Hant */,
->>>>>>> 44c5becf
 			);
 			name = FilterPresets.strings;
 			sourceTree = "<group>";
@@ -3039,10 +3030,7 @@
 				64AB73DD218FE97900450974 /* es */,
 				5879479521A87DD700757A6F /* sk */,
 				E1298BBB21A517C500B646AD /* sv */,
-<<<<<<< HEAD
-=======
 				846BE12F21B347920084ABB9 /* zh-Hant */,
->>>>>>> 44c5becf
 			);
 			name = MiniPlayerWindowController.xib;
 			sourceTree = "<group>";
@@ -3089,10 +3077,7 @@
 				64F85F5D211003A900F8D8C0 /* es */,
 				875FDFA02157874B00F7F7FD /* ru */,
 				E1298BC121A517C700B646AD /* sv */,
-<<<<<<< HEAD
-=======
 				846BE13221B351CE0084ABB9 /* it */,
->>>>>>> 44c5becf
 			);
 			name = PrefOSCToolbarSettingsSheetController.xib;
 			sourceTree = "<group>";
