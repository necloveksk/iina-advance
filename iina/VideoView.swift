--- conflicted
+++ resolved
@@ -58,12 +58,8 @@
 
     // set up layer
     layer = videoLayer
-<<<<<<< HEAD
-    videoLayer.colorspace = VideoView.deviceRGBColorspace
+    videoLayer.colorspace = VideoView.SRGB
     // FIXME: parameterize this
-=======
-    videoLayer.colorspace = VideoView.SRGB
->>>>>>> 52708e75
     videoLayer.contentsScale = NSScreen.main!.backingScaleFactor
     wantsLayer = true
 
