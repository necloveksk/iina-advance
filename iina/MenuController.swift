//
//  MenuController.swift
//  iina
//
//  Created by lhc on 31/8/16.
//  Copyright © 2016 lhc. All rights reserved.
//

import Cocoa

fileprivate func sameKeyAction(_ lhs: [String], _ rhs: [String], _ normalizeLastNum: Bool, _ numRange: ClosedRange<Double>?) -> (Bool, Double?, Any?) {
  var lhs = lhs
  var extraData: Any? = nil
  if lhs.first == "seek" {
    if let last = lhs.last {
      if let _ = Double(last) {
        // "relative+keyframes" is implicit default.
        extraData = Preference.SeekOption.defaultValue
      } else {
        // matching values are one of: "relative", "keyframes", "exact", "relative+keyframes", "relative+exact"
        let splitArray = last.split(whereSeparator: { $0 == "+" })
        if splitArray.count == 2 && splitArray[0] == "relative" {
          if splitArray[1] == "exact" {
            lhs = [String](lhs.dropLast())
            extraData = Preference.SeekOption.exact
          } else if splitArray[1] == "keyframes" {
            lhs = [String](lhs.dropLast())
            extraData = Preference.SeekOption.relative
          }
        } else if splitArray.count == 1 {
          if splitArray[0] == "exact" {
            lhs = [String](lhs.dropLast())
            extraData = Preference.SeekOption.exact
          } else if splitArray[0] == "keyframes" {
            lhs = [String](lhs.dropLast())
            extraData = Preference.SeekOption.relative
          } else if splitArray[0] == "relative" {
            lhs = [String](lhs.dropLast())
            extraData = Preference.SeekOption.defaultValue
          }
        }
      }
    }
  }
  guard lhs.count > 0 && lhs.count == rhs.count else {
    return (false, nil, nil)
  }
  if normalizeLastNum {
    for i in 0..<lhs.count-1 {
      if lhs[i] != rhs[i] {
        return (false, nil, nil)
      }
    }
    guard let ld = Double(lhs.last!), let rd = Double(rhs.last!) else {
      return (false, nil, nil)
    }
    if let range = numRange {
      return (range.contains(ld), ld, extraData)
    } else {
      return (ld == rd, ld, extraData)
    }
  } else {
    for i in 0..<lhs.count {
      if lhs[i] != rhs[i] {
        return (false, nil, nil)
      }
    }
  }
  return (true, nil, nil)
}

class MenuController: NSObject, NSMenuDelegate {

  /** For convenient bindings. see `bind(...)` below. [menu: check state block] */
  private var menuBindingList: [NSMenu: (NSMenuItem) -> Bool] = [:]

  // If too many menu items are added to the Plugin menu (may be hidden)
  private var pluginErrorNotice = NSMenuItem(title: "⚠︎ Conflicting key shortcuts…", action: nil, keyEquivalent: "")

  private var stringForOpen: String!
  private var stringForOpenAlternative: String!
  private var stringForOpenURL: String!
  private var stringForOpenURLAlternative: String!

  // File
  @IBOutlet weak var fileMenu: NSMenu!
  @IBOutlet weak var open: NSMenuItem!
  @IBOutlet weak var openAlternative: NSMenuItem!
  @IBOutlet weak var openURL: NSMenuItem!
  @IBOutlet weak var openURLAlternative: NSMenuItem!
  @IBOutlet weak var savePlaylist: NSMenuItem!
  @IBOutlet weak var deleteCurrentFile: NSMenuItem!
  @IBOutlet weak var newWindow: NSMenuItem!
  @IBOutlet weak var newWindowSeparator: NSMenuItem!
  // Playback
  @IBOutlet weak var playbackMenu: NSMenu!
  @IBOutlet weak var pause: NSMenuItem!
  @IBOutlet weak var stop: NSMenuItem!
  @IBOutlet weak var forward: NSMenuItem!
  @IBOutlet weak var nextFrame: NSMenuItem!
  @IBOutlet weak var backward: NSMenuItem!
  @IBOutlet weak var previousFrame: NSMenuItem!
  @IBOutlet weak var jumpToBegin: NSMenuItem!
  @IBOutlet weak var jumpTo: NSMenuItem!
  @IBOutlet weak var speedIndicator: NSMenuItem!
  @IBOutlet weak var speedUp: NSMenuItem!
  @IBOutlet weak var speedUpSlightly: NSMenuItem!
  @IBOutlet weak var speedDown: NSMenuItem!
  @IBOutlet weak var speedDownSlightly: NSMenuItem!
  @IBOutlet weak var speedReset: NSMenuItem!
  @IBOutlet weak var screenshot: NSMenuItem!
  @IBOutlet weak var gotoScreenshotFolder: NSMenuItem!
  @IBOutlet weak var advancedScreenshot: NSMenuItem!
  @IBOutlet weak var abLoop: NSMenuItem!
  @IBOutlet weak var fileLoop: NSMenuItem!
  @IBOutlet weak var playlistPanel: NSMenuItem!
  @IBOutlet weak var playlist: NSMenuItem!
  @IBOutlet weak var playlistLoop: NSMenuItem!
  @IBOutlet weak var playlistMenu: NSMenu!
  @IBOutlet weak var nextMedia: NSMenuItem!
  @IBOutlet weak var previousMedia: NSMenuItem!
  @IBOutlet weak var chapterPanel: NSMenuItem!
  @IBOutlet weak var nextChapter: NSMenuItem!
  @IBOutlet weak var previousChapter: NSMenuItem!
  @IBOutlet weak var chapter: NSMenuItem!
  @IBOutlet weak var chapterMenu: NSMenu!
  // Video
  @IBOutlet weak var videoMenu: NSMenu!
  @IBOutlet weak var quickSettingsVideo: NSMenuItem!
  @IBOutlet weak var cycleVideoTracks: NSMenuItem!
  @IBOutlet weak var videoTrack: NSMenuItem!
  @IBOutlet weak var videoTrackMenu: NSMenu!
  @IBOutlet weak var halfSize: NSMenuItem!
  @IBOutlet weak var normalSize: NSMenuItem!
  @IBOutlet weak var normalSizeRetina: NSMenuItem!
  @IBOutlet weak var doubleSize: NSMenuItem!
  @IBOutlet weak var biggerSize: NSMenuItem!
  @IBOutlet weak var smallerSize: NSMenuItem!
  @IBOutlet weak var fitToScreen: NSMenuItem!
  @IBOutlet weak var fullScreen: NSMenuItem!
  @IBOutlet weak var pictureInPicture: NSMenuItem!
  @IBOutlet weak var alwaysOnTop: NSMenuItem!
  @IBOutlet weak var aspectMenu: NSMenu!
  @IBOutlet weak var cropMenu: NSMenu!
  @IBOutlet weak var rotationMenu: NSMenu!
  @IBOutlet weak var flipMenu: NSMenu!
  @IBOutlet weak var mirror: NSMenuItem!
  @IBOutlet weak var flip: NSMenuItem!
  @IBOutlet weak var deinterlace: NSMenuItem!
  @IBOutlet weak var delogo: NSMenuItem!
  @IBOutlet weak var videoFilters: NSMenuItem!
  @IBOutlet weak var savedVideoFiltersMenu: NSMenu!
  //Audio
  @IBOutlet weak var audioMenu: NSMenu!
  @IBOutlet weak var quickSettingsAudio: NSMenuItem!
  @IBOutlet weak var cycleAudioTracks: NSMenuItem!
  @IBOutlet weak var audioTrackMenu: NSMenu!
  @IBOutlet weak var volumeIndicator: NSMenuItem!
  @IBOutlet weak var increaseVolume: NSMenuItem!
  @IBOutlet weak var increaseVolumeSlightly: NSMenuItem!
  @IBOutlet weak var decreaseVolume: NSMenuItem!
  @IBOutlet weak var decreaseVolumeSlightly: NSMenuItem!
  @IBOutlet weak var mute: NSMenuItem!
  @IBOutlet weak var audioDelayIndicator: NSMenuItem!
  @IBOutlet weak var increaseAudioDelay: NSMenuItem!
  @IBOutlet weak var increaseAudioDelaySlightly: NSMenuItem!
  @IBOutlet weak var decreaseAudioDelay: NSMenuItem!
  @IBOutlet weak var decreaseAudioDelaySlightly: NSMenuItem!
  @IBOutlet weak var resetAudioDelay: NSMenuItem!
  @IBOutlet weak var audioFilters: NSMenuItem!
  @IBOutlet weak var audioDeviceMenu: NSMenu!
  @IBOutlet weak var savedAudioFiltersMenu: NSMenu!
  // Subtitle
  @IBOutlet weak var subMenu: NSMenu!
  @IBOutlet weak var quickSettingsSub: NSMenuItem!
  @IBOutlet weak var hideSubtitles: NSMenuItem!
  @IBOutlet weak var hideSecondSubtitles: NSMenuItem!
  @IBOutlet weak var cycleSubtitles: NSMenuItem!
  @IBOutlet weak var subTrackMenu: NSMenu!
  @IBOutlet weak var secondSubTrackMenu: NSMenu!
  @IBOutlet weak var loadExternalSub: NSMenuItem!
  @IBOutlet weak var increaseTextSize: NSMenuItem!
  @IBOutlet weak var decreaseTextSize: NSMenuItem!
  @IBOutlet weak var resetTextSize: NSMenuItem!
  @IBOutlet weak var subDelayIndicator: NSMenuItem!
  @IBOutlet weak var increaseSubDelay: NSMenuItem!
  @IBOutlet weak var increaseSubDelaySlightly: NSMenuItem!
  @IBOutlet weak var decreaseSubDelay: NSMenuItem!
  @IBOutlet weak var decreaseSubDelaySlightly: NSMenuItem!
  @IBOutlet weak var resetSubDelay: NSMenuItem!
  @IBOutlet weak var encodingMenu: NSMenu!
  @IBOutlet weak var subFont: NSMenuItem!
  @IBOutlet weak var findOnlineSub: NSMenuItem!
  @IBOutlet weak var onlineSubSourceMenu: NSMenu!
  @IBOutlet weak var saveDownloadedSub: NSMenuItem!
  // Plugin
  @IBOutlet weak var pluginMenu: NSMenu!
  @IBOutlet weak var pluginMenuItem: NSMenuItem!
  // Window
  @IBOutlet weak var customTouchBar: NSMenuItem!
  @IBOutlet weak var inspector: NSMenuItem!
  @IBOutlet weak var miniPlayer: NSMenuItem!

  /// If `true` then all menu items are disabled.
  private var isDisabled = false

  // MARK: - Construct Menus

  func bindMenuItems() {

    [cycleSubtitles, cycleAudioTracks, cycleVideoTracks].forEach { item in
      item?.action = #selector(PlayerWindowController.menuCycleTrack(_:))
    }

    // File menu

    fileMenu.delegate = self

    stringForOpen = open.title
    stringForOpenURL = openURL.title
    stringForOpenAlternative = openAlternative.title
    stringForOpenURLAlternative = openURLAlternative.title

    savePlaylist.action = #selector(PlayerWindowController.menuSavePlaylist(_:))
    deleteCurrentFile.action = #selector(PlayerWindowController.menuDeleteCurrentFile(_:))

    if Preference.bool(for: .enableCmdN) {
      newWindowSeparator.isHidden = false
      newWindow.isHidden = false
    }

    // Playback menu

    playbackMenu.delegate = self

    pause.action = #selector(PlayerWindowController.menuTogglePause(_:))
    stop.action = #selector(PlayerWindowController.menuStop(_:))

    // -- seeking
    forward.action = #selector(PlayerWindowController.menuStep(_:))
    nextFrame.action = #selector(PlayerWindowController.menuStepFrame(_:))
    backward.action = #selector(PlayerWindowController.menuStep(_:))
    previousFrame.action = #selector(PlayerWindowController.menuStepFrame(_:))
    jumpToBegin.action = #selector(PlayerWindowController.menuJumpToBegin(_:))
    jumpTo.action = #selector(PlayerWindowController.menuJumpTo(_:))

    // -- speed
    [speedUp, speedDown, speedUpSlightly, speedDownSlightly, speedReset].forEach { item in
      item?.action = #selector(PlayerWindowController.menuChangeSpeed(_:))
    }

    // -- screenshot
    screenshot.action = #selector(PlayerWindowController.menuSnapshot(_:))
    gotoScreenshotFolder.action = #selector(AppDelegate.menuOpenScreenshotFolder(_:))
    // advancedScreenShot

    // -- list and chapter
    abLoop.action = #selector(PlayerWindowController.menuABLoop(_:))
    fileLoop.action = #selector(PlayerWindowController.menuFileLoop(_:))
    playlistMenu.delegate = self
    chapterMenu.delegate = self
    playlistLoop.action = #selector(PlayerWindowController.menuPlaylistLoop(_:))
    playlistPanel.action = #selector(MainWindowController.menuShowPlaylistPanel(_:))
    chapterPanel.action = #selector(MainWindowController.menuShowChaptersPanel(_:))

    nextMedia.action = #selector(PlayerWindowController.menuNextMedia(_:))
    previousMedia.action = #selector(PlayerWindowController.menuPreviousMedia(_:))

    nextChapter.action = #selector(PlayerWindowController.menuNextChapter(_:))
    previousChapter.action = #selector(PlayerWindowController.menuPreviousChapter(_:))

    // Video menu

    videoMenu.delegate = self

    quickSettingsVideo.action = #selector(MainWindowController.menuShowVideoQuickSettings(_:))
    videoTrackMenu.delegate = self

    // -- window size
    (halfSize.tag, normalSize.tag, normalSizeRetina.tag, doubleSize.tag, fitToScreen.tag, biggerSize.tag, smallerSize.tag) = (0, 1, -1, 2, 3, 11, 10)
    for item in [halfSize, normalSize, normalSizeRetina, doubleSize, fitToScreen, biggerSize, smallerSize] {
      item?.action = #selector(MainWindowController.menuChangeWindowSize(_:))
    }

    // -- screen
    fullScreen.action = #selector(MainWindowController.menuToggleFullScreen(_:))
    if #available(macOS 10.12, *) {
      pictureInPicture.action = #selector(MainWindowController.menuTogglePIP(_:))
    } else {
      videoMenu.removeItem(pictureInPicture)
    }
    alwaysOnTop.action = #selector(MainWindowController.menuAlwaysOnTop(_:))

    // -- aspect
    var aspectList = AppData.aspects
    // we need to set the represented object separately, since `Constants.String.default` may be localized.
    var aspectListObject = AppData.aspects
    aspectList.insert(Constants.String.default, at: 0)
    aspectListObject.insert("Default", at: 0)
    bind(menu: aspectMenu, withOptions: aspectList, objects: aspectListObject, objectMap: nil, action: #selector(PlayerWindowController.menuChangeAspect(_:))) {
      PlayerCore.active.info.unsureAspect == $0.representedObject as? String
    }

    // -- crop
    var cropList = AppData.aspects
    // same as aspectList above.
    var cropListForObject = AppData.aspects
    cropList.insert(Constants.String.none, at: 0)
    cropListForObject.insert("None", at: 0)
    // Allow custom crop size.
    cropList.append(Constants.String.custom)
    cropListForObject.append("Custom")
    bind(menu: cropMenu, withOptions: cropList, objects: cropListForObject, objectMap: nil, action: #selector(PlayerWindowController.menuChangeCrop(_:))) {
      return PlayerCore.active.info.unsureCrop == $0.representedObject as? String
    }
    // Separate "Custom..." from other crop sizes.
    cropMenu.insertItem(NSMenuItem.separator(), at: 1 + AppData.aspects.count)

    // -- rotation
    let rotationTitles = AppData.rotations.map { "\($0)\(Constants.String.degree)" }
    bind(menu: rotationMenu, withOptions: rotationTitles, objects: AppData.rotations, objectMap: nil, action: #selector(PlayerWindowController.menuChangeRotation(_:))) {
      PlayerCore.active.info.userRotation == $0.representedObject as? Int
    }

    // -- flip and mirror
    flipMenu.delegate = self
    flip.action = #selector(PlayerWindowController.menuToggleFlip(_:))
    mirror.action = #selector(PlayerWindowController.menuToggleMirror(_:))

    // -- deinterlace
    deinterlace.action = #selector(PlayerWindowController.menuToggleDeinterlace(_:))

    // -- delogo
    delogo.action = #selector(MainWindowController.menuSetDelogo(_:))

    // -- filter
    videoFilters.action = #selector(AppDelegate.showVideoFilterWindow(_:))

    savedVideoFiltersMenu.delegate = self
    updateSavedFilters(forType: MPVProperty.vf,
                       from: Preference.array(for: .savedVideoFilters)?.compactMap(SavedFilter.init(dict:)) ?? [])

    // Audio menu

    audioMenu.delegate = self
    quickSettingsAudio.action = #selector(MainWindowController.menuShowAudioQuickSettings(_:))
    audioTrackMenu.delegate = self

    // - volume
    [increaseVolume, decreaseVolume, increaseVolumeSlightly, decreaseVolumeSlightly].forEach { item in
      item?.action = #selector(PlayerWindowController.menuChangeVolume(_:))
    }
    mute.action = #selector(PlayerWindowController.menuToggleMute(_:))

    // - audio delay
    [increaseAudioDelay, decreaseAudioDelay, increaseAudioDelaySlightly, decreaseAudioDelaySlightly].forEach { item in
      item?.action = #selector(PlayerWindowController.menuChangeAudioDelay(_:))
    }
    resetAudioDelay.action = #selector(PlayerWindowController.menuResetAudioDelay(_:))

    // - audio device
    audioDeviceMenu.delegate = self

    // - filters
    audioFilters.action = #selector(AppDelegate.showAudioFilterWindow(_:))

    savedAudioFiltersMenu.delegate = self
    updateSavedFilters(forType: MPVProperty.af,
                       from: Preference.array(for: .savedAudioFilters)?.compactMap(SavedFilter.init(dict:)) ?? [])

    // Subtitle

    subMenu.delegate = self
    quickSettingsSub.action = #selector(MainWindowController.menuShowSubQuickSettings(_:))
    loadExternalSub.action = #selector(PlayerWindowController.menuLoadExternalSub(_:))
    subTrackMenu.delegate = self
    hideSubtitles.action = #selector(PlayerWindowController.menuToggleSubVisibility(_:))
    hideSecondSubtitles.action = #selector(PlayerWindowController.menuToggleSecondSubVisibility(_:))
    secondSubTrackMenu.delegate = self

    findOnlineSub.action = #selector(PlayerWindowController.menuFindOnlineSub(_:))
    saveDownloadedSub.action = #selector(PlayerWindowController.saveDownloadedSub(_:))

    onlineSubSourceMenu.delegate = self

    // - text size
    [increaseTextSize, decreaseTextSize, resetTextSize].forEach {
      $0.action = #selector(PlayerWindowController.menuChangeSubScale(_:))
    }

    // - delay
    [increaseSubDelay, decreaseSubDelay, increaseSubDelaySlightly, decreaseSubDelaySlightly].forEach { item in
      item?.action = #selector(PlayerWindowController.menuChangeSubDelay(_:))
    }
    resetSubDelay.action = #selector(PlayerWindowController.menuResetSubDelay(_:))

    // encoding
    let encodingTitles = AppData.encodings.map { $0.title }
    let encodingObjects = AppData.encodings.map { $0.code }
    bind(menu: encodingMenu, withOptions: encodingTitles, objects: encodingObjects, objectMap: nil, action: #selector(PlayerWindowController.menuSetSubEncoding(_:))) {
      PlayerCore.active.info.subEncoding == $0.representedObject as? String
    }
    subFont.action = #selector(PlayerWindowController.menuSubFont(_:))
    // Separate Auto from other encoding types
    encodingMenu.insertItem(NSMenuItem.separator(), at: 1)

    // Plugin

    if IINA_ENABLE_PLUGIN_SYSTEM {
      pluginMenu.delegate = self
    } else {
      pluginMenuItem.isHidden = true
    }

    // Window

    if #available(macOS 10.12.2, *) {
      customTouchBar.action = #selector(NSApplication.toggleTouchBarCustomizationPalette(_:))
    } else {
      customTouchBar.isHidden = true
    }

    inspector.action = #selector(PlayerWindowController.menuShowInspector(_:))
    miniPlayer.action = #selector(MainWindowController.menuSwitchToMiniPlayer(_:))
  }

  // MARK: - Update Menus

  private func updatePlaylist() {
    playlistMenu.removeAllItems()
    for (index, item) in PlayerCore.active.info.playlist.enumerated() {
      playlistMenu.addItem(withTitle: item.filenameForDisplay, action: #selector(PlayerWindowController.menuPlaylistItem(_:)),
                           tag: index, obj: nil, stateOn: item.isCurrent)
    }
  }

  private func updateChapterList() {
    chapterMenu.removeAllItems()
    let info = PlayerCore.active.info
    let padder = { (time: String) -> String in
      let standard = (info.chapters.last?.time.stringRepresentation ?? "").reversed()
      return String((time.reversed() + standard[standard.index(standard.startIndex, offsetBy: time.count)...].map {
        $0 == ":" ? ":" : "0"
      }).reversed())
    }
    for (index, chapter) in info.chapters.enumerated() {
      let menuTitle = "\(padder(chapter.time.stringRepresentation)) – \(chapter.title)"
      let nextChapterTime = info.chapters[at: index+1]?.time ?? Constants.Time.infinite
      let isPlaying = info.videoPosition?.between(chapter.time, nextChapterTime) ?? false
      let menuItem = NSMenuItem(title: menuTitle, action: #selector(PlayerWindowController.menuChapterSwitch(_:)), keyEquivalent: "")
      menuItem.tag = index
      menuItem.state = isPlaying ? .on : .off
      menuItem.attributedTitle = NSAttributedString(string: menuTitle, attributes: [.font: NSFont.monospacedDigitSystemFont(ofSize: 0, weight: .regular)])
      chapterMenu.addItem(menuItem)
    }
  }

  private func updateTracks(forMenu menu: NSMenu, type: MPVTrack.TrackType) {
    let info = PlayerCore.active.info
    menu.removeAllItems()
    let noTrackMenuItem = NSMenuItem(title: Constants.String.trackNone, action: #selector(PlayerWindowController.menuChangeTrack(_:)), keyEquivalent: "")
    noTrackMenuItem.representedObject = MPVTrack.emptyTrack(for: type)
    if info.trackId(type) == 0 {  // no track
      noTrackMenuItem.state = .on
    }
    menu.addItem(noTrackMenuItem)
    for track in info.trackList(type) {
      menu.addItem(withTitle: track.readableTitle, action: #selector(PlayerWindowController.menuChangeTrack(_:)),
                             tag: nil, obj: (track, type), stateOn: track.id == info.trackId(type))
    }
  }

  private func updatePlaybackMenu() {
    let player = PlayerCore.active
    let isDisplayingPlaylist = player.mainWindow.isShowing(sidebarTab: .playlist)
    playlistPanel?.title = isDisplayingPlaylist ? Constants.String.hidePlaylistPanel : Constants.String.playlistPanel
    let isDisplayingChapters = player.mainWindow.isShowing(sidebarTab: .chapters)
    chapterPanel?.title = isDisplayingChapters ? Constants.String.hideChaptersPanel : Constants.String.chaptersPanel
    pause.title = player.info.isPaused ? Constants.String.resume : Constants.String.pause
    let isLoop = player.mpv.getString(MPVOption.PlaybackControl.loopFile) == "inf"
    fileLoop.state = isLoop ? .on : .off
    let isPlaylistLoop = player.mpv.getString(MPVOption.PlaybackControl.loopPlaylist)
    playlistLoop.state = (isPlaylistLoop == "inf" || isPlaylistLoop == "force") ? .on : .off
    speedIndicator.title = String(format: NSLocalizedString("menu.speed", comment: "Speed:"), player.info.playSpeed)
  }

  private func updateVideoMenu() {
    let player = PlayerCore.active
    let isDisplayingSettings = player.mainWindow.isShowing(sidebarTab: .video)
    quickSettingsVideo?.title = isDisplayingSettings ? Constants.String.hideVideoPanel :
        Constants.String.videoPanel
    let isInFullScreen = player.mainWindow.fsState.isFullscreen
    let isInPIP = player.mainWindow.pipStatus == .inPIP
    let isOntop = player.isInMiniPlayer ? player.miniPlayer.isOntop : player.mainWindow.isOntop
    let isDelogo = player.info.delogoFilter != nil
    alwaysOnTop.state = isOntop ? .on : .off
    deinterlace.state = player.info.deinterlace ? .on : .off
    fullScreen.title = isInFullScreen ? Constants.String.exitFullScreen : Constants.String.fullScreen
    pictureInPicture?.title = isInPIP ? Constants.String.exitPIP : Constants.String.pip
    delogo.state = isDelogo ? .on : .off
  }

  private func updateAudioMenu() {
    let player = PlayerCore.active
    let isDisplayingSettings = player.mainWindow.isShowing(sidebarTab: .audio)
    quickSettingsAudio?.title = isDisplayingSettings ? Constants.String.hideAudioPanel :
        Constants.String.audioPanel
    let volFmtString: String
    if player.info.isMuted {
      volFmtString = NSLocalizedString("menu.volume_muted", comment: "Volume: (Muted)")
      mute.state = .on
    } else {
      volFmtString = NSLocalizedString("menu.volume", comment: "Volume:")
      mute.state = .off
    }
    volumeIndicator.title = String(format: volFmtString, Int(player.info.volume))
    audioDelayIndicator.title = String(format: NSLocalizedString("menu.audio_delay", comment: "Audio Delay:"), player.info.audioDelay)
  }

  private func updateAudioDevice() {
    let devices = PlayerCore.active.getAudioDevices()
    let currAudioDevice = PlayerCore.active.mpv.getString(MPVProperty.audioDevice)
    audioDeviceMenu.removeAllItems()
    devices.forEach { d in
      let name = d["name"]!
      let desc = d["description"]!
      audioDeviceMenu.addItem(withTitle: "[\(desc)] \(name)", action: #selector(AppDelegate.menuSelectAudioDevice(_:)), tag: nil, obj: name, stateOn: name == currAudioDevice)
    }
  }

  private func updateFlipAndMirror() {
    let info = PlayerCore.active.info
    flip.state = info.flipFilter == nil ? .off : .on
    mirror.state = info.mirrorFilter == nil ? .off : .on
  }

  private func updateSubMenu() {
    let player = PlayerCore.active
    let isDisplayingSettings = player.mainWindow.isShowing(sidebarTab: .sub)
    quickSettingsSub?.title = isDisplayingSettings ? Constants.String.hideSubtitlesPanel :
        Constants.String.subtitlesPanel
    hideSubtitles.title = player.info.isSubVisible ? Constants.String.hideSubtitles :
        Constants.String.showSubtitles
    hideSecondSubtitles.title = player.info.isSecondSubVisible ? Constants.String.hideSecondSubtitles :
        Constants.String.showSecondSubtitles
    subDelayIndicator.title = String(format: NSLocalizedString("menu.sub_delay", comment: "Subtitle Delay:"), player.info.subDelay)

    let encodingCode = player.info.subEncoding ?? "auto"
    for encoding in AppData.encodings {
      if encoding.code == encodingCode {
        encodingMenu.item(withTitle: encoding.title)?.state = .on
      }
    }

    let providerID = Preference.string(for: .onlineSubProvider) ?? OnlineSubtitle.Providers.openSub.id
    let providerName = OnlineSubtitle.Providers.nameForID(providerID)
    findOnlineSub.title = String(format: Constants.String.findOnlineSubtitles, providerName)
  }

  private func updateOnlineSubSourceMenu() {
    OnlineSubtitle.populateMenu(onlineSubSourceMenu,
                                action: #selector(MainWindowController.menuFindOnlineSub(_:)))
  }

  func updateSavedFiltersMenu(type: String) {
    let filters = PlayerCore.active.mpv.getFilters(type)
    let menu: NSMenu! = type == MPVProperty.vf ? savedVideoFiltersMenu : savedAudioFiltersMenu
    for item in menu.items {
      if let string = (item.representedObject as? String), let asObject = MPVFilter(rawString: string) {
        // Filters that support multiple parameters have more than one valid string representation.
        // Must compare filters using their object representation.
        item.state = filters.contains { $0 == asObject } ? .on : .off
      }
    }
  }

  func updatePluginMenu() {
    Logger.log("Updating Plugin menu", level: .verbose)
    pluginMenu.removeAllItems()
    pluginMenu.addItem(pluginErrorNotice)
    pluginErrorNotice.isHidden = true

    var keyMappings: [MenuItemMapping] = []

    pluginMenu.addItem(withTitle: "Manage Plugins…")
    pluginMenu.addItem(.separator())

<<<<<<< HEAD
    for (index, plugin) in PlayerCore.active.plugins.enumerated() {
=======
    let developerTool = NSMenuItem()
    developerTool.title = "Developer Tool"
    developerTool.submenu = NSMenu()

    var errorList: [(String, String)] = []
    for (index, instance) in PlayerCore.active.plugins.enumerated() {
>>>>>>> c0c85952
      var counter = 0
      var rootMenu: NSMenu! = pluginMenu
      let menuItems = (instance.plugin.globalInstance?.menuItems ?? []) + instance.menuItems
      if menuItems.isEmpty { continue }
      
      if index != 0 {
        pluginMenu.addItem(.separator())
      }
      pluginMenu.addItem(withTitle: instance.plugin.name, enabled: false)
      
      for item in menuItems {
        if counter == 5 {
<<<<<<< HEAD
          Logger.log("Please avoid adding too many first-level menu items. IINA will only display the first 5 of them.",
                     level: .warning, subsystem: plugin.subsystem)
=======
          Logger.log("Please avoid adding too much first-level menu items. IINA will only display the first 5 of them.",
                     level: .warning, subsystem: instance.subsystem)
>>>>>>> c0c85952
          let moreItem = NSMenuItem()
          moreItem.title = "More…"
          rootMenu = NSMenu()
          moreItem.submenu = rootMenu
          pluginMenu.addItem(moreItem)
        }
<<<<<<< HEAD
        add(menuItemDef: item, to: rootMenu, for: plugin, keyMappings: &keyMappings)
=======
        add(menuItemDef: item, to: rootMenu, for: instance, errorList: &errorList)
>>>>>>> c0c85952
        counter += 1
      }

      if #available(macOS 12.0, *) {
        let devToolItem = NSMenuItem()
        devToolItem.title = instance.plugin.name
        developerTool.submenu?.addItem(
          menuItem(forPluginInstance: instance, tag: JavasctiptDevTool.JSMenuItemInstance))
        if let globalInst = instance.plugin.globalInstance {
          developerTool.submenu?.addItem(
            menuItem(forPluginInstance: globalInst, tag: JavasctiptDevTool.JSMenuItemInstance))
        }
      }
    }

<<<<<<< HEAD
    Logger.log("Found \(keyMappings.count) key equivalents in Plugin menu items", level: .verbose)

    // This will kick off a series of updates set any key equivalents and update them as needed
    AppInputConfig.replaceMappings(forSharedSectionName: SharedInputSection.PLUGINS_SECTION_NAME, with: keyMappings, onlyIfDifferent: true)
=======
    if errorList.count > 0 {
      pluginMenu.insertItem(
        NSMenuItem(title: "⚠︎ Conflicting key shortcuts…", action: nil, keyEquivalent: ""),
        at: 0)
    }

    if #available(macOS 12.0, *) {
      pluginMenu.addItem(.separator())
      pluginMenu.addItem(developerTool)
    }
>>>>>>> c0c85952
  }

  @discardableResult
  private func add(menuItemDef item: JavascriptPluginMenuItem,
                   to menu: NSMenu,
                   for plugin: JavascriptPluginInstance,
                   keyMappings: inout [MenuItemMapping]) -> NSMenuItem {
    if (item.isSeparator) {
      let item = NSMenuItem.separator()
      menu.addItem(item)
      return item
    }

    Logger.log("Adding Plugin menu item: \"\(item.title)\", key=\"\(item.keyBinding ?? "")\"", level: .verbose)

    let menuItem: NSMenuItem
    if item.action == nil {
      menuItem = menu.addItem(withTitle: item.title, action: nil, target: plugin, obj: item)
    } else {
      menuItem = menu.addItem(withTitle: item.title,
                              action: #selector(plugin.menuItemAction(_:)),
                              target: plugin,
                              obj: item)
    }

    menuItem.isEnabled = item.enabled
    menuItem.state = item.selected ? .on : .off
    if let rawKey = item.keyBinding {
      // Store the item with its pair - the PlayerBindingController will set the binding & deal with conflicts
      let actionString = "\(plugin.plugin.name) → \(menuItem.title)"
      keyMappings.append(MenuItemMapping(rawKey: rawKey, sourceName: plugin.plugin.name, menuItem: menuItem, actionDescription: actionString))
    }
    if !item.items.isEmpty {
      menuItem.submenu = NSMenu()
      for submenuItem in item.items {
        add(menuItemDef: submenuItem, to: menuItem.submenu!, for: plugin, keyMappings: &keyMappings)
      }
    }
    item.nsMenuItem = menuItem
    return menuItem
  }

  /**
   Bind a menu with a list of available options.

   - parameter menu:            the NSMenu
   - parameter withOptions:     option titles for each menu item, as an array
   - parameter objects:         objects that will be bind to each menu item, as an array
   - parameter objectMap:       alternatively, can pass a map like [title: object]
   - parameter action:          the action for each menu item
   - parameter checkStateBlock: a block to set each menu item's state
   */
  private func bind(menu: NSMenu,
                    withOptions titles: [String]?, objects: [Any?]?,
                    objectMap: [String: Any?]?,
                    action: Selector?, checkStateBlock block: @escaping (NSMenuItem) -> Bool) {
    // if use title
    if let titles = titles {
      // options and objects must be same
      guard objects == nil || titles.count == objects?.count else {
        Logger.log("different object count when binding menu", level: .error)
        return
      }
      // add menu items
      for (index, title) in titles.enumerated() {
        let menuItem = NSMenuItem(title: title, action: action, keyEquivalent: "")
        if let object = objects?[index] {
          menuItem.representedObject = object
        } else {
          menuItem.representedObject = title
        }
        menu.addItem(menuItem)
      }
    }
    // if use map
    if let objectMap = objectMap {
      for (title, obj) in objectMap {
        let menuItem = NSMenuItem(title: title, action: action, keyEquivalent: "")
        menuItem.representedObject = obj
        menu.addItem(menuItem)
      }
    }
    // add to list
    menu.delegate = self
    menuBindingList.updateValue(block, forKey: menu)
  }

  private func updateOpenMenuItems() {
    if PlayerCore.playing.count == 0 {
      open.title = stringForOpen
      openAlternative.title = stringForOpen
      openURL.title = stringForOpenURL
      openURLAlternative.title = stringForOpenURL
    } else {
      if Preference.bool(for: .alwaysOpenInNewWindow) {
        open.title = stringForOpenAlternative
        openAlternative.title = stringForOpen
        openURL.title = stringForOpenURLAlternative
        openURLAlternative.title = stringForOpenURL
      } else {
        open.title = stringForOpen
        openAlternative.title = stringForOpenAlternative
        openURL.title = stringForOpenURL
        openURLAlternative.title = stringForOpenURLAlternative
      }
    }
  }

  // MARK: - Menu delegate

  func menuWillOpen(_ menu: NSMenu) {
    Logger.log("Updating menu: \(menu.title.quoted)", level: .verbose)

    // If all menu items are disabled do not update the menus.
    guard !isDisabled else { return }
    switch menu {
    case fileMenu:
      updateOpenMenuItems()
    case playlistMenu:
      updatePlaylist()
    case chapterMenu:
      updateChapterList()
    case playbackMenu:
      updatePlaybackMenu()
    case videoMenu:
      updateVideoMenu()
    case videoTrackMenu:
      updateTracks(forMenu: menu, type: .video)
    case flipMenu:
      updateFlipAndMirror()
    case audioMenu:
      updateAudioMenu()
    case audioTrackMenu:
      updateTracks(forMenu: menu, type: .audio)
    case audioDeviceMenu:
      updateAudioDevice()
    case subMenu:
      updateSubMenu()
    case subTrackMenu:
      updateTracks(forMenu: menu, type: .sub)
    case secondSubTrackMenu:
      updateTracks(forMenu: menu, type: .secondSub)
    case onlineSubSourceMenu:
      updateOnlineSubSourceMenu()
    case savedVideoFiltersMenu:
      updateSavedFiltersMenu(type: MPVProperty.vf)
    case savedAudioFiltersMenu:
      updateSavedFiltersMenu(type: MPVProperty.af)
    case pluginMenu:
      updatePluginMenu()
    default: break
    }
    // check conveniently bound menus
    if let checkEnableBlock = menuBindingList[menu] {
      for item in menu.items {
        item.state = checkEnableBlock(item) ? .on : .off
      }
    }
  }

  // MARK: - Others

  func updateSavedFilters(forType type: String, from filters: [SavedFilter]) {
    let isVideo = type == MPVProperty.vf
    var keyMappings: [KeyMapping] = []

    let sectionName: String
    let filterTypeString: String
    if isVideo {
      sectionName = SharedInputSection.VIDEO_FILTERS_SECTION_NAME
      filterTypeString = "Toggle video filter"
    } else {
      sectionName = SharedInputSection.AUDIO_FILTERS_SECTION_NAME
      filterTypeString = "Toggle audio filter"
    }

    let menu: NSMenu! = isVideo ? savedVideoFiltersMenu : savedAudioFiltersMenu
    menu.removeAllItems()
    for filter in filters {
      let menuItem = NSMenuItem()
      menuItem.title = filter.name
      menuItem.action = isVideo ? #selector(PlayerWindowController.menuToggleVideoFilterString(_:)) : #selector(PlayerWindowController.menuToggleAudioFilterString(_:))
      menuItem.keyEquivalent = ""
      menuItem.representedObject = filter.filterString
      menu.addItem(menuItem)

      if AppInputConfig.logBindingsRebuild {
        let readableKey = KeyCodeHelper.readableString(fromKey: filter.shortcutKey, modifiers: filter.shortcutKeyModifiers)
        Logger.log("Updating menuItem for \(isVideo ? "VF" : "AF") \(filter.name.quoted) with keyEquiv: \(readableKey.quoted)")
      }

      let rawKey = KeyCodeHelper.macOSToMpv(key: filter.shortcutKey, modifiers: filter.shortcutKeyModifiers)
      if !rawKey.isEmpty {
        let description = "\(filterTypeString): \(filter.name.quoted)"
        keyMappings.append(MenuItemMapping(rawKey: rawKey, sourceName: filter.name, menuItem: menuItem, actionDescription: description))
      }
    }

    AppInputConfig.replaceMappings(forSharedSectionName: sectionName, with: keyMappings)
  }

  // MARK: Set key equivalents

  func updateKeyEquivalents(from candidateBindings: [InputBinding]) {
    // Two general groups to be processed:
    // - Save filters & Plugin menu bindings have already had their values & enablement determined: just need to update their menu items.
    // - MPV bindings need some additional checks to see if they can be associated with menu items.
    var mpvBindings: [InputBinding] = []

    var pluginKeyConflicts: [InputBinding] = []

    for binding in candidateBindings {
      switch binding.origin {
      case .iinaPlugin:
        // include disabled bindings: need to set their menu item key equivs to nil
        updateKeyEquivalent(from: binding)
        if !binding.isEnabled {
          pluginKeyConflicts.append(binding)
        }
      case .savedFilter:
        // include disabled bindings: need to set their menu item key equivs to nil
        updateKeyEquivalent(from: binding)
      case .confFile:
        if binding.isEnabled { // don't care about disabled bindings here
          mpvBindings.append(binding)
        }
      default:
        break
      }
    }
    // Show Plugin menu error notice if there are binding conflicts:
    pluginErrorNotice.isHidden = (pluginKeyConflicts.count == 0)

    matchKeyEquivalents(with: mpvBindings)
  }

  private func updateKeyEquivalent(from binding: InputBinding) {
      guard let menuItem = binding.menuItem else { return }

      if binding.isEnabled {
        let mpvKey = binding.keyMapping.normalizedMpvKey
        if let (kEqv, kMdf) = KeyCodeHelper.macOSKeyEquivalent(from: mpvKey) {
          menuItem.keyEquivalent = kEqv
          menuItem.keyEquivalentModifierMask = kMdf
          binding.displayMessage = "This key binding will activate the menu item: \(menuItem.menuPathDescription)"
          if AppInputConfig.logBindingsRebuild {
            Logger.log("Set menu keyEquiv: \(mpvKey.quoted) → \(menuItem.menuPathDescription)", level: .verbose)
          }
        } else {
          Logger.log("Failed to get MacOS menu item key equivalent for \(mpvKey.quoted)", level: .error)
        }
      } else {
        // Conflict! Key binding already reserved
        menuItem.keyEquivalent = ""
        menuItem.keyEquivalentModifierMask = []
        if AppInputConfig.logBindingsRebuild {
          Logger.log("Unset menu keyEquiv: \(menuItem.title.quoted)", level: .verbose)
        }
      }
  }

  private func matchKeyEquivalents(with userBindings: [InputBinding]) {
    var bindableMenuItems: [(NSMenuItem, Bool, [String], Bool, ClosedRange<Double>?, String?)] = [
      (deleteCurrentFile, true, ["delete-current-file"], false, nil, nil),
      (savePlaylist, true, ["save-playlist"], false, nil, nil),
      (quickSettingsVideo, true, ["video-panel"], false, nil, nil),
      (quickSettingsAudio, true, ["audio-panel"], false, nil, nil),
      (quickSettingsSub, true, ["sub-panel"], false, nil, nil),
      (playlistPanel, true, ["playlist-panel"], false, nil, nil),
      (chapterPanel, true, ["chapter-panel"], false, nil, nil),
      (findOnlineSub, true, ["find-online-subs"], false, nil, nil),
      (saveDownloadedSub, true, ["save-downloaded-sub"], false, nil, nil),
      (biggerSize, true, ["bigger-window"], false, nil, nil),
      (smallerSize, true, ["smaller-window"], false, nil, nil),
      (fitToScreen, true, ["fit-to-screen"], false, nil, nil),
      (miniPlayer, true, ["toggle-music-mode"], false, nil, nil),
      (cycleVideoTracks, false, ["cycle", "video"], false, nil, nil),
      (cycleAudioTracks, false, ["cycle", "audio"], false, nil, nil),
      (cycleSubtitles, false, ["cycle", "sub"], false, nil, nil),
      (nextChapter, false, ["add", "chapter", "1"], false, nil, nil),
      (previousChapter, false, ["add", "chapter", "-1"], false, nil, nil),
      (pause, false, ["cycle", "pause"], false, nil, nil),
      (stop, false, ["stop"], false, nil, nil),
      (forward, false, ["seek", "5"], true, 5.0...60.0, "seek_forward"),
      (backward, false, ["seek", "-5"], true, -60.0...(-5.0), "seek_backward"),
      (nextFrame, false, ["frame-step"], false, nil, nil),
      (previousFrame, false, ["frame-back-step"], false, nil, nil),
      (nextMedia, false, ["playlist-next"], false, nil, nil),
      (previousMedia, false, ["playlist-prev"], false, nil, nil),
      (speedUp, false, ["multiply", "speed", "2.0"], true, 1.5...3.0, "speed_up"),
      (speedUpSlightly, false, ["multiply", "speed", "1.1"], true, 1.01...1.49, "speed_up"),
      (speedDown, false, ["multiply", "speed", "0.5"], true, 0...0.7, "speed_down"),
      (speedDownSlightly, false, ["multiply", "speed", "0.9"], true, 0.71...0.99, "speed_down"),
      (speedReset, false, ["set", "speed", "1.0"], true, nil, nil),
      (abLoop, false, ["ab-loop"], false, nil, nil),
      (fileLoop, false, ["cycle-values", "loop", "\"inf\"", "\"no\""], false, nil, nil),
      (screenshot, false, ["screenshot"], false, nil, nil),
      (halfSize, false, ["set", "window-scale", "0.5"], true, nil, nil),
      (normalSize, false, ["set", "window-scale", "1"], true, nil, nil),
      (doubleSize, false, ["set", "window-scale", "2"], true, nil, nil),
      (fullScreen, false, ["cycle", "fullscreen"], false, nil, nil),
      (alwaysOnTop, false, ["cycle", "ontop"], false, nil, nil),
      (mute, false, ["cycle", "mute"], false, nil, nil),
      (increaseVolume, false, ["add", "volume", "5"], true, 5.0...10.0, "volume_up"),
      (decreaseVolume, false, ["add", "volume", "-5"], true, -10.0...(-5.0), "volume_down"),
      (increaseVolumeSlightly, false, ["add", "volume", "1"], true, 1.0...2.0, "volume_up"),
      (decreaseVolumeSlightly, false, ["add", "volume", "-1"], true, -2.0...(-1.0), "volume_down"),
      (decreaseAudioDelay, false, ["add", "audio-delay", "-0.5"], true, nil, "audio_delay_down"),
      (decreaseAudioDelaySlightly, false, ["add", "audio-delay", "-0.1"], true, nil, "audio_delay_down"),
      (increaseAudioDelay, false, ["add", "audio-delay", "0.5"], true, nil, "audio_delay_up"),
      (increaseAudioDelaySlightly, false, ["add", "audio-delay", "0.1"], true, nil, "audio_delay_up"),
      (resetAudioDelay, false, ["set", "audio-delay", "0"], true, nil, nil),
      (hideSubtitles, false, ["cycle", "sub-visibility"], false, nil, nil),
      (hideSecondSubtitles, false, ["cycle", "secondary-sub-visibility"], false, nil, nil),
      (decreaseSubDelay, false, ["add", "sub-delay", "-0.5"], true, nil, "sub_delay_down"),
      (decreaseSubDelaySlightly, false, ["add", "sub-delay", "-0.1"], true, nil, "sub_delay_down"),
      (increaseSubDelay, false, ["add", "sub-delay", "0.5"], true, nil, "sub_delay_up"),
      (increaseSubDelaySlightly, false, ["add", "sub-delay", "0.1"], true, nil, "sub_delay_up"),
      (resetSubDelay, false, ["set", "sub-delay", "0"], true, nil, nil),
      (increaseTextSize, false, ["multiply", "sub-scale", "1.1"], true, 1.01...1.49, nil),
      (decreaseTextSize, false, ["multiply", "sub-scale", "0.9"], true, 0.71...0.99, nil),
      (resetTextSize, false, ["set", "sub-scale", "1"], true, nil, nil),
      (alwaysOnTop, false, ["cycle", "ontop"], false, nil, nil),
      (fullScreen, false, ["cycle", "fullscreen"], false, nil, nil)
    ]

    if #available(macOS 10.12, *) {
      bindableMenuItems.append((pictureInPicture, true, ["toggle-pip"], false, nil, nil))
    }

    bindableMenuItems.forEach { (menuItem, isIINACmd, actionForMenuItem, normalizeLastNum, numRange, l10nKey) in
      var didBindMenuItem = false
      for binding in userBindings {
        guard binding.isEnabled else { continue }
        let kb = binding.keyMapping
        guard kb.isIINACommand == isIINACmd else { continue }
        let (sameAction, value, extraData) = sameKeyAction(kb.action, actionForMenuItem, normalizeLastNum, numRange)
        if sameAction, let (kEqv, kMdf) = KeyCodeHelper.macOSKeyEquivalent(from: kb.normalizedMpvKey) {
          didBindMenuItem = true
          binding.associatedMenuItem = menuItem  // so we can indicate it in UI
          binding.displayMessage = "This key binding will activate the menu item: \(menuItem.menuPathDescription)"

          updateMenuItem(menuItem, kEqv: kEqv, kMdf: kMdf, l10nKey: l10nKey, value: value, extraData: extraData)
          break
        }
      }

      if !didBindMenuItem {
        // Need to regenerate `title` and `representedObject` from their default values.
        // This is needed for the case where the menu item previously matched to a key binding, but now there is no match.
        // Obviously this is a little kludgey, but it avoids having to do a big refactor and/or writing a bunch of new code.
        let (_, value, extraData) = sameKeyAction(actionForMenuItem, actionForMenuItem, normalizeLastNum, numRange)

        updateMenuItem(menuItem, kEqv: "", kMdf: [], l10nKey: l10nKey, value: value, extraData: extraData)
      }
    }
  }

  // Updates the key equivalent of the given menu item.
  // May also change its title and representedObject, for items which can change based on some param value(s).
  private func updateMenuItem(_ menuItem: NSMenuItem, kEqv: String, kMdf: NSEvent.ModifierFlags, l10nKey: String?, value: Double?, extraData: Any?) {
    menuItem.keyEquivalent = kEqv
    menuItem.keyEquivalentModifierMask = kMdf

    if let value = value, let l10nKey = l10nKey {
      menuItem.title = String(format: NSLocalizedString("menu." + l10nKey, comment: ""), abs(value))
      if let extraData = extraData {
        menuItem.representedObject = (value, extraData)
      } else {
        menuItem.representedObject = value
      }
    }
  }

  /// Disable all menu items.
  ///
  /// This method is used during application termination to stop any further input from the user.
  func disableAllMenus() {
    isDisabled = true
    disableAllMenuItems(NSApp.mainMenu!)
  }

  /// Disable all menu items in the given menu and any submenus.
  ///
  /// This method recursively descends through the entire tree of menu items disabling all items.
  /// - Parameter menu: Menu to disable
  private func disableAllMenuItems(_ menu: NSMenu) {
    for item in menu.items {
      if item.hasSubmenu {
        disableAllMenuItems(item.submenu!)
      }
      item.isEnabled = false
    }
  }
}<|MERGE_RESOLUTION|>--- conflicted
+++ resolved
@@ -585,16 +585,11 @@
     pluginMenu.addItem(withTitle: "Manage Plugins…")
     pluginMenu.addItem(.separator())
 
-<<<<<<< HEAD
-    for (index, plugin) in PlayerCore.active.plugins.enumerated() {
-=======
     let developerTool = NSMenuItem()
     developerTool.title = "Developer Tool"
     developerTool.submenu = NSMenu()
 
-    var errorList: [(String, String)] = []
     for (index, instance) in PlayerCore.active.plugins.enumerated() {
->>>>>>> c0c85952
       var counter = 0
       var rootMenu: NSMenu! = pluginMenu
       let menuItems = (instance.plugin.globalInstance?.menuItems ?? []) + instance.menuItems
@@ -607,24 +602,15 @@
       
       for item in menuItems {
         if counter == 5 {
-<<<<<<< HEAD
           Logger.log("Please avoid adding too many first-level menu items. IINA will only display the first 5 of them.",
-                     level: .warning, subsystem: plugin.subsystem)
-=======
-          Logger.log("Please avoid adding too much first-level menu items. IINA will only display the first 5 of them.",
                      level: .warning, subsystem: instance.subsystem)
->>>>>>> c0c85952
           let moreItem = NSMenuItem()
           moreItem.title = "More…"
           rootMenu = NSMenu()
           moreItem.submenu = rootMenu
           pluginMenu.addItem(moreItem)
         }
-<<<<<<< HEAD
-        add(menuItemDef: item, to: rootMenu, for: plugin, keyMappings: &keyMappings)
-=======
-        add(menuItemDef: item, to: rootMenu, for: instance, errorList: &errorList)
->>>>>>> c0c85952
+        add(menuItemDef: item, to: rootMenu, for: instance, keyMappings: &keyMappings)
         counter += 1
       }
 
@@ -640,23 +626,10 @@
       }
     }
 
-<<<<<<< HEAD
-    Logger.log("Found \(keyMappings.count) key equivalents in Plugin menu items", level: .verbose)
-
-    // This will kick off a series of updates set any key equivalents and update them as needed
-    AppInputConfig.replaceMappings(forSharedSectionName: SharedInputSection.PLUGINS_SECTION_NAME, with: keyMappings, onlyIfDifferent: true)
-=======
-    if errorList.count > 0 {
-      pluginMenu.insertItem(
-        NSMenuItem(title: "⚠︎ Conflicting key shortcuts…", action: nil, keyEquivalent: ""),
-        at: 0)
-    }
-
     if #available(macOS 12.0, *) {
       pluginMenu.addItem(.separator())
       pluginMenu.addItem(developerTool)
     }
->>>>>>> c0c85952
   }
 
   @discardableResult
