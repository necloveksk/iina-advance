--- conflicted
+++ resolved
@@ -11,36 +11,6 @@
 fileprivate func sameKeyAction(_ lhs: [String], _ rhs: [String], _ normalizeLastNum: Bool, _ numRange: ClosedRange<Double>?) -> (Bool, Double?, Any?) {
   var lhs = lhs
   var extraData: Any? = nil
-<<<<<<< HEAD
-  if lhs.first == "seek" {
-    if let last = lhs.last {
-      if let _ = Double(last) {
-        extraData = Preference.SeekOption.defaultValue
-      } else {
-        // matching values are one of: "relative", "keyframes", "exact", "relative+keyframes", "relative+exact"
-        let splitArray = last.split(whereSeparator: { $0 == "+" })
-        if splitArray.count == 2 && splitArray[0] == "relative" {
-          if splitArray[1] == "exact" {
-            lhs = [String](lhs.dropLast())
-            extraData = Preference.SeekOption.exact
-          } else if splitArray[1] == "keyframes" {
-            lhs = [String](lhs.dropLast())
-            extraData = Preference.SeekOption.relative
-          }
-        } else if splitArray.count == 1 {
-          if splitArray[0] == "exact" {
-            lhs = [String](lhs.dropLast())
-            extraData = Preference.SeekOption.exact
-          } else if splitArray[0] == "keyframes" {
-            lhs = [String](lhs.dropLast())
-            extraData = Preference.SeekOption.relative
-          } else if splitArray[0] == "relative" {
-            lhs = [String](lhs.dropLast())
-            extraData = Preference.SeekOption.defaultValue
-          }
-        }
-      }
-=======
   if lhs.first == "seek", rhs.first == "seek", lhs.count > 2, let last = lhs.last {
     // This is a seek command that includes flags. Adjust the command before checking for a match.
     if lhs.count == 4 {
@@ -70,7 +40,6 @@
     if splitArray.isEmpty {
       // All flags were recognized as ones we do not need to consider when checking for a match.
       lhs = [String](lhs.dropLast())
->>>>>>> 681287b9
     }
   }
   guard lhs.count > 0 && lhs.count == rhs.count else {
@@ -1045,7 +1014,6 @@
         guard binding.isEnabled else { continue }
         let kb = binding.keyMapping
         guard kb.isIINACommand == isIINACmd else { continue }
-<<<<<<< HEAD
         let (sameAction, value, extraData) = sameKeyAction(kb.action, actionForMenuItem, normalizeLastNum, numRange)
         if sameAction, let (kEqv, kMdf) = KeyCodeHelper.macOSKeyEquivalent(from: kb.normalizedMpvKey) {
           /// If we got here, `KeyMapping`'s action qualifies for being bound to `menuItem`.
@@ -1063,19 +1031,6 @@
             // First qualifying mapping
             kbMenuItem = menuItem
             didBindMenuItem = true
-=======
-        let (sameAction, value, extraData) = sameKeyAction(kb.action, actions, normalizeLastNum, numRange)
-        if sameAction, let (kEqv, kMdf) = KeyCodeHelper.macOSKeyEquivalent(from: kb.normalizedMpvKey) {
-          menuItem.keyEquivalent = kEqv
-          menuItem.keyEquivalentModifierMask = kMdf
-          if let value = value, let l10nKey = l10nKey {
-            menuItem.title = String(format: NSLocalizedString("menu." + l10nKey, comment: ""), abs(value))
-            if let extraData = extraData {
-              menuItem.representedObject = (value, extraData)
-            } else {
-              menuItem.representedObject = value
-            }
->>>>>>> 681287b9
           }
           updateMenuItem(kbMenuItem, kEqv: kEqv, kMdf: kMdf, l10nKey: l10nKey, value: value, extraData: extraData)
           kb.menuItem = kbMenuItem
@@ -1088,7 +1043,6 @@
         // Need to regenerate `title` and `representedObject` from their default values.
         // This is needed for the case where the menu item previously matched to a key binding, but now there is no match.
         // Obviously this is a little kludgey, but it avoids having to do a big refactor and/or writing a bunch of new code.
-<<<<<<< HEAD
         let (_, value, extraData) = sameKeyAction(actionForMenuItem, actionForMenuItem, normalizeLastNum, numRange)
 
         updateMenuItem(menuItem, kEqv: "", kMdf: [], l10nKey: l10nKey, value: value, extraData: extraData)
@@ -1108,17 +1062,6 @@
         menuItem.representedObject = (value, extraData)
       } else {
         menuItem.representedObject = value
-=======
-        let (_, value, extraData) = sameKeyAction(actions, actions, normalizeLastNum, numRange)
-        if let value = value, let l10nKey = l10nKey {
-          menuItem.title = String(format: NSLocalizedString("menu." + l10nKey, comment: ""), abs(value))
-          if let extraData = extraData {
-            menuItem.representedObject = (value, extraData)
-          } else {
-            menuItem.representedObject = value
-          }
-        }
->>>>>>> 681287b9
       }
     }
   }
