<?xml version="1.0" encoding="UTF-8"?>
<document type="com.apple.InterfaceBuilder3.Cocoa.XIB" version="3.0" toolsVersion="21507" targetRuntime="MacOSX.Cocoa" propertyAccessControl="none" useAutolayout="YES" customObjectInstantitationMethod="direct">
    <dependencies>
        <deployment identifier="macosx"/>
        <plugIn identifier="com.apple.InterfaceBuilder.CocoaPlugin" version="21507"/>
        <capability name="documents saved in the Xcode 8 format" minToolsVersion="8.0"/>
    </dependencies>
    <objects>
        <customObject id="-2" userLabel="File's Owner" customClass="HistoryWindowController" customModule="IINA" customModuleProvider="target">
            <connections>
                <outlet property="historySearchField" destination="nfA-G1-DVj" id="ySQ-Ee-v7t"/>
                <outlet property="outlineView" destination="6jR-CS-fgx" id="kxD-T8-Xoo"/>
                <outlet property="window" destination="F0z-JX-Cv5" id="gIp-Ho-8D9"/>
            </connections>
        </customObject>
        <customObject id="-1" userLabel="First Responder" customClass="FirstResponder"/>
        <customObject id="-3" userLabel="Application" customClass="NSObject"/>
<<<<<<< HEAD
        <window title="Playback History" allowsToolTipsWhenApplicationIsInactive="NO" autorecalculatesKeyViewLoop="NO" releasedWhenClosed="NO" animationBehavior="default" id="F0z-JX-Cv5" userLabel="Playback History Window">
            <windowStyleMask key="styleMask" titled="YES" closable="YES" miniaturizable="YES" resizable="YES"/>
            <windowPositionMask key="initialPositionMask" leftStrut="YES" rightStrut="YES" topStrut="YES" bottomStrut="YES"/>
            <rect key="contentRect" x="196" y="240" width="600" height="400"/>
            <rect key="screenRect" x="0.0" y="0.0" width="1728" height="1079"/>
=======
        <window title="Playback History" allowsToolTipsWhenApplicationIsInactive="NO" autorecalculatesKeyViewLoop="NO" releasedWhenClosed="NO" frameAutosaveName="PlaybackHistoryWindow" animationBehavior="default" id="F0z-JX-Cv5" userLabel="Playback History Window">
            <windowStyleMask key="styleMask" titled="YES" closable="YES" miniaturizable="YES" resizable="YES"/>
            <windowPositionMask key="initialPositionMask" leftStrut="YES" rightStrut="YES" topStrut="YES" bottomStrut="YES"/>
            <rect key="contentRect" x="196" y="240" width="600" height="400"/>
            <rect key="screenRect" x="0.0" y="0.0" width="3440" height="1415"/>
>>>>>>> 4f3fef28
            <value key="minSize" type="size" width="400" height="200"/>
            <view key="contentView" wantsLayer="YES" ambiguous="YES" translatesAutoresizingMaskIntoConstraints="NO" id="se5-gp-TjO" userLabel="PlaybackHistoryWindow Content View">
                <rect key="frame" x="0.0" y="0.0" width="600" height="300"/>
                <subviews>
                    <customView translatesAutoresizingMaskIntoConstraints="NO" id="OQZ-Pk-zUa" userLabel="Top Panel">
                        <rect key="frame" x="0.0" y="268" width="600" height="32"/>
                        <subviews>
                            <textField verticalHuggingPriority="750" translatesAutoresizingMaskIntoConstraints="NO" id="ob0-Up-S1q" userLabel="GroupBy Label">
                                <rect key="frame" x="6" y="7" width="64" height="18"/>
                                <constraints>
                                    <constraint firstAttribute="height" constant="18" id="ZCV-1y-g3N"/>
                                </constraints>
                                <textFieldCell key="cell" scrollable="YES" lineBreakMode="clipping" sendsActionOnEndEditing="YES" title="Group by:" id="z6c-c4-dgd">
                                    <font key="font" metaFont="system"/>
                                    <color key="textColor" name="labelColor" catalog="System" colorSpace="catalog"/>
                                    <color key="backgroundColor" name="controlColor" catalog="System" colorSpace="catalog"/>
                                </textFieldCell>
                            </textField>
                            <popUpButton verticalHuggingPriority="750" translatesAutoresizingMaskIntoConstraints="NO" id="dcE-VR-Vxk" userLabel="GroupBy Popup">
                                <rect key="frame" x="73" y="0.0" width="78" height="29"/>
                                <constraints>
                                    <constraint firstAttribute="height" constant="24" id="Xmm-F8-gsu"/>
                                </constraints>
                                <popUpButtonCell key="cell" type="push" title="Date" bezelStyle="rounded" alignment="left" lineBreakMode="truncatingTail" state="on" borderStyle="border" imageScaling="proportionallyDown" inset="2" selectedItem="QBO-JS-dNV" id="geF-qk-cXT">
                                    <behavior key="behavior" lightByBackground="YES" lightByGray="YES"/>
                                    <font key="font" metaFont="menu"/>
                                    <menu key="menu" id="IlO-8S-UTZ">
                                        <items>
                                            <menuItem title="Date" state="on" id="QBO-JS-dNV"/>
                                            <menuItem title="Folder" tag="1" id="VH5-en-8FR"/>
                                        </items>
                                    </menu>
                                </popUpButtonCell>
                                <connections>
<<<<<<< HEAD
                                    <binding destination="Pxd-7n-Ym5" name="selectedTag" keyPath="values.uiHistoryTableGroupBy" id="qVE-Da-4Hb"/>
=======
                                    <action selector="groupByChangedAction:" target="-2" id="YOC-15-2CZ"/>
>>>>>>> 4f3fef28
                                </connections>
                            </popUpButton>
                            <searchField wantsLayer="YES" textCompletion="NO" translatesAutoresizingMaskIntoConstraints="NO" id="nfA-G1-DVj">
                                <rect key="frame" x="392" y="4" width="200" height="24"/>
                                <constraints>
                                    <constraint firstAttribute="width" constant="200" id="8T5-1l-PW8"/>
                                    <constraint firstAttribute="height" constant="24" id="i1e-zn-ahj"/>
                                </constraints>
                                <searchFieldCell key="cell" scrollable="YES" lineBreakMode="clipping" selectable="YES" editable="YES" borderStyle="bezel" alignment="left" usesSingleLineMode="YES" bezelStyle="round" recentsAutosaveName="IINAHistorySearchField" id="k5B-TS-AUl">
                                    <font key="font" metaFont="system"/>
                                    <color key="textColor" name="controlTextColor" catalog="System" colorSpace="catalog"/>
                                    <color key="backgroundColor" name="textBackgroundColor" catalog="System" colorSpace="catalog"/>
                                </searchFieldCell>
                                <connections>
                                    <action selector="searchFieldAction:" target="-2" id="GHt-cO-ckm"/>
                                    <outlet property="searchMenuTemplate" destination="u6g-IF-TSS" id="y2i-UM-V7o"/>
                                </connections>
                            </searchField>
                        </subviews>
                        <constraints>
                            <constraint firstAttribute="trailing" secondItem="nfA-G1-DVj" secondAttribute="trailing" constant="8" id="Jnt-On-mRa"/>
                            <constraint firstAttribute="bottom" secondItem="nfA-G1-DVj" secondAttribute="bottom" constant="4" id="PTb-Ja-7nk"/>
                            <constraint firstItem="dcE-VR-Vxk" firstAttribute="leading" secondItem="ob0-Up-S1q" secondAttribute="trailing" constant="8" id="ULk-Yl-s8T"/>
                            <constraint firstAttribute="height" constant="32" id="Udk-tI-Mtj"/>
                            <constraint firstItem="nfA-G1-DVj" firstAttribute="leading" relation="greaterThanOrEqual" secondItem="dcE-VR-Vxk" secondAttribute="trailing" constant="8" id="YJw-Fw-ho7"/>
                            <constraint firstItem="dcE-VR-Vxk" firstAttribute="top" secondItem="OQZ-Pk-zUa" secondAttribute="top" constant="4" id="eSu-zd-4Xc"/>
                            <constraint firstAttribute="bottom" secondItem="dcE-VR-Vxk" secondAttribute="bottom" constant="4" id="frW-fu-n5L"/>
                            <constraint firstItem="nfA-G1-DVj" firstAttribute="top" secondItem="OQZ-Pk-zUa" secondAttribute="top" constant="4" id="gS5-zF-KhI"/>
                            <constraint firstItem="ob0-Up-S1q" firstAttribute="centerY" secondItem="OQZ-Pk-zUa" secondAttribute="centerY" id="kDk-F2-skc"/>
                            <constraint firstItem="ob0-Up-S1q" firstAttribute="leading" secondItem="OQZ-Pk-zUa" secondAttribute="leading" constant="8" id="stx-Ea-iMr"/>
                        </constraints>
                    </customView>
                    <scrollView horizontalHuggingPriority="249" verticalHuggingPriority="249" horizontalCompressionResistancePriority="751" verticalCompressionResistancePriority="751" autohidesScrollers="YES" horizontalLineScroll="24" horizontalPageScroll="10" verticalLineScroll="24" verticalPageScroll="10" usesPredominantAxisScrolling="NO" translatesAutoresizingMaskIntoConstraints="NO" id="II4-dF-AGa" userLabel="PlaybackHistoryTable Scroll View">
                        <rect key="frame" x="0.0" y="0.0" width="600" height="268"/>
                        <clipView key="contentView" drawsBackground="NO" copiesOnScroll="NO" id="IB5-0J-8sn" userLabel="PlaybackHistoryTable Clip View">
                            <rect key="frame" x="1" y="1" width="598" height="266"/>
                            <autoresizingMask key="autoresizingMask" widthSizable="YES" heightSizable="YES"/>
                            <subviews>
                                <outlineView verticalHuggingPriority="750" allowsExpansionToolTips="YES" columnAutoresizingStyle="firstColumnOnly" tableStyle="fullWidth" columnReordering="NO" autosaveName="HistoryWindowTable" rowHeight="22" headerView="MiB-ow-W6T" viewBased="YES" indentationPerLevel="12" indentationMarkerFollowsCell="NO" outlineTableColumn="DIC-tR-R2F" id="6jR-CS-fgx" userLabel="PlaybackHistoryTable Outline View">
                                    <rect key="frame" x="0.0" y="0.0" width="606" height="243"/>
                                    <autoresizingMask key="autoresizingMask" widthSizable="YES" heightSizable="YES"/>
                                    <size key="intercellSpacing" width="8" height="2"/>
                                    <color key="backgroundColor" white="1" alpha="0.0" colorSpace="deviceWhite"/>
                                    <color key="gridColor" name="gridColor" catalog="System" colorSpace="catalog"/>
                                    <tableColumns>
                                        <tableColumn identifier="Filename" editable="NO" width="408" minWidth="200" maxWidth="5000" id="DIC-tR-R2F" userLabel="File Column">
                                            <tableHeaderCell key="headerCell" lineBreakMode="truncatingTail" borderStyle="border" alignment="left" title="File">
                                                <color key="textColor" name="headerTextColor" catalog="System" colorSpace="catalog"/>
                                                <color key="backgroundColor" name="headerColor" catalog="System" colorSpace="catalog"/>
                                            </tableHeaderCell>
                                            <textFieldCell key="dataCell" controlSize="large" lineBreakMode="truncatingTail" selectable="YES" editable="YES" title="Text Cell" id="lyw-91-dHG">
                                                <font key="font" metaFont="system"/>
                                                <color key="textColor" red="1" green="1" blue="1" alpha="1" colorSpace="calibratedRGB"/>
                                                <color key="backgroundColor" name="controlBackgroundColor" catalog="System" colorSpace="catalog"/>
                                            </textFieldCell>
                                            <tableColumnResizingMask key="resizingMask" resizeWithTable="YES" userResizable="YES"/>
                                            <prototypeCellViews>
                                                <tableCellView identifier="Filename" id="wYh-IS-KLy" customClass="HistoryFilenameCellView" customModule="IINA" customModuleProvider="target">
                                                    <rect key="frame" x="4" y="1" width="410" height="17"/>
                                                    <autoresizingMask key="autoresizingMask" widthSizable="YES" heightSizable="YES"/>
                                                    <subviews>
                                                        <imageView translatesAutoresizingMaskIntoConstraints="NO" id="iVY-ZI-AZI">
                                                            <rect key="frame" x="0.0" y="0.0" width="18" height="18"/>
                                                            <constraints>
                                                                <constraint firstAttribute="height" constant="18" id="h01-Ah-8wf"/>
                                                                <constraint firstAttribute="width" secondItem="iVY-ZI-AZI" secondAttribute="height" multiplier="1:1" id="h9p-To-Kr4"/>
                                                            </constraints>
                                                            <imageCell key="cell" controlSize="large" refusesFirstResponder="YES" alignment="left" imageScaling="proportionallyDown" id="VSC-Pt-fuS"/>
                                                        </imageView>
                                                        <textField verticalHuggingPriority="750" horizontalCompressionResistancePriority="250" translatesAutoresizingMaskIntoConstraints="NO" id="Fqk-Qo-Mj5" userLabel="History Filename Table View Cell">
                                                            <rect key="frame" x="20" y="1" width="392" height="16"/>
                                                            <textFieldCell key="cell" controlSize="large" lineBreakMode="truncatingTail" sendsActionOnEndEditing="YES" alignment="left" title="Table View Cell" id="hAx-fJ-3rD">
                                                                <font key="font" metaFont="system"/>
                                                                <color key="textColor" name="textColor" catalog="System" colorSpace="catalog"/>
                                                                <color key="backgroundColor" name="controlColor" catalog="System" colorSpace="catalog"/>
                                                            </textFieldCell>
                                                        </textField>
                                                    </subviews>
                                                    <constraints>
                                                        <constraint firstItem="Fqk-Qo-Mj5" firstAttribute="leading" secondItem="iVY-ZI-AZI" secondAttribute="trailing" constant="4" id="7T6-sw-PXi"/>
                                                        <constraint firstItem="iVY-ZI-AZI" firstAttribute="leading" secondItem="wYh-IS-KLy" secondAttribute="leading" id="DEq-CO-hls"/>
                                                        <constraint firstItem="Fqk-Qo-Mj5" firstAttribute="centerY" secondItem="wYh-IS-KLy" secondAttribute="centerY" id="DQr-97-kWS"/>
                                                        <constraint firstAttribute="trailing" secondItem="Fqk-Qo-Mj5" secondAttribute="trailing" id="iaF-de-ThD"/>
                                                        <constraint firstItem="Fqk-Qo-Mj5" firstAttribute="centerY" secondItem="iVY-ZI-AZI" secondAttribute="centerY" id="sJf-Q4-RxW"/>
                                                    </constraints>
                                                    <connections>
                                                        <outlet property="docImage" destination="iVY-ZI-AZI" id="X2U-Lu-WiH"/>
                                                        <outlet property="textField" destination="Fqk-Qo-Mj5" id="Rr3-hY-lEW"/>
                                                    </connections>
                                                </tableCellView>
                                                <tableCellView identifier="Group" id="RoJ-be-42E" userLabel="Group Table Cell View">
                                                    <rect key="frame" x="4" y="20" width="410" height="17"/>
                                                    <autoresizingMask key="autoresizingMask" widthSizable="YES" heightSizable="YES"/>
                                                    <subviews>
                                                        <textField verticalHuggingPriority="750" horizontalCompressionResistancePriority="250" translatesAutoresizingMaskIntoConstraints="NO" id="Nf6-hw-AKB" userLabel="Group Table View Cell">
                                                            <rect key="frame" x="2" y="1" width="410" height="16"/>
                                                            <textFieldCell key="cell" controlSize="large" lineBreakMode="truncatingTail" sendsActionOnEndEditing="YES" alignment="left" title="Group Table View Cell" id="vDR-ax-UJb">
                                                                <font key="font" metaFont="system"/>
                                                                <color key="textColor" name="controlTextColor" catalog="System" colorSpace="catalog"/>
                                                                <color key="backgroundColor" name="controlColor" catalog="System" colorSpace="catalog"/>
                                                            </textFieldCell>
                                                            <connections>
                                                                <binding destination="RoJ-be-42E" name="value" keyPath="objectValue" id="JuQ-U6-fxI"/>
                                                            </connections>
                                                        </textField>
                                                    </subviews>
                                                    <constraints>
                                                        <constraint firstItem="Nf6-hw-AKB" firstAttribute="leading" secondItem="RoJ-be-42E" secondAttribute="leading" constant="4" id="KkS-gh-eI6"/>
                                                        <constraint firstAttribute="trailing" secondItem="Nf6-hw-AKB" secondAttribute="trailing" id="g4u-zI-tC6"/>
                                                        <constraint firstItem="Nf6-hw-AKB" firstAttribute="centerY" secondItem="RoJ-be-42E" secondAttribute="centerY" id="oDv-9f-Eo1"/>
                                                    </constraints>
                                                    <connections>
                                                        <outlet property="textField" destination="Nf6-hw-AKB" id="VAv-Wr-ufd"/>
                                                    </connections>
                                                </tableCellView>
                                            </prototypeCellViews>
                                        </tableColumn>
                                        <tableColumn identifier="Progress" editable="NO" width="110" minWidth="110" maxWidth="1000" id="MJU-JY-7fx" userLabel="Progress Column">
                                            <tableHeaderCell key="headerCell" lineBreakMode="truncatingTail" borderStyle="border" alignment="left" title="Progress">
                                                <color key="textColor" name="headerTextColor" catalog="System" colorSpace="catalog"/>
                                                <color key="backgroundColor" white="0.0" alpha="0.0" colorSpace="calibratedWhite"/>
                                            </tableHeaderCell>
                                            <textFieldCell key="dataCell" controlSize="large" lineBreakMode="truncatingTail" selectable="YES" editable="YES" alignment="left" title="Text Cell" id="kHb-nh-KTm">
                                                <font key="font" metaFont="system"/>
                                                <color key="textColor" name="controlTextColor" catalog="System" colorSpace="catalog"/>
                                                <color key="backgroundColor" name="controlBackgroundColor" catalog="System" colorSpace="catalog"/>
                                            </textFieldCell>
                                            <tableColumnResizingMask key="resizingMask" userResizable="YES"/>
                                            <prototypeCellViews>
                                                <tableCellView id="pqd-3v-fYy" customClass="HistoryProgressCellView" customModule="IINA" customModuleProvider="target">
                                                    <rect key="frame" x="422" y="1" width="110" height="17"/>
                                                    <autoresizingMask key="autoresizingMask" widthSizable="YES" heightSizable="YES"/>
                                                    <subviews>
                                                        <progressIndicator wantsLayer="YES" horizontalHuggingPriority="750" verticalHuggingPriority="750" maxValue="1" bezeled="NO" controlSize="small" style="bar" translatesAutoresizingMaskIntoConstraints="NO" id="MG3-Zj-U3c">
                                                            <rect key="frame" x="4" y="3" width="49" height="12"/>
                                                            <constraints>
                                                                <constraint firstAttribute="width" relation="greaterThanOrEqual" constant="30" id="f9e-xF-cPT"/>
                                                            </constraints>
                                                        </progressIndicator>
                                                        <textField identifier="Progress" verticalHuggingPriority="750" horizontalCompressionResistancePriority="250" translatesAutoresizingMaskIntoConstraints="NO" id="UIs-Aj-nFe">
                                                            <rect key="frame" x="59" y="1" width="53" height="16"/>
                                                            <textFieldCell key="cell" controlSize="large" lineBreakMode="truncatingTail" sendsActionOnEndEditing="YES" alignment="left" title="0:00:00" id="cu8-Oe-yca">
                                                                <font key="font" metaFont="system"/>
                                                                <color key="textColor" name="controlTextColor" catalog="System" colorSpace="catalog"/>
                                                                <color key="backgroundColor" name="controlColor" catalog="System" colorSpace="catalog"/>
                                                            </textFieldCell>
                                                        </textField>
                                                    </subviews>
                                                    <constraints>
                                                        <constraint firstAttribute="trailing" secondItem="UIs-Aj-nFe" secondAttribute="trailing" id="4hJ-zz-4Ud"/>
                                                        <constraint firstItem="UIs-Aj-nFe" firstAttribute="centerY" secondItem="pqd-3v-fYy" secondAttribute="centerY" id="9e9-vF-BVn"/>
                                                        <constraint firstItem="UIs-Aj-nFe" firstAttribute="leading" secondItem="MG3-Zj-U3c" secondAttribute="trailing" constant="8" id="Adl-4O-Gzf"/>
                                                        <constraint firstItem="MG3-Zj-U3c" firstAttribute="leading" secondItem="pqd-3v-fYy" secondAttribute="leading" constant="4" id="VAL-K4-ovJ"/>
                                                        <constraint firstItem="UIs-Aj-nFe" firstAttribute="centerY" secondItem="MG3-Zj-U3c" secondAttribute="centerY" id="fqe-YB-vaN"/>
                                                    </constraints>
                                                    <connections>
                                                        <outlet property="indicator" destination="MG3-Zj-U3c" id="RZu-DK-R6o"/>
                                                        <outlet property="textField" destination="UIs-Aj-nFe" id="9wH-lo-boD"/>
                                                    </connections>
                                                </tableCellView>
                                            </prototypeCellViews>
                                        </tableColumn>
                                        <tableColumn identifier="Time" editable="NO" width="60" minWidth="60" maxWidth="300" id="M7K-6H-OPw" userLabel="Played at Column">
                                            <tableHeaderCell key="headerCell" lineBreakMode="truncatingTail" borderStyle="border" alignment="left" title="Played at">
                                                <color key="textColor" name="headerTextColor" catalog="System" colorSpace="catalog"/>
                                                <color key="backgroundColor" name="headerColor" catalog="System" colorSpace="catalog"/>
                                            </tableHeaderCell>
                                            <textFieldCell key="dataCell" controlSize="large" lineBreakMode="truncatingTail" selectable="YES" title="Text Cell" id="amS-Lf-wNT">
                                                <font key="font" metaFont="system"/>
                                                <color key="textColor" red="1" green="1" blue="1" alpha="1" colorSpace="calibratedRGB"/>
                                                <color key="backgroundColor" name="controlBackgroundColor" catalog="System" colorSpace="catalog"/>
                                            </textFieldCell>
                                            <tableColumnResizingMask key="resizingMask" userResizable="YES"/>
                                            <prototypeCellViews>
                                                <tableCellView identifier="Time" id="1Qm-L8-ZC5">
                                                    <rect key="frame" x="540" y="1" width="62" height="17"/>
                                                    <autoresizingMask key="autoresizingMask" widthSizable="YES" heightSizable="YES"/>
                                                    <subviews>
                                                        <textField verticalHuggingPriority="750" horizontalCompressionResistancePriority="250" translatesAutoresizingMaskIntoConstraints="NO" id="Esj-ym-AE9">
                                                            <rect key="frame" x="2" y="1" width="62" height="15"/>
                                                            <textFieldCell key="cell" controlSize="large" lineBreakMode="truncatingTail" sendsActionOnEndEditing="YES" alignment="left" title="00:00 AM" id="z9u-td-fQW">
                                                                <font key="font" size="13" name="Menlo-Regular"/>
                                                                <color key="textColor" name="disabledControlTextColor" catalog="System" colorSpace="catalog"/>
                                                                <color key="backgroundColor" name="controlColor" catalog="System" colorSpace="catalog"/>
                                                            </textFieldCell>
                                                            <connections>
                                                                <binding destination="1Qm-L8-ZC5" name="value" keyPath="objectValue" id="YSZ-MI-12r"/>
                                                            </connections>
                                                        </textField>
                                                    </subviews>
                                                    <constraints>
                                                        <constraint firstItem="Esj-ym-AE9" firstAttribute="leading" secondItem="1Qm-L8-ZC5" secondAttribute="leading" constant="4" id="2ti-fC-ySL"/>
                                                        <constraint firstAttribute="trailing" secondItem="Esj-ym-AE9" secondAttribute="trailing" id="PTv-O2-9gu"/>
                                                        <constraint firstItem="Esj-ym-AE9" firstAttribute="centerY" secondItem="1Qm-L8-ZC5" secondAttribute="centerY" id="egq-j1-maM"/>
                                                    </constraints>
                                                    <connections>
                                                        <outlet property="textField" destination="Esj-ym-AE9" id="sVD-ty-jwk"/>
                                                    </connections>
                                                </tableCellView>
                                            </prototypeCellViews>
                                        </tableColumn>
                                    </tableColumns>
                                    <connections>
                                        <outlet property="menu" destination="lR3-1E-Rwr" id="foD-19-Riz"/>
                                    </connections>
                                </outlineView>
                            </subviews>
                        </clipView>
                        <scroller key="horizontalScroller" wantsLayer="YES" verticalHuggingPriority="750" horizontal="YES" id="Hfw-fb-gd5">
                            <rect key="frame" x="1" y="251" width="598" height="16"/>
                            <autoresizingMask key="autoresizingMask"/>
                        </scroller>
                        <scroller key="verticalScroller" hidden="YES" wantsLayer="YES" verticalHuggingPriority="750" horizontal="NO" id="dwA-h7-ch3">
                            <rect key="frame" x="224" y="17" width="15" height="102"/>
                            <autoresizingMask key="autoresizingMask"/>
                        </scroller>
                        <tableHeaderView key="headerView" wantsLayer="YES" id="MiB-ow-W6T" userLabel="PlaybackHistoryTable Table Header View">
                            <rect key="frame" x="0.0" y="0.0" width="606" height="23"/>
                            <autoresizingMask key="autoresizingMask"/>
                        </tableHeaderView>
                    </scrollView>
                </subviews>
                <constraints>
                    <constraint firstItem="OQZ-Pk-zUa" firstAttribute="leading" secondItem="se5-gp-TjO" secondAttribute="leading" id="04h-qy-HPu"/>
                    <constraint firstAttribute="trailing" secondItem="II4-dF-AGa" secondAttribute="trailing" id="2el-lQ-ebS"/>
                    <constraint firstAttribute="height" constant="300" placeholder="YES" id="Dqr-GP-aT1"/>
                    <constraint firstItem="OQZ-Pk-zUa" firstAttribute="top" secondItem="se5-gp-TjO" secondAttribute="top" id="GGJ-cK-v1o"/>
                    <constraint firstItem="II4-dF-AGa" firstAttribute="leading" secondItem="se5-gp-TjO" secondAttribute="leading" id="He6-cF-muG"/>
                    <constraint firstItem="OQZ-Pk-zUa" firstAttribute="bottom" secondItem="II4-dF-AGa" secondAttribute="top" id="bAK-Ww-Ds4"/>
                    <constraint firstAttribute="trailing" secondItem="OQZ-Pk-zUa" secondAttribute="trailing" id="cs8-27-Jue"/>
                    <constraint firstAttribute="width" constant="600" placeholder="YES" id="j6I-3G-1Fu"/>
                    <constraint firstItem="II4-dF-AGa" firstAttribute="bottom" secondItem="se5-gp-TjO" secondAttribute="bottom" id="yDA-3c-2eZ"/>
                </constraints>
            </view>
            <connections>
                <outlet property="delegate" destination="-2" id="0bl-1N-AYu"/>
            </connections>
            <point key="canvasLocation" x="181.5" y="264"/>
        </window>
        <menu title="Context Menu" identifier="ContextMenu" id="lR3-1E-Rwr" userLabel="Context Menu">
            <items>
                <menuItem title="Play" tag="300" id="oMR-4K-aR2">
                    <modifierMask key="keyEquivalentModifierMask"/>
                    <connections>
                        <action selector="playAction:" target="-2" id="Fje-Oq-MI4"/>
                    </connections>
                </menuItem>
                <menuItem title="Play in New Window" tag="301" id="mXt-wb-fgT">
                    <modifierMask key="keyEquivalentModifierMask"/>
                    <connections>
                        <action selector="playInNewWindowAction:" target="-2" id="kou-6P-1pI"/>
                    </connections>
                </menuItem>
                <menuItem isSeparatorItem="YES" id="Ray-7t-D5u"/>
                <menuItem title="Show in Finder" tag="100" id="FPK-nx-hvF">
                    <modifierMask key="keyEquivalentModifierMask"/>
                    <connections>
                        <action selector="showInFinderAction:" target="-2" id="5eT-Zi-DEq"/>
                    </connections>
                </menuItem>
                <menuItem isSeparatorItem="YES" id="beT-X0-8gP"/>
                <menuItem title="Delete…" tag="101" id="CqL-By-26A">
                    <modifierMask key="keyEquivalentModifierMask"/>
                    <connections>
                        <action selector="deleteAction:" target="-2" id="PLZ-59-sMm"/>
                    </connections>
                </menuItem>
            </items>
            <point key="canvasLocation" x="455.5" y="543.5"/>
        </menu>
        <menu identifier="SearchMenu" id="u6g-IF-TSS" userLabel="Search Menu">
            <items>
                <menuItem title="Search in" enabled="NO" id="Gx5-gP-rzr">
                    <modifierMask key="keyEquivalentModifierMask"/>
                </menuItem>
                <menuItem title="Filename" tag="200" indentationLevel="1" id="Wkp-Vn-JoJ">
                    <modifierMask key="keyEquivalentModifierMask"/>
                    <connections>
<<<<<<< HEAD
                        <action selector="searchTypeFilenameAction:" target="-2" id="9VP-rB-pIg"/>
=======
                        <action selector="searchOptionFilenameAction:" target="-2" id="9VP-rB-pIg"/>
>>>>>>> 4f3fef28
                    </connections>
                </menuItem>
                <menuItem title="Full path" tag="201" indentationLevel="1" id="AZL-gY-Tob">
                    <modifierMask key="keyEquivalentModifierMask"/>
                    <connections>
<<<<<<< HEAD
                        <action selector="searchTypeFullPathAction:" target="-2" id="M6n-38-1py"/>
=======
                        <action selector="searchOptionFullPathAction:" target="-2" id="M6n-38-1py"/>
>>>>>>> 4f3fef28
                    </connections>
                </menuItem>
                <menuItem isSeparatorItem="YES" id="Uvl-9Y-Q1e"/>
                <menuItem title="No Recent Searches" tag="1003" enabled="NO" id="ndC-eb-4GZ">
                    <modifierMask key="keyEquivalentModifierMask"/>
                </menuItem>
                <menuItem title="Recent Searches" tag="1000" enabled="NO" id="zhe-yr-CTO">
                    <modifierMask key="keyEquivalentModifierMask"/>
                </menuItem>
                <menuItem title="Item" tag="1001" indentationLevel="1" id="tmr-oC-rNa">
                    <modifierMask key="keyEquivalentModifierMask"/>
                </menuItem>
                <menuItem isSeparatorItem="YES" id="wPq-2H-Qcs"/>
                <menuItem title="Clear Recents" tag="1002" id="07n-bk-3ma">
                    <modifierMask key="keyEquivalentModifierMask"/>
                </menuItem>
            </items>
            <point key="canvasLocation" x="84" y="549"/>
        </menu>
        <userDefaultsController representsSharedInstance="YES" id="Pxd-7n-Ym5"/>
    </objects>
</document><|MERGE_RESOLUTION|>--- conflicted
+++ resolved
@@ -15,19 +15,11 @@
         </customObject>
         <customObject id="-1" userLabel="First Responder" customClass="FirstResponder"/>
         <customObject id="-3" userLabel="Application" customClass="NSObject"/>
-<<<<<<< HEAD
         <window title="Playback History" allowsToolTipsWhenApplicationIsInactive="NO" autorecalculatesKeyViewLoop="NO" releasedWhenClosed="NO" animationBehavior="default" id="F0z-JX-Cv5" userLabel="Playback History Window">
             <windowStyleMask key="styleMask" titled="YES" closable="YES" miniaturizable="YES" resizable="YES"/>
             <windowPositionMask key="initialPositionMask" leftStrut="YES" rightStrut="YES" topStrut="YES" bottomStrut="YES"/>
             <rect key="contentRect" x="196" y="240" width="600" height="400"/>
-            <rect key="screenRect" x="0.0" y="0.0" width="1728" height="1079"/>
-=======
-        <window title="Playback History" allowsToolTipsWhenApplicationIsInactive="NO" autorecalculatesKeyViewLoop="NO" releasedWhenClosed="NO" frameAutosaveName="PlaybackHistoryWindow" animationBehavior="default" id="F0z-JX-Cv5" userLabel="Playback History Window">
-            <windowStyleMask key="styleMask" titled="YES" closable="YES" miniaturizable="YES" resizable="YES"/>
-            <windowPositionMask key="initialPositionMask" leftStrut="YES" rightStrut="YES" topStrut="YES" bottomStrut="YES"/>
-            <rect key="contentRect" x="196" y="240" width="600" height="400"/>
             <rect key="screenRect" x="0.0" y="0.0" width="3440" height="1415"/>
->>>>>>> 4f3fef28
             <value key="minSize" type="size" width="400" height="200"/>
             <view key="contentView" wantsLayer="YES" ambiguous="YES" translatesAutoresizingMaskIntoConstraints="NO" id="se5-gp-TjO" userLabel="PlaybackHistoryWindow Content View">
                 <rect key="frame" x="0.0" y="0.0" width="600" height="300"/>
@@ -62,11 +54,7 @@
                                     </menu>
                                 </popUpButtonCell>
                                 <connections>
-<<<<<<< HEAD
                                     <binding destination="Pxd-7n-Ym5" name="selectedTag" keyPath="values.uiHistoryTableGroupBy" id="qVE-Da-4Hb"/>
-=======
-                                    <action selector="groupByChangedAction:" target="-2" id="YOC-15-2CZ"/>
->>>>>>> 4f3fef28
                                 </connections>
                             </popUpButton>
                             <searchField wantsLayer="YES" textCompletion="NO" translatesAutoresizingMaskIntoConstraints="NO" id="nfA-G1-DVj">
@@ -345,21 +333,13 @@
                 <menuItem title="Filename" tag="200" indentationLevel="1" id="Wkp-Vn-JoJ">
                     <modifierMask key="keyEquivalentModifierMask"/>
                     <connections>
-<<<<<<< HEAD
                         <action selector="searchTypeFilenameAction:" target="-2" id="9VP-rB-pIg"/>
-=======
-                        <action selector="searchOptionFilenameAction:" target="-2" id="9VP-rB-pIg"/>
->>>>>>> 4f3fef28
                     </connections>
                 </menuItem>
                 <menuItem title="Full path" tag="201" indentationLevel="1" id="AZL-gY-Tob">
                     <modifierMask key="keyEquivalentModifierMask"/>
                     <connections>
-<<<<<<< HEAD
                         <action selector="searchTypeFullPathAction:" target="-2" id="M6n-38-1py"/>
-=======
-                        <action selector="searchOptionFullPathAction:" target="-2" id="M6n-38-1py"/>
->>>>>>> 4f3fef28
                     </connections>
                 </menuItem>
                 <menuItem isSeparatorItem="YES" id="Uvl-9Y-Q1e"/>
