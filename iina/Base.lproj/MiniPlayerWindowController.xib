<?xml version="1.0" encoding="UTF-8"?>
<document type="com.apple.InterfaceBuilder3.Cocoa.XIB" version="3.0" toolsVersion="16097.2" targetRuntime="MacOSX.Cocoa" propertyAccessControl="none" useAutolayout="YES" customObjectInstantitationMethod="direct">
    <dependencies>
        <deployment identifier="macosx"/>
        <plugIn identifier="com.apple.InterfaceBuilder.CocoaPlugin" version="16097.2"/>
        <capability name="documents saved in the Xcode 8 format" minToolsVersion="8.0"/>
    </dependencies>
    <objects>
        <customObject id="-2" userLabel="File's Owner" customClass="MiniPlayerWindowController" customModule="IINA" customModuleProvider="target">
            <connections>
                <outlet property="artistAlbumLabel" destination="kcj-EY-i9R" id="fp4-Kg-HYY"/>
                <outlet property="backButtonBox" destination="K7j-vB-FlK" id="c7f-eR-HVi"/>
                <outlet property="backButtonVE" destination="WS6-ix-uBJ" id="heD-iT-6XC"/>
                <outlet property="backgroundView" destination="HdA-I9-dRJ" id="miJ-0n-Psw"/>
                <outlet property="closeButtonBackgroundViewBox" destination="NWy-Hm-vxL" id="DUk-UO-PeD"/>
                <outlet property="closeButtonBackgroundViewVE" destination="3Xd-pn-agj" id="n9a-zJ-2zy"/>
                <outlet property="closeButtonBox" destination="hZH-NM-Lst" id="KXG-pY-jGa"/>
                <outlet property="closeButtonVE" destination="F4P-Wj-5qw" id="82z-Jr-BcJ"/>
                <outlet property="closeButtonView" destination="ejt-zy-gzd" id="5Eg-ME-Qle"/>
                <outlet property="controlView" destination="cDR-8J-QI7" id="B1L-ru-Mnc"/>
                <outlet property="controlViewTopConstraint" destination="sJO-Qa-tUh" id="iXu-0b-vwV"/>
                <outlet property="defaultAlbumArt" destination="Psi-wJ-2SC" id="oeb-1Z-2ho"/>
                <outlet property="leftLabel" destination="9EY-2T-Ebf" id="L1e-2I-Mbu"/>
                <outlet property="mediaInfoView" destination="Zv7-H8-iOq" id="LrZ-za-HpC"/>
                <outlet property="muteButton" destination="5Og-lg-qvH" id="9dA-7h-PGA"/>
                <outlet property="playButton" destination="aC9-OK-a4x" id="3Ej-3P-qnY"/>
                <outlet property="playSlider" destination="e3M-Ma-JJM" id="hph-Mq-Yba"/>
                <outlet property="playlistWrapperView" destination="dkl-qd-rae" id="XpW-Qe-rX8"/>
                <outlet property="rightLabel" destination="xAK-xc-Njn" id="2II-PQ-Hu8"/>
                <outlet property="titleLabel" destination="h25-bp-EvL" id="HbE-Ji-c4o"/>
                <outlet property="titleLabelTopConstraint" destination="Qaf-SS-SCV" id="NcC-8F-DTU"/>
                <outlet property="toggleAlbumArtButton" destination="KFz-Kp-RxC" id="xjO-1X-eUP"/>
                <outlet property="togglePlaylistButton" destination="a5L-QK-yog" id="yMA-2P-SHU"/>
                <outlet property="videoWrapperView" destination="WD9-DD-LNj" id="Hfa-UA-t9H"/>
                <outlet property="videoWrapperViewBottomConstraint" destination="m9y-eT-GRX" id="adV-UC-yzq"/>
                <outlet property="volumeButton" destination="fUy-ap-8fj" id="VKB-Zt-Jdx"/>
                <outlet property="volumeLabel" destination="MP6-sS-T7f" id="Ztm-8c-Zay"/>
                <outlet property="volumePopover" destination="yea-QL-Hlq" id="ByH-tP-YzC"/>
                <outlet property="volumeSlider" destination="Ene-VG-UYY" id="0cq-9R-Yk9"/>
                <outlet property="volumeSliderView" destination="JoU-Y0-cxJ" id="aKh-R6-I13"/>
                <outlet property="window" destination="F0z-JX-Cv5" id="gIp-Ho-8D9"/>
            </connections>
        </customObject>
        <customObject id="-1" userLabel="First Responder" customClass="FirstResponder"/>
        <customObject id="-3" userLabel="Application" customClass="NSObject"/>
        <window title="Window" allowsToolTipsWhenApplicationIsInactive="NO" autorecalculatesKeyViewLoop="NO" releasedWhenClosed="NO" frameAutosaveName="IINAMiniPlayerWindow" animationBehavior="default" tabbingMode="disallowed" id="F0z-JX-Cv5">
            <windowStyleMask key="styleMask" titled="YES" closable="YES" miniaturizable="YES" resizable="YES" fullSizeContentView="YES"/>
            <windowCollectionBehavior key="collectionBehavior" fullScreenNone="YES"/>
            <windowPositionMask key="initialPositionMask" leftStrut="YES" rightStrut="YES" topStrut="YES" bottomStrut="YES"/>
            <rect key="contentRect" x="196" y="240" width="300" height="72"/>
            <rect key="screenRect" x="0.0" y="0.0" width="2560" height="1417"/>
            <value key="minSize" type="size" width="300" height="72"/>
            <view key="contentView" id="se5-gp-TjO">
                <rect key="frame" x="0.0" y="0.0" width="300" height="72"/>
                <autoresizingMask key="autoresizingMask"/>
                <subviews>
                    <customView translatesAutoresizingMaskIntoConstraints="NO" id="WD9-DD-LNj">
                        <rect key="frame" x="0.0" y="72" width="300" height="0.0"/>
                        <subviews>
                            <customView wantsLayer="YES" translatesAutoresizingMaskIntoConstraints="NO" id="Psi-wJ-2SC">
                                <rect key="frame" x="0.0" y="-300" width="300" height="300"/>
                                <constraints>
                                    <constraint firstAttribute="width" secondItem="Psi-wJ-2SC" secondAttribute="height" multiplier="1:1" id="aXc-tY-3t0"/>
                                </constraints>
                            </customView>
                        </subviews>
                        <constraints>
                            <constraint firstItem="Psi-wJ-2SC" firstAttribute="top" secondItem="WD9-DD-LNj" secondAttribute="top" id="DJV-iQ-nTl"/>
                            <constraint firstItem="Psi-wJ-2SC" firstAttribute="leading" secondItem="WD9-DD-LNj" secondAttribute="leading" id="tB1-L1-Bci"/>
                            <constraint firstAttribute="bottom" secondItem="Psi-wJ-2SC" secondAttribute="bottom" priority="250" id="vT3-vV-rhO"/>
                            <constraint firstAttribute="trailing" secondItem="Psi-wJ-2SC" secondAttribute="trailing" id="xov-sj-bTG"/>
                        </constraints>
                    </customView>
                    <visualEffectView wantsLayer="YES" blendingMode="behindWindow" material="underWindowBackground" state="active" translatesAutoresizingMaskIntoConstraints="NO" id="HdA-I9-dRJ">
                        <rect key="frame" x="0.0" y="0.0" width="300" height="72"/>
                        <subviews>
                            <textField horizontalHuggingPriority="249" verticalHuggingPriority="750" translatesAutoresizingMaskIntoConstraints="NO" id="xAK-xc-Njn" customClass="DurationDisplayTextField" customModule="IINA" customModuleProvider="target">
                                <rect key="frame" x="260" y="9" width="36" height="11"/>
                                <constraints>
                                    <constraint firstAttribute="width" relation="greaterThanOrEqual" constant="32" id="Dnz-rF-ikZ"/>
                                </constraints>
                                <textFieldCell key="cell" controlSize="mini" scrollable="YES" lineBreakMode="clipping" sendsActionOnEndEditing="YES" alignment="left" title="-:--:--" id="V74-PQ-Yfr">
                                    <font key="font" metaFont="label" size="9"/>
                                    <color key="textColor" name="secondaryLabelColor" catalog="System" colorSpace="catalog"/>
                                    <color key="backgroundColor" name="controlColor" catalog="System" colorSpace="catalog"/>
                                </textFieldCell>
                                <connections>
                                    <binding destination="-2" name="font" keyPath="monospacedFont" id="TM3-Ri-L7h"/>
                                </connections>
                            </textField>
                            <textField horizontalHuggingPriority="249" verticalHuggingPriority="750" translatesAutoresizingMaskIntoConstraints="NO" id="9EY-2T-Ebf" customClass="DurationDisplayTextField" customModule="IINA" customModuleProvider="target">
                                <rect key="frame" x="4" y="9" width="36" height="11"/>
                                <constraints>
                                    <constraint firstAttribute="width" relation="greaterThanOrEqual" constant="32" id="1iE-QR-s8H"/>
                                </constraints>
                                <textFieldCell key="cell" controlSize="mini" scrollable="YES" lineBreakMode="clipping" sendsActionOnEndEditing="YES" alignment="right" title="-:--:--" id="WnA-NE-3bG">
                                    <font key="font" metaFont="label" size="9"/>
                                    <color key="textColor" name="secondaryLabelColor" catalog="System" colorSpace="catalog"/>
                                    <color key="backgroundColor" name="controlColor" catalog="System" colorSpace="catalog"/>
                                </textFieldCell>
                                <connections>
                                    <binding destination="-2" name="font" keyPath="monospacedFont" id="ivC-kT-hEO"/>
                                </connections>
                            </textField>
                            <slider verticalHuggingPriority="750" translatesAutoresizingMaskIntoConstraints="NO" id="e3M-Ma-JJM">
                                <rect key="frame" x="42" y="5" width="216" height="19"/>
                                <sliderCell key="cell" continuous="YES" refusesFirstResponder="YES" state="on" alignment="left" maxValue="100" doubleValue="50" tickMarkPosition="above" sliderType="linear" id="Y51-2C-Qcg" customClass="PlaySliderCell" customModule="IINA" customModuleProvider="target"/>
                                <connections>
                                    <action selector="playSliderChanges:" target="-2" id="qdw-Jb-iyq"/>
                                </connections>
                            </slider>
                            <customView translatesAutoresizingMaskIntoConstraints="NO" id="Zv7-H8-iOq">
                                <rect key="frame" x="0.0" y="24" width="300" height="48"/>
                                <subviews>
                                    <textField horizontalHuggingPriority="251" verticalHuggingPriority="750" translatesAutoresizingMaskIntoConstraints="NO" id="h25-bp-EvL" customClass="ScrollingTextField" customModule="IINA" customModuleProvider="target">
                                        <rect key="frame" x="133" y="26" width="35" height="16"/>
                                        <textFieldCell key="cell" lineBreakMode="truncatingMiddle" sendsActionOnEndEditing="YES" alignment="center" title="Title" id="Rs9-6l-6vp">
                                            <font key="font" metaFont="system"/>
                                            <color key="textColor" name="labelColor" catalog="System" colorSpace="catalog"/>
                                            <color key="backgroundColor" name="controlColor" catalog="System" colorSpace="catalog"/>
                                        </textFieldCell>
                                    </textField>
                                    <textField horizontalHuggingPriority="251" verticalHuggingPriority="750" translatesAutoresizingMaskIntoConstraints="NO" id="kcj-EY-i9R" customClass="ScrollingTextField" customModule="IINA" customModuleProvider="target">
                                        <rect key="frame" x="109" y="8" width="82" height="14"/>
                                        <textFieldCell key="cell" controlSize="small" scrollable="YES" lineBreakMode="clipping" sendsActionOnEndEditing="YES" alignment="center" title="Artist - Album" id="Nle-gv-CWY">
                                            <font key="font" metaFont="message" size="11"/>
                                            <color key="textColor" name="secondaryLabelColor" catalog="System" colorSpace="catalog"/>
                                            <color key="backgroundColor" name="controlColor" catalog="System" colorSpace="catalog"/>
                                        </textFieldCell>
                                    </textField>
                                </subviews>
                                <constraints>
                                    <constraint firstAttribute="trailing" relation="greaterThanOrEqual" secondItem="h25-bp-EvL" secondAttribute="trailing" constant="24" id="4DV-b1-VzX"/>
                                    <constraint firstItem="kcj-EY-i9R" firstAttribute="centerX" secondItem="Zv7-H8-iOq" secondAttribute="centerX" id="DYZ-sc-L0I"/>
                                    <constraint firstItem="h25-bp-EvL" firstAttribute="top" secondItem="Zv7-H8-iOq" secondAttribute="top" constant="6" id="Qaf-SS-SCV"/>
                                    <constraint firstItem="kcj-EY-i9R" firstAttribute="leading" relation="greaterThanOrEqual" secondItem="Zv7-H8-iOq" secondAttribute="leading" constant="24" id="U84-tV-T8O"/>
                                    <constraint firstItem="h25-bp-EvL" firstAttribute="leading" relation="greaterThanOrEqual" secondItem="Zv7-H8-iOq" secondAttribute="leading" constant="24" id="gIX-TM-h4K"/>
                                    <constraint firstItem="kcj-EY-i9R" firstAttribute="top" secondItem="h25-bp-EvL" secondAttribute="bottom" constant="4" id="mbp-t7-SX2"/>
                                    <constraint firstAttribute="trailing" relation="greaterThanOrEqual" secondItem="kcj-EY-i9R" secondAttribute="trailing" constant="24" id="qt7-Ax-WS9"/>
                                    <constraint firstAttribute="height" constant="48" id="uWg-wb-QM5"/>
                                    <constraint firstItem="h25-bp-EvL" firstAttribute="centerX" secondItem="Zv7-H8-iOq" secondAttribute="centerX" id="uob-1w-0x0"/>
                                </constraints>
                            </customView>
                            <customView translatesAutoresizingMaskIntoConstraints="NO" id="cDR-8J-QI7">
                                <rect key="frame" x="0.0" y="24" width="300" height="48"/>
                                <subviews>
                                    <button translatesAutoresizingMaskIntoConstraints="NO" id="aC9-OK-a4x">
                                        <rect key="frame" x="138" y="8" width="28" height="28"/>
                                        <constraints>
                                            <constraint firstAttribute="height" constant="28" id="8Q7-Km-TpD"/>
                                            <constraint firstAttribute="width" secondItem="aC9-OK-a4x" secondAttribute="height" multiplier="1:1" id="PbK-hg-vA0"/>
                                        </constraints>
                                        <buttonCell key="cell" type="square" bezelStyle="shadowlessSquare" image="play" imagePosition="only" alignment="center" alternateImage="pause" refusesFirstResponder="YES" state="on" imageScaling="proportionallyUpOrDown" inset="2" id="F9X-N7-Uv0">
                                            <behavior key="behavior" pushIn="YES" changeContents="YES" lightByContents="YES"/>
                                            <font key="font" metaFont="system"/>
                                        </buttonCell>
                                        <connections>
                                            <action selector="playButtonAction:" target="-2" id="tSb-as-bee"/>
                                        </connections>
                                    </button>
                                    <button translatesAutoresizingMaskIntoConstraints="NO" id="998-mn-oHJ">
                                        <rect key="frame" x="186" y="8" width="28" height="28"/>
                                        <constraints>
                                            <constraint firstAttribute="width" secondItem="998-mn-oHJ" secondAttribute="height" multiplier="1:1" id="pWX-4v-Q2E"/>
                                            <constraint firstAttribute="height" constant="28" id="uZt-EE-yyu"/>
                                        </constraints>
                                        <buttonCell key="cell" type="square" bezelStyle="shadowlessSquare" image="nextr" imagePosition="only" alignment="center" refusesFirstResponder="YES" imageScaling="proportionallyUpOrDown" inset="2" id="DPp-zB-KXR">
                                            <behavior key="behavior" pushIn="YES" lightByBackground="YES" lightByGray="YES"/>
                                            <font key="font" metaFont="system"/>
                                        </buttonCell>
                                        <connections>
                                            <action selector="nextBtnAction:" target="-2" id="ivD-3f-1va"/>
                                        </connections>
                                    </button>
                                    <button translatesAutoresizingMaskIntoConstraints="NO" id="nSh-lh-jim">
                                        <rect key="frame" x="86" y="8" width="28" height="28"/>
                                        <constraints>
                                            <constraint firstAttribute="width" secondItem="nSh-lh-jim" secondAttribute="height" multiplier="1:1" id="pei-u3-qXH"/>
                                            <constraint firstAttribute="height" constant="28" id="vgp-bk-9d7"/>
                                        </constraints>
                                        <buttonCell key="cell" type="square" bezelStyle="shadowlessSquare" image="nextl" imagePosition="only" alignment="center" refusesFirstResponder="YES" imageScaling="proportionallyUpOrDown" inset="2" id="bti-JU-2h9">
                                            <behavior key="behavior" pushIn="YES" lightByBackground="YES" lightByGray="YES"/>
                                            <font key="font" metaFont="system"/>
                                        </buttonCell>
                                        <connections>
                                            <action selector="prevBtnAction:" target="-2" id="BDa-Ku-caU"/>
                                        </connections>
                                    </button>
                                    <button translatesAutoresizingMaskIntoConstraints="NO" id="a5L-QK-yog">
                                        <rect key="frame" x="234" y="15" width="14" height="14"/>
                                        <constraints>
                                            <constraint firstAttribute="height" constant="14" id="0Bh-cC-tiD"/>
                                            <constraint firstAttribute="width" secondItem="a5L-QK-yog" secondAttribute="height" multiplier="1:1" id="EP9-Dl-Hbh"/>
                                        </constraints>
                                        <buttonCell key="cell" type="square" bezelStyle="shadowlessSquare" image="playlist" imagePosition="only" alignment="center" refusesFirstResponder="YES" imageScaling="proportionallyUpOrDown" inset="2" id="9be-Tw-9hy">
                                            <behavior key="behavior" pushIn="YES" lightByBackground="YES" lightByGray="YES"/>
                                            <font key="font" metaFont="system"/>
                                        </buttonCell>
                                        <connections>
                                            <action selector="togglePlaylist:" target="-2" id="0da-p5-HBI"/>
                                        </connections>
                                    </button>
                                    <button translatesAutoresizingMaskIntoConstraints="NO" id="fUy-ap-8fj">
                                        <rect key="frame" x="49" y="15" width="17" height="14"/>
                                        <constraints>
                                            <constraint firstAttribute="height" constant="14" id="o7f-KV-JoD"/>
                                            <constraint firstAttribute="width" secondItem="fUy-ap-8fj" secondAttribute="height" multiplier="17:14" id="tjj-et-8gi"/>
                                        </constraints>
                                        <buttonCell key="cell" type="square" bezelStyle="shadowlessSquare" image="volume" imagePosition="only" alignment="center" alternateImage="mute" refusesFirstResponder="YES" imageScaling="proportionallyUpOrDown" inset="2" id="9bz-eY-31X">
                                            <behavior key="behavior" pushIn="YES" lightByBackground="YES" lightByGray="YES"/>
                                            <font key="font" metaFont="system"/>
                                        </buttonCell>
                                        <connections>
                                            <action selector="volumeBtnAction:" target="-2" id="ynf-E4-jte"/>
                                        </connections>
                                    </button>
                                    <button translatesAutoresizingMaskIntoConstraints="NO" id="KFz-Kp-RxC">
                                        <rect key="frame" x="260" y="15" width="14" height="14"/>
                                        <constraints>
                                            <constraint firstAttribute="width" secondItem="KFz-Kp-RxC" secondAttribute="height" multiplier="1:1" id="gIv-1I-vU2"/>
                                            <constraint firstAttribute="height" constant="14" id="owN-AQ-620"/>
                                        </constraints>
                                        <buttonCell key="cell" type="square" bezelStyle="shadowlessSquare" image="toggle-album-art" imagePosition="only" alignment="center" refusesFirstResponder="YES" imageScaling="proportionallyUpOrDown" inset="2" id="VB3-JD-dpR">
                                            <behavior key="behavior" pushIn="YES" lightByBackground="YES" lightByGray="YES"/>
                                            <font key="font" metaFont="system"/>
                                        </buttonCell>
                                        <connections>
                                            <action selector="toggleVideoView:" target="-2" id="Q4b-pa-4UM"/>
                                        </connections>
                                    </button>
                                </subviews>
                                <constraints>
                                    <constraint firstItem="nSh-lh-jim" firstAttribute="centerY" secondItem="aC9-OK-a4x" secondAttribute="centerY" id="9tz-su-lQa"/>
                                    <constraint firstItem="aC9-OK-a4x" firstAttribute="top" secondItem="cDR-8J-QI7" secondAttribute="top" constant="12" id="Kzm-iJ-Vkp"/>
                                    <constraint firstItem="KFz-Kp-RxC" firstAttribute="centerY" secondItem="a5L-QK-yog" secondAttribute="centerY" id="LaN-Gb-lL9"/>
                                    <constraint firstItem="KFz-Kp-RxC" firstAttribute="leading" secondItem="a5L-QK-yog" secondAttribute="trailing" constant="12" id="PpO-ZM-V3M"/>
                                    <constraint firstItem="fUy-ap-8fj" firstAttribute="centerY" secondItem="aC9-OK-a4x" secondAttribute="centerY" id="PvJ-Gl-h60"/>
                                    <constraint firstItem="nSh-lh-jim" firstAttribute="leading" secondItem="fUy-ap-8fj" secondAttribute="trailing" constant="20" id="SGi-ju-KtN"/>
                                    <constraint firstAttribute="height" constant="48" id="fao-NR-5SG"/>
                                    <constraint firstItem="aC9-OK-a4x" firstAttribute="leading" secondItem="nSh-lh-jim" secondAttribute="trailing" constant="24" id="kCv-eh-zx2"/>
                                    <constraint firstItem="998-mn-oHJ" firstAttribute="centerY" secondItem="aC9-OK-a4x" secondAttribute="centerY" id="ldG-Yz-2vC"/>
                                    <constraint firstItem="aC9-OK-a4x" firstAttribute="centerX" secondItem="cDR-8J-QI7" secondAttribute="centerX" constant="2" id="pI1-nE-AtV"/>
                                    <constraint firstItem="a5L-QK-yog" firstAttribute="leading" secondItem="998-mn-oHJ" secondAttribute="trailing" constant="20" id="uSD-MR-I8x"/>
                                    <constraint firstItem="a5L-QK-yog" firstAttribute="centerY" secondItem="aC9-OK-a4x" secondAttribute="centerY" id="vwZ-Gt-F5N"/>
                                    <constraint firstItem="998-mn-oHJ" firstAttribute="leading" secondItem="aC9-OK-a4x" secondAttribute="trailing" constant="20" id="yL9-7r-6VR"/>
                                </constraints>
                            </customView>
                        </subviews>
                        <constraints>
                            <constraint firstItem="Zv7-H8-iOq" firstAttribute="leading" secondItem="HdA-I9-dRJ" secondAttribute="leading" id="0RG-9U-PfH"/>
                            <constraint firstItem="e3M-Ma-JJM" firstAttribute="top" secondItem="HdA-I9-dRJ" secondAttribute="top" constant="50" id="9qE-pN-912"/>
                            <constraint firstItem="9EY-2T-Ebf" firstAttribute="leading" secondItem="HdA-I9-dRJ" secondAttribute="leading" constant="6" id="CDO-gT-VfY"/>
                            <constraint firstItem="9EY-2T-Ebf" firstAttribute="centerY" secondItem="e3M-Ma-JJM" secondAttribute="centerY" id="HEK-U3-nXU"/>
                            <constraint firstItem="xAK-xc-Njn" firstAttribute="centerY" secondItem="e3M-Ma-JJM" secondAttribute="centerY" id="IxN-QB-clc"/>
                            <constraint firstItem="e3M-Ma-JJM" firstAttribute="leading" secondItem="9EY-2T-Ebf" secondAttribute="trailing" constant="6" id="Kq9-D1-FXY"/>
                            <constraint firstAttribute="trailing" secondItem="xAK-xc-Njn" secondAttribute="trailing" constant="6" id="KxC-bd-MIe"/>
                            <constraint firstAttribute="height" constant="72" id="Nfm-Ob-h4c"/>
                            <constraint firstItem="9EY-2T-Ebf" firstAttribute="width" secondItem="xAK-xc-Njn" secondAttribute="width" id="UYG-wX-fNd"/>
                            <constraint firstItem="cDR-8J-QI7" firstAttribute="leading" secondItem="HdA-I9-dRJ" secondAttribute="leading" id="VVS-g3-XqO"/>
                            <constraint firstItem="cDR-8J-QI7" firstAttribute="top" secondItem="HdA-I9-dRJ" secondAttribute="top" id="Ypa-JG-tiE"/>
                            <constraint firstItem="Zv7-H8-iOq" firstAttribute="top" secondItem="HdA-I9-dRJ" secondAttribute="top" id="fw5-6p-eNb"/>
                            <constraint firstAttribute="bottom" relation="greaterThanOrEqual" secondItem="cDR-8J-QI7" secondAttribute="bottom" constant="24" id="n2O-up-sBQ"/>
                            <constraint firstItem="xAK-xc-Njn" firstAttribute="leading" secondItem="e3M-Ma-JJM" secondAttribute="trailing" constant="6" id="oEQ-mY-BqT"/>
                            <constraint firstAttribute="trailing" secondItem="cDR-8J-QI7" secondAttribute="trailing" id="uCr-Bo-TON"/>
                            <constraint firstAttribute="trailing" secondItem="Zv7-H8-iOq" secondAttribute="trailing" id="vmF-Ea-a1k"/>
                        </constraints>
                    </visualEffectView>
                    <visualEffectView wantsLayer="YES" blendingMode="behindWindow" material="underWindowBackground" state="active" translatesAutoresizingMaskIntoConstraints="NO" id="dkl-qd-rae">
                        <rect key="frame" x="0.0" y="-200" width="300" height="200"/>
                        <subviews>
                            <box verticalHuggingPriority="750" boxType="separator" translatesAutoresizingMaskIntoConstraints="NO" id="qN9-Wd-Ae5">
                                <rect key="frame" x="0.0" y="197" width="300" height="5"/>
                            </box>
                        </subviews>
                        <constraints>
<<<<<<< HEAD
                            <constraint firstAttribute="width" relation="greaterThanOrEqual" constant="300" id="7Iq-RW-lqo"/>
                            <constraint firstAttribute="height" relation="greaterThanOrEqual" constant="200" id="SB2-oa-OYU"/>
=======
>>>>>>> abdefe40
                            <constraint firstItem="qN9-Wd-Ae5" firstAttribute="leading" secondItem="dkl-qd-rae" secondAttribute="leading" id="hBp-pv-9rw"/>
                            <constraint firstAttribute="trailing" secondItem="qN9-Wd-Ae5" secondAttribute="trailing" id="k5e-VP-pYu"/>
                            <constraint firstItem="qN9-Wd-Ae5" firstAttribute="top" secondItem="dkl-qd-rae" secondAttribute="top" id="ykA-Bq-lAq"/>
                        </constraints>
                    </visualEffectView>
                    <customView translatesAutoresizingMaskIntoConstraints="NO" id="ejt-zy-gzd">
                        <rect key="frame" x="4" y="34" width="19" height="34"/>
                        <subviews>
                            <visualEffectView wantsLayer="YES" blendingMode="withinWindow" material="popover" state="active" translatesAutoresizingMaskIntoConstraints="NO" id="3Xd-pn-agj">
                                <rect key="frame" x="0.0" y="0.0" width="19" height="34"/>
                                <subviews>
                                    <button toolTip="Close Mini Player" translatesAutoresizingMaskIntoConstraints="NO" id="F4P-Wj-5qw">
                                        <rect key="frame" x="4" y="19" width="11" height="11"/>
                                        <constraints>
                                            <constraint firstAttribute="width" constant="11" id="NZV-D4-mqS"/>
                                            <constraint firstAttribute="height" constant="11" id="woL-CQ-7tN"/>
                                        </constraints>
                                        <buttonCell key="cell" type="square" bezelStyle="shadowlessSquare" image="NSStopProgressFreestandingTemplate" imagePosition="only" alignment="center" refusesFirstResponder="YES" imageScaling="proportionallyUpOrDown" inset="2" id="A3f-Go-Xss">
                                            <behavior key="behavior" pushIn="YES" lightByBackground="YES" lightByGray="YES"/>
                                            <font key="font" metaFont="system"/>
                                        </buttonCell>
                                    </button>
                                    <button toolTip="Back to video mode" translatesAutoresizingMaskIntoConstraints="NO" id="WS6-ix-uBJ">
                                        <rect key="frame" x="4" y="4" width="11" height="11"/>
                                        <constraints>
                                            <constraint firstAttribute="height" constant="11" id="9uR-hA-I1D"/>
                                            <constraint firstAttribute="width" constant="11" id="md9-Kw-q6R"/>
                                        </constraints>
                                        <buttonCell key="cell" type="square" bezelStyle="shadowlessSquare" image="back" imagePosition="overlaps" alignment="center" refusesFirstResponder="YES" imageScaling="proportionallyUpOrDown" inset="2" id="FaS-tJ-QNE">
                                            <behavior key="behavior" pushIn="YES" lightByBackground="YES" lightByGray="YES"/>
                                            <font key="font" metaFont="system"/>
                                        </buttonCell>
                                        <connections>
                                            <action selector="backBtnAction:" target="-2" id="wwC-Mg-w9P"/>
                                        </connections>
                                    </button>
                                </subviews>
                                <constraints>
                                    <constraint firstItem="F4P-Wj-5qw" firstAttribute="top" secondItem="3Xd-pn-agj" secondAttribute="top" constant="4" id="0Kx-Wp-2pp"/>
                                    <constraint firstItem="WS6-ix-uBJ" firstAttribute="leading" secondItem="3Xd-pn-agj" secondAttribute="leading" constant="4" id="Cqz-DA-JXl"/>
                                    <constraint firstItem="WS6-ix-uBJ" firstAttribute="top" secondItem="F4P-Wj-5qw" secondAttribute="bottom" constant="4" id="bvH-ge-Min"/>
                                    <constraint firstAttribute="trailing" secondItem="F4P-Wj-5qw" secondAttribute="trailing" constant="4" id="ol9-hq-Xto"/>
                                    <constraint firstAttribute="bottom" secondItem="WS6-ix-uBJ" secondAttribute="bottom" constant="4" id="opd-Nl-Ero"/>
                                    <constraint firstItem="F4P-Wj-5qw" firstAttribute="leading" secondItem="3Xd-pn-agj" secondAttribute="leading" constant="4" id="tXg-Qy-KTt"/>
                                    <constraint firstAttribute="trailing" secondItem="WS6-ix-uBJ" secondAttribute="trailing" constant="4" id="tcm-kc-gnR"/>
                                </constraints>
                            </visualEffectView>
                            <box boxType="custom" cornerRadius="8" title="Box" translatesAutoresizingMaskIntoConstraints="NO" id="NWy-Hm-vxL">
                                <rect key="frame" x="2" y="2" width="17" height="30"/>
                                <view key="contentView" id="SH0-Bg-0kB">
                                    <rect key="frame" x="1" y="1" width="15" height="28"/>
                                    <autoresizingMask key="autoresizingMask" widthSizable="YES" heightSizable="YES"/>
                                    <subviews>
                                        <button toolTip="Close Mini Player" translatesAutoresizingMaskIntoConstraints="NO" id="hZH-NM-Lst">
                                            <rect key="frame" x="2" y="15" width="11" height="11"/>
                                            <constraints>
                                                <constraint firstAttribute="width" secondItem="hZH-NM-Lst" secondAttribute="height" multiplier="1:1" id="LSx-9r-gMd"/>
                                                <constraint firstAttribute="height" constant="11" id="RKA-bS-WrY"/>
                                            </constraints>
                                            <buttonCell key="cell" type="square" bezelStyle="shadowlessSquare" image="NSStopProgressFreestandingTemplate" imagePosition="only" alignment="center" refusesFirstResponder="YES" imageScaling="proportionallyUpOrDown" inset="2" id="T9Y-J8-Nj6">
                                                <behavior key="behavior" pushIn="YES" lightByBackground="YES" lightByGray="YES"/>
                                                <font key="font" metaFont="system"/>
                                            </buttonCell>
                                        </button>
                                        <button toolTip="Back to video mode" translatesAutoresizingMaskIntoConstraints="NO" id="K7j-vB-FlK">
                                            <rect key="frame" x="2" y="2" width="11" height="11"/>
                                            <constraints>
                                                <constraint firstAttribute="width" secondItem="K7j-vB-FlK" secondAttribute="height" multiplier="1:1" id="JQU-aZ-9ka"/>
                                                <constraint firstAttribute="height" constant="11" id="UQA-yh-8vO"/>
                                            </constraints>
                                            <buttonCell key="cell" type="square" bezelStyle="shadowlessSquare" image="back" imagePosition="overlaps" alignment="center" refusesFirstResponder="YES" imageScaling="proportionallyUpOrDown" inset="2" id="wd8-60-NJn">
                                                <behavior key="behavior" pushIn="YES" lightByBackground="YES" lightByGray="YES"/>
                                                <font key="font" metaFont="system"/>
                                            </buttonCell>
                                            <connections>
                                                <action selector="backBtnAction:" target="-2" id="At6-dB-7qN"/>
                                            </connections>
                                        </button>
                                    </subviews>
                                    <constraints>
                                        <constraint firstItem="hZH-NM-Lst" firstAttribute="leading" secondItem="SH0-Bg-0kB" secondAttribute="leading" constant="2" id="Ip8-5t-gjg"/>
                                        <constraint firstItem="K7j-vB-FlK" firstAttribute="leading" secondItem="SH0-Bg-0kB" secondAttribute="leading" constant="2" id="bJa-Sa-08N"/>
                                        <constraint firstAttribute="trailing" secondItem="K7j-vB-FlK" secondAttribute="trailing" constant="2" id="fdC-Wd-9nR"/>
                                        <constraint firstAttribute="bottom" secondItem="K7j-vB-FlK" secondAttribute="bottom" constant="2" id="tmm-eQ-1Rk"/>
                                        <constraint firstItem="hZH-NM-Lst" firstAttribute="top" secondItem="SH0-Bg-0kB" secondAttribute="top" constant="2" id="yYT-xC-lWj"/>
                                        <constraint firstAttribute="trailing" secondItem="hZH-NM-Lst" secondAttribute="trailing" constant="2" id="ytQ-fk-OSa"/>
                                    </constraints>
                                </view>
                                <color key="borderColor" red="0.57045853140000002" green="0.57047235969999999" blue="0.57046490910000003" alpha="1" colorSpace="custom" customColorSpace="sRGB"/>
                                <color key="fillColor" red="0.85688321572269888" green="0.85688321572269888" blue="0.85688321572269888" alpha="0.0" colorSpace="custom" customColorSpace="displayP3"/>
                            </box>
                        </subviews>
                        <constraints>
                            <constraint firstItem="3Xd-pn-agj" firstAttribute="top" secondItem="ejt-zy-gzd" secondAttribute="top" id="GQa-ix-jZJ"/>
                            <constraint firstAttribute="trailing" secondItem="3Xd-pn-agj" secondAttribute="trailing" id="KS8-De-1L8"/>
                            <constraint firstItem="3Xd-pn-agj" firstAttribute="leading" secondItem="ejt-zy-gzd" secondAttribute="leading" id="QXF-Wm-77W"/>
                            <constraint firstItem="NWy-Hm-vxL" firstAttribute="leading" secondItem="ejt-zy-gzd" secondAttribute="leading" constant="2" id="jb3-TF-GBZ"/>
                            <constraint firstItem="NWy-Hm-vxL" firstAttribute="top" secondItem="ejt-zy-gzd" secondAttribute="top" constant="2" id="u91-uV-8Mj"/>
                            <constraint firstAttribute="bottom" secondItem="3Xd-pn-agj" secondAttribute="bottom" id="wVu-Un-7Lg"/>
                            <constraint firstAttribute="bottom" secondItem="NWy-Hm-vxL" secondAttribute="bottom" constant="2" id="ypc-jd-KLx"/>
                        </constraints>
                    </customView>
                </subviews>
                <constraints>
                    <constraint firstItem="dkl-qd-rae" firstAttribute="top" secondItem="HdA-I9-dRJ" secondAttribute="bottom" id="0W4-FN-tBa"/>
                    <constraint firstItem="ejt-zy-gzd" firstAttribute="top" secondItem="se5-gp-TjO" secondAttribute="top" constant="4" id="6rW-3W-21z"/>
                    <constraint firstAttribute="bottom" relation="greaterThanOrEqual" secondItem="HdA-I9-dRJ" secondAttribute="bottom" id="CJ6-Xd-Pyo"/>
                    <constraint firstItem="HdA-I9-dRJ" firstAttribute="leading" secondItem="se5-gp-TjO" secondAttribute="leading" id="EdS-0d-ohu"/>
                    <constraint firstAttribute="trailing" secondItem="HdA-I9-dRJ" secondAttribute="trailing" id="HP4-5D-1Fa"/>
                    <constraint firstAttribute="trailing" secondItem="dkl-qd-rae" secondAttribute="trailing" id="Ijy-z8-oYC"/>
                    <constraint firstItem="HdA-I9-dRJ" firstAttribute="top" relation="greaterThanOrEqual" secondItem="se5-gp-TjO" secondAttribute="top" id="KWN-bK-Z8C"/>
                    <constraint firstAttribute="bottom" secondItem="dkl-qd-rae" secondAttribute="bottom" priority="250" id="TgY-LJ-TLI"/>
                    <constraint firstAttribute="trailing" secondItem="WD9-DD-LNj" secondAttribute="trailing" id="U5V-IX-6UZ"/>
                    <constraint firstItem="ejt-zy-gzd" firstAttribute="leading" secondItem="se5-gp-TjO" secondAttribute="leading" constant="4" id="VJK-N0-ZMG"/>
                    <constraint firstItem="WD9-DD-LNj" firstAttribute="top" secondItem="se5-gp-TjO" secondAttribute="top" priority="750" id="Vve-4d-4UK"/>
                    <constraint firstItem="HdA-I9-dRJ" firstAttribute="top" secondItem="WD9-DD-LNj" secondAttribute="bottom" id="m9y-eT-GRX"/>
                    <constraint firstItem="HdA-I9-dRJ" firstAttribute="top" secondItem="se5-gp-TjO" secondAttribute="top" id="sJO-Qa-tUh"/>
                    <constraint firstItem="WD9-DD-LNj" firstAttribute="leading" secondItem="se5-gp-TjO" secondAttribute="leading" id="tqw-qA-JsS"/>
                    <constraint firstItem="dkl-qd-rae" firstAttribute="leading" secondItem="se5-gp-TjO" secondAttribute="leading" id="uqq-40-AVz"/>
                </constraints>
            </view>
            <connections>
                <outlet property="delegate" destination="-2" id="0bl-1N-AYu"/>
            </connections>
            <point key="canvasLocation" x="111" y="164"/>
        </window>
        <viewController id="oqa-Md-uNZ" userLabel="Popover View Controller">
            <connections>
                <outlet property="view" destination="JoU-Y0-cxJ" id="hS6-FI-qsI"/>
            </connections>
        </viewController>
        <customView id="JoU-Y0-cxJ">
            <rect key="frame" x="0.0" y="0.0" width="183" height="29"/>
            <autoresizingMask key="autoresizingMask" flexibleMaxX="YES" flexibleMinY="YES"/>
            <subviews>
                <slider verticalHuggingPriority="750" translatesAutoresizingMaskIntoConstraints="NO" id="Ene-VG-UYY">
                    <rect key="frame" x="37" y="7" width="100" height="15"/>
                    <constraints>
                        <constraint firstAttribute="width" constant="100" id="22P-mK-lYF"/>
                    </constraints>
                    <sliderCell key="cell" controlSize="small" continuous="YES" refusesFirstResponder="YES" state="on" alignment="left" maxValue="100" doubleValue="50" tickMarkPosition="above" sliderType="linear" id="rZ7-sj-3jn" customClass="VolumeSliderCell" customModule="IINA" customModuleProvider="target"/>
                    <connections>
                        <action selector="volumeSliderChanges:" target="-2" id="24x-7W-lsa"/>
                    </connections>
                </slider>
                <textField horizontalHuggingPriority="251" verticalHuggingPriority="750" translatesAutoresizingMaskIntoConstraints="NO" id="MP6-sS-T7f">
                    <rect key="frame" x="143" y="8" width="34" height="14"/>
                    <constraints>
                        <constraint firstAttribute="width" constant="30" id="UDC-wZ-xua"/>
                    </constraints>
                    <textFieldCell key="cell" controlSize="small" scrollable="YES" lineBreakMode="clipping" sendsActionOnEndEditing="YES" alignment="center" title="50" id="aot-6J-Jp7">
                        <font key="font" metaFont="message" size="11"/>
                        <color key="textColor" name="labelColor" catalog="System" colorSpace="catalog"/>
                        <color key="backgroundColor" name="controlColor" catalog="System" colorSpace="catalog"/>
                    </textFieldCell>
                </textField>
                <button translatesAutoresizingMaskIntoConstraints="NO" id="5Og-lg-qvH">
                    <rect key="frame" x="12" y="8" width="17" height="14"/>
                    <constraints>
                        <constraint firstAttribute="height" constant="14" id="cUj-wp-dxX"/>
                    </constraints>
                    <buttonCell key="cell" type="square" bezelStyle="shadowlessSquare" image="volume" imagePosition="only" alignment="center" alternateImage="mute" refusesFirstResponder="YES" imageScaling="proportionallyUpOrDown" inset="2" id="6jy-7B-dv6">
                        <behavior key="behavior" pushIn="YES" changeContents="YES" lightByContents="YES"/>
                        <font key="font" metaFont="system"/>
                    </buttonCell>
                    <connections>
                        <action selector="muteButtonAction:" target="-2" id="u5U-Dm-QKi"/>
                    </connections>
                </button>
            </subviews>
            <constraints>
                <constraint firstItem="5Og-lg-qvH" firstAttribute="leading" secondItem="JoU-Y0-cxJ" secondAttribute="leading" constant="12" id="21L-XX-pZ8"/>
                <constraint firstItem="MP6-sS-T7f" firstAttribute="centerY" secondItem="JoU-Y0-cxJ" secondAttribute="centerY" id="IEM-58-wBy"/>
                <constraint firstItem="Ene-VG-UYY" firstAttribute="top" secondItem="JoU-Y0-cxJ" secondAttribute="top" constant="8" id="JXq-kB-fdn"/>
                <constraint firstItem="MP6-sS-T7f" firstAttribute="leading" secondItem="Ene-VG-UYY" secondAttribute="trailing" constant="8" id="Jfv-7v-xAE"/>
                <constraint firstAttribute="trailing" secondItem="MP6-sS-T7f" secondAttribute="trailing" constant="8" id="Nkd-PC-I2B"/>
                <constraint firstItem="5Og-lg-qvH" firstAttribute="width" secondItem="5Og-lg-qvH" secondAttribute="height" multiplier="17:14" id="Sh7-eY-TU8"/>
                <constraint firstItem="5Og-lg-qvH" firstAttribute="centerY" secondItem="JoU-Y0-cxJ" secondAttribute="centerY" id="U0k-sl-lgS"/>
                <constraint firstAttribute="bottom" secondItem="Ene-VG-UYY" secondAttribute="bottom" constant="8" id="Yba-0E-lbi"/>
                <constraint firstItem="Ene-VG-UYY" firstAttribute="leading" secondItem="5Og-lg-qvH" secondAttribute="trailing" constant="8" id="agK-tV-GdH"/>
            </constraints>
            <point key="canvasLocation" x="63.5" y="349.5"/>
        </customView>
        <popover behavior="t" id="yea-QL-Hlq">
            <connections>
                <outlet property="contentViewController" destination="oqa-Md-uNZ" id="7b5-aW-gXJ"/>
            </connections>
        </popover>
    </objects>
    <resources>
        <image name="NSStopProgressFreestandingTemplate" width="14" height="14"/>
        <image name="back" width="11" height="11"/>
        <image name="mute" width="16" height="14"/>
        <image name="nextl" width="24" height="24"/>
        <image name="nextr" width="24" height="24"/>
        <image name="pause" width="24" height="24"/>
        <image name="play" width="24" height="24"/>
        <image name="playlist" width="14" height="14"/>
        <image name="toggle-album-art" width="14" height="14"/>
        <image name="volume" width="16" height="14"/>
    </resources>
</document><|MERGE_RESOLUTION|>--- conflicted
+++ resolved
@@ -273,11 +273,6 @@
                             </box>
                         </subviews>
                         <constraints>
-<<<<<<< HEAD
-                            <constraint firstAttribute="width" relation="greaterThanOrEqual" constant="300" id="7Iq-RW-lqo"/>
-                            <constraint firstAttribute="height" relation="greaterThanOrEqual" constant="200" id="SB2-oa-OYU"/>
-=======
->>>>>>> abdefe40
                             <constraint firstItem="qN9-Wd-Ae5" firstAttribute="leading" secondItem="dkl-qd-rae" secondAttribute="leading" id="hBp-pv-9rw"/>
                             <constraint firstAttribute="trailing" secondItem="qN9-Wd-Ae5" secondAttribute="trailing" id="k5e-VP-pYu"/>
                             <constraint firstItem="qN9-Wd-Ae5" firstAttribute="top" secondItem="dkl-qd-rae" secondAttribute="top" id="ykA-Bq-lAq"/>
