<?xml version="1.0" encoding="UTF-8"?>
<document type="com.apple.InterfaceBuilder3.Cocoa.XIB" version="3.0" toolsVersion="11762" systemVersion="16D32" targetRuntime="MacOSX.Cocoa" propertyAccessControl="none" useAutolayout="YES" customObjectInstantitationMethod="direct">
    <dependencies>
        <plugIn identifier="com.apple.InterfaceBuilder.CocoaPlugin" version="11762"/>
        <capability name="documents saved in the Xcode 8 format" minToolsVersion="8.0"/>
    </dependencies>
    <objects>
        <customObject id="-2" userLabel="File's Owner" customClass="QuickSettingViewController" customModule="IINA" customModuleProvider="target">
            <connections>
                <outlet property="aspectSegment" destination="Ljl-w6-gIf" id="X3Q-8g-q0e"/>
                <outlet property="audioDelaySlider" destination="a7T-nr-ELY" id="enM-FA-bea"/>
                <outlet property="audioDelaySliderConstraint" destination="Er7-gv-OMp" id="l5B-2g-Wk7"/>
                <outlet property="audioDelaySliderIndicator" destination="gR7-cS-zmu" id="4Zq-bk-Nxd"/>
                <outlet property="audioEqSlider1" destination="pHR-ym-VeQ" id="Chq-ra-A3e"/>
                <outlet property="audioEqSlider10" destination="w04-h5-qaz" id="hRO-UH-FuK"/>
                <outlet property="audioEqSlider2" destination="Qhv-oC-xzP" id="Gye-bX-a4v"/>
                <outlet property="audioEqSlider3" destination="iDT-gu-k7t" id="onN-QY-Vrs"/>
                <outlet property="audioEqSlider4" destination="O2w-VO-03F" id="7yZ-h2-dsY"/>
                <outlet property="audioEqSlider5" destination="npn-V6-hjZ" id="SaB-kE-RnF"/>
                <outlet property="audioEqSlider6" destination="TKd-tg-Xtc" id="Mjz-0q-wc5"/>
                <outlet property="audioEqSlider7" destination="nNf-gg-4tL" id="2dM-rS-3OH"/>
                <outlet property="audioEqSlider8" destination="JaQ-EH-K1U" id="NZP-1Y-Q4q"/>
                <outlet property="audioEqSlider9" destination="gbd-xf-hGS" id="yjy-wE-LJd"/>
                <outlet property="audioTabBtn" destination="3Fk-ey-FhK" id="I1P-Dg-gtv"/>
                <outlet property="audioTableView" destination="FLg-2m-Zaq" id="rId-Io-Y2B"/>
                <outlet property="brightnessSlider" destination="sBU-NZ-sp3" id="IWR-1I-CcR"/>
                <outlet property="buttonTopConstraint" destination="Hr5-xV-fyi" id="3td-5M-6bs"/>
                <outlet property="contrastSlider" destination="0Ww-YT-a8e" id="wNQ-VI-uMd"/>
                <outlet property="cropSegment" destination="kUi-hW-BR6" id="fsg-We-n2K"/>
                <outlet property="customAspectTextField" destination="XAI-y0-tcy" id="j96-rd-E5w"/>
                <outlet property="customAudioDelayTextField" destination="0DM-CY-o8W" id="B2n-SJ-T4f"/>
                <outlet property="customSpeedTextField" destination="sIs-a1-rGR" id="kRd-3q-zab"/>
                <outlet property="customSubDelayTextField" destination="eOz-bB-vzM" id="oqr-mw-c55"/>
                <outlet property="deinterlaceCheckBtn" destination="MuS-g5-hvY" id="PKF-9k-sfA"/>
                <outlet property="gammaSlider" destination="SL7-DZ-5ff" id="CFA-xb-DCH"/>
                <outlet property="hueSlider" destination="ntv-89-1iw" id="dQo-yf-zVI"/>
                <outlet property="rotateSegment" destination="bza-SA-tXE" id="Sdw-vn-MUV"/>
                <outlet property="saturationSlider" destination="qeO-tk-I0D" id="uDF-fx-afd"/>
                <outlet property="secSubTableView" destination="Jve-qX-Agy" id="0ia-bh-sbu"/>
                <outlet property="speedSlider" destination="UWh-M9-5Nw" id="UXr-dD-8K1"/>
                <outlet property="speedSliderConstraint" destination="92J-9M-Lrn" id="6U0-Yu-KuK"/>
                <outlet property="speedSliderIndicator" destination="3EN-WD-QNI" id="flo-Hs-pTQ"/>
                <outlet property="subDelaySlider" destination="dXz-x4-sm5" id="VX5-8O-mf4"/>
                <outlet property="subDelaySliderConstraint" destination="7t1-v0-J55" id="ypG-K0-i1x"/>
                <outlet property="subDelaySliderIndicator" destination="VdJ-nq-zaM" id="0uy-Jw-eKf"/>
                <outlet property="subPosSlider" destination="lzW-d6-Asr" id="4n0-Xj-8qN"/>
                <outlet property="subScaleResetBtn" destination="8ZC-Wx-nt7" id="fK9-bQ-Mxl"/>
                <outlet property="subScaleSlider" destination="B8f-KH-BaO" id="dO9-In-ie0"/>
                <outlet property="subTabBtn" destination="rH3-pU-mFc" id="Rgo-kh-2wW"/>
                <outlet property="subTableView" destination="2vU-hm-gGB" id="RK0-Fm-p9X"/>
                <outlet property="subTextBgColorWell" destination="Ure-tT-JEy" id="NAH-ul-PxD"/>
                <outlet property="subTextBorderColorWell" destination="U2e-zB-Kue" id="07T-zX-Dfu"/>
                <outlet property="subTextBorderWidthPopUp" destination="bkX-rt-2bg" id="122-AI-eLz"/>
                <outlet property="subTextColorWell" destination="9mo-uL-hfC" id="HEi-c0-WG6"/>
                <outlet property="subTextFontBtn" destination="qGz-rB-dsV" id="Xkg-P1-vDv"/>
                <outlet property="subTextSizePopUp" destination="xtF-tn-m9W" id="62h-S6-9gV"/>
                <outlet property="tabView" destination="udA-m2-eJb" id="zL4-73-AVP"/>
                <outlet property="videoTabBtn" destination="Ma8-6g-tVw" id="d0g-Fi-gzz"/>
                <outlet property="videoTableView" destination="rsV-qL-l7b" id="A8k-AU-noQ"/>
                <outlet property="view" destination="Hz6-mo-xeY" id="0bl-1N-x8E"/>
            </connections>
        </customObject>
        <customObject id="-1" userLabel="First Responder" customClass="FirstResponder"/>
        <customObject id="-3" userLabel="Application" customClass="NSObject"/>
        <customView translatesAutoresizingMaskIntoConstraints="NO" id="Hz6-mo-xeY">
            <rect key="frame" x="0.0" y="0.0" width="360" height="871"/>
            <subviews>
                <button verticalHuggingPriority="750" tag="1" translatesAutoresizingMaskIntoConstraints="NO" id="3Fk-ey-FhK">
                    <rect key="frame" x="120" y="823" width="120" height="48"/>
                    <constraints>
                        <constraint firstAttribute="height" constant="48" id="KiG-NF-Lc1"/>
                    </constraints>
                    <buttonCell key="cell" type="square" title="AUDIO" bezelStyle="shadowlessSquare" alignment="center" imageScaling="proportionallyDown" inset="2" id="cpm-5o-a2c">
                        <behavior key="behavior" pushIn="YES" lightByBackground="YES" lightByGray="YES" changeBackground="YES" changeGray="YES"/>
                        <font key="font" metaFont="system"/>
                    </buttonCell>
                    <connections>
                        <action selector="tabBtnAction:" target="-2" id="mLi-M9-gbN"/>
                    </connections>
                </button>
                <button verticalHuggingPriority="750" tag="2" translatesAutoresizingMaskIntoConstraints="NO" id="rH3-pU-mFc">
                    <rect key="frame" x="240" y="823" width="120" height="48"/>
                    <buttonCell key="cell" type="square" title="SUBTITLES" bezelStyle="shadowlessSquare" alignment="center" imageScaling="proportionallyDown" inset="2" id="NxO-to-jcI">
                        <behavior key="behavior" pushIn="YES" lightByBackground="YES" lightByGray="YES" changeBackground="YES" changeGray="YES"/>
                        <font key="font" metaFont="system"/>
                    </buttonCell>
                    <connections>
                        <action selector="tabBtnAction:" target="-2" id="IEz-WA-p4g"/>
                    </connections>
                </button>
                <button verticalHuggingPriority="750" translatesAutoresizingMaskIntoConstraints="NO" id="Ma8-6g-tVw">
                    <rect key="frame" x="0.0" y="823" width="120" height="48"/>
                    <buttonCell key="cell" type="square" title="VIDEO" bezelStyle="shadowlessSquare" alignment="center" imageScaling="proportionallyDown" inset="2" id="lQt-I0-jHO">
                        <behavior key="behavior" pushIn="YES" lightByBackground="YES" lightByGray="YES" changeBackground="YES" changeGray="YES"/>
                        <font key="font" metaFont="systemBold"/>
                    </buttonCell>
                    <connections>
                        <action selector="tabBtnAction:" target="-2" id="T17-c3-4hp"/>
                    </connections>
                </button>
                <box verticalHuggingPriority="750" boxType="separator" translatesAutoresizingMaskIntoConstraints="NO" id="L78-cf-BxB">
                    <rect key="frame" x="0.0" y="820" width="360" height="5"/>
                </box>
                <tabView drawsBackground="NO" type="noTabsNoBorder" translatesAutoresizingMaskIntoConstraints="NO" id="udA-m2-eJb">
                    <rect key="frame" x="0.0" y="0.0" width="360" height="823"/>
                    <font key="font" metaFont="system"/>
                    <tabViewItems>
                        <tabViewItem label="Video" identifier="1" id="CYP-el-A6A">
                            <view key="view" id="NRI-ba-KMd">
<<<<<<< HEAD
                                <rect key="frame" x="0.0" y="0.0" width="360" height="823"/>
                                <autoresizingMask key="autoresizingMask" widthSizable="YES" heightSizable="YES"/>
                                <subviews>
                                    <scrollView borderType="none" horizontalLineScroll="10" horizontalPageScroll="10" verticalLineScroll="10" verticalPageScroll="10" hasHorizontalScroller="NO" usesPredominantAxisScrolling="NO" horizontalScrollElasticity="none" translatesAutoresizingMaskIntoConstraints="NO" id="SHU-hX-9MT">
                                        <rect key="frame" x="0.0" y="0.0" width="360" height="823"/>
                                        <clipView key="contentView" drawsBackground="NO" copiesOnScroll="NO" id="8Es-YX-dNf">
                                            <rect key="frame" x="0.0" y="0.0" width="360" height="823"/>
                                            <autoresizingMask key="autoresizingMask" widthSizable="YES" heightSizable="YES"/>
                                            <subviews>
                                                <view translatesAutoresizingMaskIntoConstraints="NO" id="ZGz-La-n9c" customClass="FlippedView" customModule="IINA" customModuleProvider="target">
                                                    <rect key="frame" x="0.0" y="137" width="360" height="686"/>
=======
                                <rect key="frame" x="0.0" y="0.0" width="373" height="823"/>
                                <autoresizingMask key="autoresizingMask" widthSizable="YES" heightSizable="YES"/>
                                <subviews>
                                    <scrollView borderType="none" horizontalLineScroll="10" horizontalPageScroll="10" verticalLineScroll="10" verticalPageScroll="10" hasHorizontalScroller="NO" usesPredominantAxisScrolling="NO" horizontalScrollElasticity="none" translatesAutoresizingMaskIntoConstraints="NO" id="SHU-hX-9MT">
                                        <rect key="frame" x="0.0" y="0.0" width="373" height="823"/>
                                        <clipView key="contentView" drawsBackground="NO" copiesOnScroll="NO" id="8Es-YX-dNf">
                                            <rect key="frame" x="0.0" y="0.0" width="373" height="823"/>
                                            <autoresizingMask key="autoresizingMask" widthSizable="YES" heightSizable="YES"/>
                                            <subviews>
                                                <view translatesAutoresizingMaskIntoConstraints="NO" id="ZGz-La-n9c" customClass="FlippedView" customModule="IINA" customModuleProvider="target">
                                                    <rect key="frame" x="0.0" y="137" width="373" height="686"/>
>>>>>>> acabe9f9
                                                    <subviews>
                                                        <customView translatesAutoresizingMaskIntoConstraints="NO" id="5v4-Te-950">
                                                            <rect key="frame" x="0.0" y="0.0" width="360" height="686"/>
                                                            <subviews>
                                                                <scrollView focusRingType="none" borderType="none" autohidesScrollers="YES" horizontalLineScroll="19" horizontalPageScroll="10" verticalLineScroll="19" verticalPageScroll="10" usesPredominantAxisScrolling="NO" translatesAutoresizingMaskIntoConstraints="NO" id="ykw-rb-M9D">
                                                                    <rect key="frame" x="0.0" y="565" width="360" height="76"/>
                                                                    <clipView key="contentView" drawsBackground="NO" copiesOnScroll="NO" id="jek-w4-LTf">
                                                                        <rect key="frame" x="0.0" y="0.0" width="360" height="76"/>
                                                                        <autoresizingMask key="autoresizingMask" widthSizable="YES" heightSizable="YES"/>
                                                                        <subviews>
                                                                            <tableView focusRingType="none" verticalHuggingPriority="750" allowsExpansionToolTips="YES" columnAutoresizingStyle="lastColumnOnly" columnReordering="NO" columnResizing="NO" multipleSelection="NO" autosaveColumns="NO" id="rsV-qL-l7b">
                                                                                <rect key="frame" x="0.0" y="0.0" width="360" height="76"/>
                                                                                <autoresizingMask key="autoresizingMask"/>
                                                                                <size key="intercellSpacing" width="3" height="2"/>
                                                                                <color key="backgroundColor" white="1" alpha="0.082057643580000006" colorSpace="deviceWhite"/>
                                                                                <tableViewGridLines key="gridStyleMask" horizontal="YES"/>
                                                                                <color key="gridColor" red="1" green="1" blue="1" alpha="0.10000000000000001" colorSpace="calibratedRGB"/>
                                                                                <tableColumns>
                                                                                    <tableColumn identifier="IsChosen" editable="NO" width="16" minWidth="16" maxWidth="1000" id="PPM-Xv-dec">
                                                                                        <tableHeaderCell key="headerCell" lineBreakMode="truncatingTail" borderStyle="border" alignment="right">
                                                                                            <font key="font" metaFont="smallSystem"/>
                                                                                            <color key="textColor" name="headerTextColor" catalog="System" colorSpace="catalog"/>
                                                                                            <color key="backgroundColor" name="headerColor" catalog="System" colorSpace="catalog"/>
                                                                                        </tableHeaderCell>
                                                                                        <textFieldCell key="dataCell" lineBreakMode="truncatingTail" selectable="YES" alignment="right" title="0" id="z4R-2L-mKS">
                                                                                            <font key="font" metaFont="system"/>
                                                                                            <color key="textColor" name="textColor" catalog="System" colorSpace="catalog"/>
                                                                                            <color key="backgroundColor" name="textBackgroundColor" catalog="System" colorSpace="catalog"/>
                                                                                        </textFieldCell>
                                                                                        <tableColumnResizingMask key="resizingMask" resizeWithTable="YES" userResizable="YES"/>
                                                                                    </tableColumn>
                                                                                    <tableColumn identifier="TrackName" editable="NO" width="338" minWidth="40" maxWidth="3.4028234663852886e+38" id="DgA-Ly-Gb8">
                                                                                        <tableHeaderCell key="headerCell" lineBreakMode="truncatingTail" borderStyle="border" alignment="left">
                                                                                            <font key="font" metaFont="smallSystem"/>
                                                                                            <color key="textColor" name="headerTextColor" catalog="System" colorSpace="catalog"/>
                                                                                            <color key="backgroundColor" white="0.0" alpha="0.0" colorSpace="calibratedWhite"/>
                                                                                        </tableHeaderCell>
                                                                                        <textFieldCell key="dataCell" lineBreakMode="truncatingTail" selectable="YES" allowsUndo="NO" alignment="left" title="Text Cell" id="qpa-hD-ImC">
                                                                                            <font key="font" metaFont="system"/>
                                                                                            <color key="textColor" name="textColor" catalog="System" colorSpace="catalog"/>
                                                                                            <color key="backgroundColor" name="textBackgroundColor" catalog="System" colorSpace="catalog"/>
                                                                                        </textFieldCell>
                                                                                        <tableColumnResizingMask key="resizingMask" resizeWithTable="YES" userResizable="YES"/>
                                                                                    </tableColumn>
                                                                                </tableColumns>
                                                                            </tableView>
                                                                        </subviews>
                                                                    </clipView>
                                                                    <constraints>
                                                                        <constraint firstAttribute="height" constant="76" id="fts-DH-Iho"/>
                                                                    </constraints>
                                                                    <scroller key="horizontalScroller" hidden="YES" verticalHuggingPriority="750" horizontal="YES" id="XXI-Cy-jma">
                                                                        <rect key="frame" x="0.0" y="60" width="360" height="16"/>
                                                                        <autoresizingMask key="autoresizingMask"/>
                                                                    </scroller>
                                                                    <scroller key="verticalScroller" hidden="YES" verticalHuggingPriority="750" horizontal="NO" id="wog-uC-A3q">
                                                                        <rect key="frame" x="-16" y="0.0" width="16" height="0.0"/>
                                                                        <autoresizingMask key="autoresizingMask"/>
                                                                    </scroller>
                                                                </scrollView>
                                                                <textField horizontalHuggingPriority="251" verticalHuggingPriority="750" translatesAutoresizingMaskIntoConstraints="NO" id="Ng5-FC-tts">
                                                                    <rect key="frame" x="17" y="649" width="310" height="17"/>
                                                                    <textFieldCell key="cell" scrollable="YES" lineBreakMode="clipping" sendsActionOnEndEditing="YES" alignment="left" title="Video track:" id="VzC-tM-KT7">
                                                                        <font key="font" metaFont="systemBold"/>
                                                                        <color key="textColor" name="labelColor" catalog="System" colorSpace="catalog"/>
                                                                        <color key="backgroundColor" name="controlColor" catalog="System" colorSpace="catalog"/>
                                                                    </textFieldCell>
                                                                </textField>
                                                                <segmentedControl verticalHuggingPriority="750" translatesAutoresizingMaskIntoConstraints="NO" id="Ljl-w6-gIf">
                                                                    <rect key="frame" x="18" y="497" width="256" height="24"/>
                                                                    <segmentedCell key="cell" borderStyle="border" alignment="left" style="rounded" trackingMode="selectOne" id="cMu-YF-riv">
                                                                        <font key="font" metaFont="system"/>
                                                                        <segments>
                                                                            <segment label="Default" selected="YES"/>
                                                                            <segment label="4:3" tag="1"/>
                                                                            <segment label="16:9"/>
                                                                            <segment label="16:10"/>
                                                                            <segment label="5:4"/>
                                                                        </segments>
                                                                    </segmentedCell>
                                                                    <connections>
                                                                        <action selector="aspectChangedAction:" target="-2" id="U7C-TJ-2UJ"/>
                                                                    </connections>
                                                                </segmentedControl>
                                                                <textField horizontalHuggingPriority="251" verticalHuggingPriority="750" translatesAutoresizingMaskIntoConstraints="NO" id="8ZJ-PD-t0R">
                                                                    <rect key="frame" x="17" y="528" width="310" height="17"/>
                                                                    <textFieldCell key="cell" scrollable="YES" lineBreakMode="clipping" sendsActionOnEndEditing="YES" title="Aspect Ratio:" id="YgL-iV-bca">
                                                                        <font key="font" metaFont="systemBold"/>
                                                                        <color key="textColor" name="labelColor" catalog="System" colorSpace="catalog"/>
                                                                        <color key="backgroundColor" name="controlColor" catalog="System" colorSpace="catalog"/>
                                                                    </textFieldCell>
                                                                </textField>
                                                                <textField verticalHuggingPriority="750" translatesAutoresizingMaskIntoConstraints="NO" id="XAI-y0-tcy">
                                                                    <rect key="frame" x="282" y="499" width="58" height="22"/>
                                                                    <constraints>
                                                                        <constraint firstAttribute="width" constant="58" id="6bj-r1-RIj"/>
                                                                    </constraints>
                                                                    <textFieldCell key="cell" scrollable="YES" lineBreakMode="clipping" selectable="YES" editable="YES" allowsUndo="NO" sendsActionOnEndEditing="YES" state="on" borderStyle="bezel" drawsBackground="YES" usesSingleLineMode="YES" id="jR7-Mt-N0T" customClass="RoundedTextFieldCell" customModule="IINA" customModuleProvider="target">
                                                                        <font key="font" metaFont="system"/>
                                                                        <color key="textColor" name="textColor" catalog="System" colorSpace="catalog"/>
                                                                        <color key="backgroundColor" name="textBackgroundColor" catalog="System" colorSpace="catalog"/>
                                                                    </textFieldCell>
                                                                    <connections>
                                                                        <action selector="customAspectEditFinishedAction:" target="-2" id="8DL-tk-4rJ"/>
                                                                    </connections>
                                                                </textField>
                                                                <textField horizontalHuggingPriority="251" verticalHuggingPriority="750" translatesAutoresizingMaskIntoConstraints="NO" id="oAm-jJ-3kE">
                                                                    <rect key="frame" x="17" y="460" width="310" height="17"/>
                                                                    <textFieldCell key="cell" scrollable="YES" lineBreakMode="clipping" sendsActionOnEndEditing="YES" title="Crop:" id="m9e-IB-IDJ">
                                                                        <font key="font" metaFont="systemBold"/>
                                                                        <color key="textColor" name="labelColor" catalog="System" colorSpace="catalog"/>
                                                                        <color key="backgroundColor" name="controlColor" catalog="System" colorSpace="catalog"/>
                                                                    </textFieldCell>
                                                                </textField>
                                                                <button verticalHuggingPriority="750" horizontalCompressionResistancePriority="720" translatesAutoresizingMaskIntoConstraints="NO" id="ItN-JT-puN">
                                                                    <rect key="frame" x="260" y="424" width="86" height="32"/>
                                                                    <buttonCell key="cell" type="push" title="Custom..." bezelStyle="rounded" alignment="center" borderStyle="border" imageScaling="proportionallyDown" inset="2" id="vFD-HU-RVz">
                                                                        <behavior key="behavior" pushIn="YES" lightByBackground="YES" lightByGray="YES"/>
                                                                        <font key="font" metaFont="system"/>
                                                                    </buttonCell>
                                                                    <connections>
                                                                        <action selector="cropBtnAcction:" target="-2" id="8QV-5z-Jse"/>
                                                                    </connections>
                                                                </button>
                                                                <segmentedControl verticalHuggingPriority="750" translatesAutoresizingMaskIntoConstraints="NO" id="kUi-hW-BR6">
                                                                    <rect key="frame" x="18" y="429" width="242" height="24"/>
                                                                    <segmentedCell key="cell" borderStyle="border" alignment="left" style="rounded" trackingMode="selectOne" id="iuN-rN-jT7">
                                                                        <font key="font" metaFont="system"/>
                                                                        <segments>
                                                                            <segment label="None" width="46"/>
                                                                            <segment label="4:3" width="46" selected="YES" tag="1"/>
                                                                            <segment label="16:9" width="46"/>
                                                                            <segment label="16:10"/>
                                                                            <segment label="5:4"/>
                                                                        </segments>
                                                                    </segmentedCell>
                                                                    <connections>
                                                                        <action selector="cropChangedAction:" target="-2" id="1Go-JW-6R4"/>
                                                                    </connections>
                                                                </segmentedControl>
                                                                <textField horizontalHuggingPriority="251" verticalHuggingPriority="750" translatesAutoresizingMaskIntoConstraints="NO" id="7vv-En-VYY">
                                                                    <rect key="frame" x="17" y="392" width="310" height="17"/>
                                                                    <textFieldCell key="cell" scrollable="YES" lineBreakMode="clipping" sendsActionOnEndEditing="YES" title="Rotation:" id="to3-rc-Agv">
                                                                        <font key="font" metaFont="systemBold"/>
                                                                        <color key="textColor" name="labelColor" catalog="System" colorSpace="catalog"/>
                                                                        <color key="backgroundColor" name="controlColor" catalog="System" colorSpace="catalog"/>
                                                                    </textFieldCell>
                                                                </textField>
                                                                <segmentedControl verticalHuggingPriority="750" translatesAutoresizingMaskIntoConstraints="NO" id="bza-SA-tXE">
                                                                    <rect key="frame" x="18" y="361" width="182" height="24"/>
                                                                    <segmentedCell key="cell" borderStyle="border" alignment="left" style="rounded" trackingMode="selectOne" id="z1L-0N-dfK">
                                                                        <font key="font" metaFont="system"/>
                                                                        <segments>
                                                                            <segment label="0°" selected="YES"/>
                                                                            <segment label="90°" tag="1"/>
                                                                            <segment label="180°" tag="2"/>
                                                                            <segment label="270°" tag="3"/>
                                                                        </segments>
                                                                    </segmentedCell>
                                                                    <connections>
                                                                        <action selector="rotationChangedAction:" target="-2" id="aL1-XS-nLe"/>
                                                                    </connections>
                                                                </segmentedControl>
                                                                <textField horizontalHuggingPriority="251" verticalHuggingPriority="750" translatesAutoresizingMaskIntoConstraints="NO" id="wBg-Dk-cUX">
                                                                    <rect key="frame" x="86" y="279" width="33" height="14"/>
                                                                    <constraints>
                                                                        <constraint firstAttribute="height" constant="14" id="ScZ-Cn-Mii"/>
                                                                        <constraint firstAttribute="width" constant="29" id="jTV-Rn-1kx"/>
                                                                    </constraints>
                                                                    <textFieldCell key="cell" scrollable="YES" lineBreakMode="clipping" sendsActionOnEndEditing="YES" alignment="center" title="1x" id="B0I-bX-HZS">
                                                                        <font key="font" metaFont="miniSystem"/>
                                                                        <color key="textColor" name="labelColor" catalog="System" colorSpace="catalog"/>
                                                                        <color key="backgroundColor" name="controlColor" catalog="System" colorSpace="catalog"/>
                                                                    </textFieldCell>
                                                                </textField>
                                                                <textField horizontalHuggingPriority="251" verticalHuggingPriority="750" translatesAutoresizingMaskIntoConstraints="NO" id="Njq-za-TIf">
                                                                    <rect key="frame" x="159" y="279" width="33" height="14"/>
                                                                    <constraints>
                                                                        <constraint firstAttribute="width" constant="29" id="MKA-EY-Efw"/>
                                                                        <constraint firstAttribute="height" constant="14" id="o61-Y0-WoJ"/>
                                                                    </constraints>
                                                                    <textFieldCell key="cell" scrollable="YES" lineBreakMode="clipping" sendsActionOnEndEditing="YES" alignment="center" title="4x" id="PLX-gY-e0h">
                                                                        <font key="font" metaFont="miniSystem"/>
                                                                        <color key="textColor" name="labelColor" catalog="System" colorSpace="catalog"/>
                                                                        <color key="backgroundColor" name="controlColor" catalog="System" colorSpace="catalog"/>
                                                                    </textFieldCell>
                                                                </textField>
                                                                <slider verticalHuggingPriority="750" translatesAutoresizingMaskIntoConstraints="NO" id="UWh-M9-5Nw">
                                                                    <rect key="frame" x="21" y="294" width="236" height="18"/>
                                                                    <constraints>
                                                                        <constraint firstAttribute="width" constant="236" id="mhI-LR-I5w"/>
                                                                    </constraints>
                                                                    <sliderCell key="cell" controlSize="small" continuous="YES" alignment="left" maxValue="24" doubleValue="8" tickMarkPosition="below" numberOfTickMarks="25" allowsTickMarkValuesOnly="YES" sliderType="linear" id="qxp-Lt-D6o"/>
                                                                    <connections>
                                                                        <action selector="speedChangedAction:" target="-2" id="asr-iq-ZNJ"/>
                                                                    </connections>
                                                                </slider>
                                                                <textField horizontalHuggingPriority="251" verticalHuggingPriority="750" translatesAutoresizingMaskIntoConstraints="NO" id="3EN-WD-QNI" userLabel="Speed Slider Indicator">
                                                                    <rect key="frame" x="86" y="312" width="32" height="14"/>
                                                                    <constraints>
                                                                        <constraint firstAttribute="height" constant="14" id="Fo3-vO-Bk1"/>
                                                                        <constraint firstAttribute="width" constant="28" id="UMm-n3-mDl"/>
                                                                    </constraints>
                                                                    <textFieldCell key="cell" scrollable="YES" lineBreakMode="clipping" allowsUndo="NO" sendsActionOnEndEditing="YES" alignment="center" title="1x" usesSingleLineMode="YES" id="ldQ-YL-IEp">
                                                                        <font key="font" metaFont="system" size="10"/>
                                                                        <color key="textColor" name="labelColor" catalog="System" colorSpace="catalog"/>
                                                                        <color key="backgroundColor" name="controlColor" catalog="System" colorSpace="catalog"/>
                                                                    </textFieldCell>
                                                                </textField>
                                                                <textField horizontalHuggingPriority="251" verticalHuggingPriority="750" translatesAutoresizingMaskIntoConstraints="NO" id="mjX-Jf-925">
                                                                    <rect key="frame" x="226" y="279" width="33" height="14"/>
                                                                    <constraints>
                                                                        <constraint firstAttribute="width" constant="29" id="79z-wd-dkG"/>
                                                                        <constraint firstAttribute="height" constant="14" id="Duh-ya-4aq"/>
                                                                    </constraints>
                                                                    <textFieldCell key="cell" scrollable="YES" lineBreakMode="clipping" sendsActionOnEndEditing="YES" alignment="right" title="16x" id="p63-Nx-yJZ">
                                                                        <font key="font" metaFont="miniSystem"/>
                                                                        <color key="textColor" name="labelColor" catalog="System" colorSpace="catalog"/>
                                                                        <color key="backgroundColor" name="controlColor" catalog="System" colorSpace="catalog"/>
                                                                    </textFieldCell>
                                                                </textField>
                                                                <textField horizontalHuggingPriority="251" verticalHuggingPriority="750" translatesAutoresizingMaskIntoConstraints="NO" id="d4r-sL-0Vo">
                                                                    <rect key="frame" x="17" y="324" width="310" height="17"/>
                                                                    <textFieldCell key="cell" scrollable="YES" lineBreakMode="clipping" sendsActionOnEndEditing="YES" title="Speed:" id="1KQ-oZ-A2x">
                                                                        <font key="font" metaFont="systemBold"/>
                                                                        <color key="textColor" name="labelColor" catalog="System" colorSpace="catalog"/>
                                                                        <color key="backgroundColor" name="controlColor" catalog="System" colorSpace="catalog"/>
                                                                    </textFieldCell>
                                                                </textField>
                                                                <textField horizontalHuggingPriority="251" verticalHuggingPriority="750" translatesAutoresizingMaskIntoConstraints="NO" id="Nhb-Co-xbZ">
                                                                    <rect key="frame" x="19" y="279" width="33" height="14"/>
                                                                    <constraints>
                                                                        <constraint firstAttribute="width" constant="29" id="IYU-cQ-T8m"/>
                                                                        <constraint firstAttribute="height" constant="14" id="JVv-2s-ysw"/>
                                                                    </constraints>
                                                                    <textFieldCell key="cell" scrollable="YES" lineBreakMode="clipping" sendsActionOnEndEditing="YES" title="0.25x" id="Ew1-N1-0Pi">
                                                                        <font key="font" metaFont="miniSystem"/>
                                                                        <color key="textColor" name="labelColor" catalog="System" colorSpace="catalog"/>
                                                                        <color key="backgroundColor" name="controlColor" catalog="System" colorSpace="catalog"/>
                                                                    </textFieldCell>
                                                                </textField>
                                                                <textField verticalHuggingPriority="750" translatesAutoresizingMaskIntoConstraints="NO" id="sIs-a1-rGR">
                                                                    <rect key="frame" x="267" y="292" width="57" height="22"/>
                                                                    <constraints>
                                                                        <constraint firstAttribute="width" constant="57" id="Ood-Jd-gLJ"/>
                                                                    </constraints>
                                                                    <textFieldCell key="cell" scrollable="YES" lineBreakMode="clipping" selectable="YES" editable="YES" sendsActionOnEndEditing="YES" state="on" borderStyle="bezel" title="1" drawsBackground="YES" usesSingleLineMode="YES" id="Mav-NA-RfN" customClass="RoundedTextFieldCell" customModule="IINA" customModuleProvider="target">
                                                                        <font key="font" metaFont="system"/>
                                                                        <color key="textColor" name="textColor" catalog="System" colorSpace="catalog"/>
                                                                        <color key="backgroundColor" name="textBackgroundColor" catalog="System" colorSpace="catalog"/>
                                                                    </textFieldCell>
                                                                    <connections>
                                                                        <action selector="customSpeedEditFinishedAction:" target="-2" id="f1u-Mu-w4S"/>
                                                                    </connections>
                                                                </textField>
                                                                <button translatesAutoresizingMaskIntoConstraints="NO" id="MuS-g5-hvY">
                                                                    <rect key="frame" x="19" y="238" width="91" height="18"/>
                                                                    <buttonCell key="cell" type="check" title="Deinterlace" bezelStyle="regularSquare" imagePosition="left" state="on" inset="2" id="TXm-bA-7y3">
                                                                        <behavior key="behavior" changeContents="YES" doesNotDimImage="YES" lightByContents="YES"/>
                                                                        <font key="font" metaFont="system"/>
                                                                    </buttonCell>
                                                                    <connections>
                                                                        <action selector="deinterlaceBtnAction:" target="-2" id="NFo-do-3wt"/>
                                                                    </connections>
                                                                </button>
                                                                <box verticalHuggingPriority="750" boxType="separator" translatesAutoresizingMaskIntoConstraints="NO" id="IWj-Dg-ZDI">
                                                                    <rect key="frame" x="0.0" y="211" width="360" height="5"/>
                                                                </box>
                                                                <textField horizontalHuggingPriority="251" verticalHuggingPriority="750" translatesAutoresizingMaskIntoConstraints="NO" id="dFy-zT-BqP">
                                                                    <rect key="frame" x="17" y="172" width="310" height="17"/>
                                                                    <textFieldCell key="cell" scrollable="YES" lineBreakMode="clipping" sendsActionOnEndEditing="YES" title="Equalizer" id="Xez-sb-mfB">
                                                                        <font key="font" metaFont="systemBold"/>
                                                                        <color key="textColor" name="labelColor" catalog="System" colorSpace="catalog"/>
                                                                        <color key="backgroundColor" name="controlColor" catalog="System" colorSpace="catalog"/>
                                                                    </textFieldCell>
                                                                </textField>
                                                                <slider verticalHuggingPriority="750" translatesAutoresizingMaskIntoConstraints="NO" id="sBU-NZ-sp3">
                                                                    <rect key="frame" x="93" y="138" width="216" height="15"/>
                                                                    <sliderCell key="cell" controlSize="small" continuous="YES" state="on" alignment="left" minValue="-100" maxValue="100" tickMarkPosition="above" sliderType="linear" id="0Sg-Ca-QjC"/>
                                                                    <connections>
                                                                        <action selector="equalizerSliderAction:" target="-2" id="bF8-qZ-hks"/>
                                                                    </connections>
                                                                </slider>
                                                                <textField horizontalHuggingPriority="251" verticalHuggingPriority="750" translatesAutoresizingMaskIntoConstraints="NO" id="KVn-1o-Qzh">
                                                                    <rect key="frame" x="18" y="136" width="76" height="17"/>
                                                                    <constraints>
                                                                        <constraint firstAttribute="width" relation="greaterThanOrEqual" constant="72" id="TvH-N9-GfJ"/>
                                                                        <constraint firstAttribute="height" constant="17" id="X61-kd-B4a"/>
                                                                    </constraints>
                                                                    <textFieldCell key="cell" scrollable="YES" lineBreakMode="clipping" sendsActionOnEndEditing="YES" title="Brightness:" id="cdR-uY-riN">
                                                                        <font key="font" metaFont="smallSystem"/>
                                                                        <color key="textColor" name="labelColor" catalog="System" colorSpace="catalog"/>
                                                                        <color key="backgroundColor" name="controlColor" catalog="System" colorSpace="catalog"/>
                                                                    </textFieldCell>
                                                                </textField>
                                                                <slider verticalHuggingPriority="750" translatesAutoresizingMaskIntoConstraints="NO" id="0Ww-YT-a8e">
                                                                    <rect key="frame" x="93" y="110" width="216" height="15"/>
                                                                    <sliderCell key="cell" controlSize="small" continuous="YES" state="on" alignment="left" minValue="-100" maxValue="100" tickMarkPosition="above" sliderType="linear" id="d8Q-Fw-bbA"/>
                                                                    <connections>
                                                                        <action selector="equalizerSliderAction:" target="-2" id="Mtl-BL-VYs"/>
                                                                    </connections>
                                                                </slider>
                                                                <textField horizontalHuggingPriority="251" verticalHuggingPriority="750" translatesAutoresizingMaskIntoConstraints="NO" id="8Uj-eX-hSm">
                                                                    <rect key="frame" x="18" y="108" width="76" height="17"/>
                                                                    <constraints>
                                                                        <constraint firstAttribute="height" constant="17" id="SUH-N6-OC2"/>
                                                                    </constraints>
                                                                    <textFieldCell key="cell" scrollable="YES" lineBreakMode="clipping" sendsActionOnEndEditing="YES" title="Contrast:" id="eDl-Si-LSa">
                                                                        <font key="font" metaFont="smallSystem"/>
                                                                        <color key="textColor" name="labelColor" catalog="System" colorSpace="catalog"/>
                                                                        <color key="backgroundColor" name="controlColor" catalog="System" colorSpace="catalog"/>
                                                                    </textFieldCell>
                                                                </textField>
                                                                <slider verticalHuggingPriority="750" translatesAutoresizingMaskIntoConstraints="NO" id="qeO-tk-I0D">
                                                                    <rect key="frame" x="93" y="82" width="216" height="15"/>
                                                                    <sliderCell key="cell" controlSize="small" continuous="YES" state="on" alignment="left" minValue="-100" maxValue="100" tickMarkPosition="above" sliderType="linear" id="aEN-2P-ffr"/>
                                                                    <connections>
                                                                        <action selector="equalizerSliderAction:" target="-2" id="64F-Yg-BY8"/>
                                                                    </connections>
                                                                </slider>
                                                                <textField horizontalHuggingPriority="251" verticalHuggingPriority="750" translatesAutoresizingMaskIntoConstraints="NO" id="2Zt-RU-LEK">
                                                                    <rect key="frame" x="18" y="80" width="76" height="17"/>
                                                                    <constraints>
                                                                        <constraint firstAttribute="height" constant="17" id="EAl-du-IHD"/>
                                                                    </constraints>
                                                                    <textFieldCell key="cell" scrollable="YES" lineBreakMode="clipping" sendsActionOnEndEditing="YES" title="Saturation:" id="Rky-lo-Buu">
                                                                        <font key="font" metaFont="smallSystem"/>
                                                                        <color key="textColor" name="labelColor" catalog="System" colorSpace="catalog"/>
                                                                        <color key="backgroundColor" name="controlColor" catalog="System" colorSpace="catalog"/>
                                                                    </textFieldCell>
                                                                </textField>
                                                                <slider verticalHuggingPriority="750" translatesAutoresizingMaskIntoConstraints="NO" id="SL7-DZ-5ff">
                                                                    <rect key="frame" x="93" y="54" width="216" height="15"/>
                                                                    <sliderCell key="cell" controlSize="small" continuous="YES" state="on" alignment="left" minValue="-100" maxValue="100" tickMarkPosition="above" sliderType="linear" id="IEh-at-wdd"/>
                                                                    <connections>
                                                                        <action selector="equalizerSliderAction:" target="-2" id="h5f-VW-qGS"/>
                                                                    </connections>
                                                                </slider>
                                                                <textField horizontalHuggingPriority="251" verticalHuggingPriority="750" translatesAutoresizingMaskIntoConstraints="NO" id="kYz-ZC-58W">
                                                                    <rect key="frame" x="18" y="52" width="76" height="17"/>
                                                                    <constraints>
                                                                        <constraint firstAttribute="height" constant="17" id="uQX-b9-7MG"/>
                                                                    </constraints>
                                                                    <textFieldCell key="cell" scrollable="YES" lineBreakMode="clipping" sendsActionOnEndEditing="YES" title="Gamma:" id="r6x-z0-oFC">
                                                                        <font key="font" metaFont="smallSystem"/>
                                                                        <color key="textColor" name="labelColor" catalog="System" colorSpace="catalog"/>
                                                                        <color key="backgroundColor" name="controlColor" catalog="System" colorSpace="catalog"/>
                                                                    </textFieldCell>
                                                                </textField>
                                                                <slider verticalHuggingPriority="750" translatesAutoresizingMaskIntoConstraints="NO" id="ntv-89-1iw">
                                                                    <rect key="frame" x="93" y="26" width="216" height="15"/>
                                                                    <sliderCell key="cell" controlSize="small" continuous="YES" state="on" alignment="left" minValue="-100" maxValue="100" tickMarkPosition="above" sliderType="linear" id="MTr-Ze-dRm"/>
                                                                    <connections>
                                                                        <action selector="equalizerSliderAction:" target="-2" id="b6L-ZX-hlF"/>
                                                                    </connections>
                                                                </slider>
                                                                <textField horizontalHuggingPriority="251" verticalHuggingPriority="750" translatesAutoresizingMaskIntoConstraints="NO" id="nEK-El-M50">
                                                                    <rect key="frame" x="18" y="24" width="76" height="17"/>
                                                                    <constraints>
                                                                        <constraint firstAttribute="height" constant="17" id="fmX-dE-dgH"/>
                                                                    </constraints>
                                                                    <textFieldCell key="cell" scrollable="YES" lineBreakMode="clipping" sendsActionOnEndEditing="YES" title="Hue:" id="eLh-fu-pMj">
                                                                        <font key="font" metaFont="smallSystem"/>
                                                                        <color key="textColor" name="labelColor" catalog="System" colorSpace="catalog"/>
                                                                        <color key="backgroundColor" name="controlColor" catalog="System" colorSpace="catalog"/>
                                                                    </textFieldCell>
                                                                </textField>
                                                                <button verticalHuggingPriority="750" translatesAutoresizingMaskIntoConstraints="NO" id="RVg-iv-SLo">
                                                                    <rect key="frame" x="320" y="137" width="20" height="17"/>
                                                                    <constraints>
                                                                        <constraint firstAttribute="width" constant="20" id="Blq-7B-wXj"/>
                                                                        <constraint firstAttribute="height" constant="17" id="K2i-XQ-bmF"/>
                                                                    </constraints>
                                                                    <buttonCell key="cell" type="square" bezelStyle="shadowlessSquare" image="NSRefreshFreestandingTemplate" imagePosition="overlaps" alignment="center" inset="2" id="uC7-Dj-MnT">
                                                                        <behavior key="behavior" pushIn="YES" lightByBackground="YES" lightByGray="YES"/>
                                                                        <font key="font" metaFont="system"/>
                                                                    </buttonCell>
                                                                    <connections>
                                                                        <action selector="resetEqualizerBtnAction:" target="-2" id="7EI-ef-QfR"/>
                                                                    </connections>
                                                                </button>
                                                                <button verticalHuggingPriority="750" tag="1" translatesAutoresizingMaskIntoConstraints="NO" id="g2t-lZ-AEy">
                                                                    <rect key="frame" x="320" y="109" width="20" height="17"/>
                                                                    <constraints>
                                                                        <constraint firstAttribute="height" constant="17" id="No4-dM-lef"/>
                                                                        <constraint firstAttribute="width" constant="20" id="jcC-Wn-oMq"/>
                                                                    </constraints>
                                                                    <buttonCell key="cell" type="square" bezelStyle="shadowlessSquare" image="NSRefreshFreestandingTemplate" imagePosition="overlaps" alignment="center" inset="2" id="ya6-mv-WX1">
                                                                        <behavior key="behavior" pushIn="YES" lightByBackground="YES" lightByGray="YES"/>
                                                                        <font key="font" metaFont="system"/>
                                                                    </buttonCell>
                                                                    <connections>
                                                                        <action selector="resetEqualizerBtnAction:" target="-2" id="WbP-Bb-JbW"/>
                                                                    </connections>
                                                                </button>
                                                                <button verticalHuggingPriority="750" tag="2" translatesAutoresizingMaskIntoConstraints="NO" id="N1k-37-4OP">
                                                                    <rect key="frame" x="320" y="81" width="20" height="17"/>
                                                                    <constraints>
                                                                        <constraint firstAttribute="height" constant="17" id="BH7-Hv-t8g"/>
                                                                        <constraint firstAttribute="width" constant="20" id="USW-FS-jQa"/>
                                                                    </constraints>
                                                                    <buttonCell key="cell" type="square" bezelStyle="shadowlessSquare" image="NSRefreshFreestandingTemplate" imagePosition="overlaps" alignment="center" inset="2" id="cxM-pl-voc">
                                                                        <behavior key="behavior" pushIn="YES" lightByBackground="YES" lightByGray="YES"/>
                                                                        <font key="font" metaFont="system"/>
                                                                    </buttonCell>
                                                                    <connections>
                                                                        <action selector="resetEqualizerBtnAction:" target="-2" id="MF6-Fz-yqb"/>
                                                                    </connections>
                                                                </button>
                                                                <button verticalHuggingPriority="750" tag="3" translatesAutoresizingMaskIntoConstraints="NO" id="Cec-wN-J62">
                                                                    <rect key="frame" x="320" y="53" width="20" height="17"/>
                                                                    <constraints>
                                                                        <constraint firstAttribute="height" constant="17" id="hEq-A3-uQc"/>
                                                                        <constraint firstAttribute="width" constant="20" id="xPQ-W8-bBW"/>
                                                                    </constraints>
                                                                    <buttonCell key="cell" type="square" bezelStyle="shadowlessSquare" image="NSRefreshFreestandingTemplate" imagePosition="overlaps" alignment="center" inset="2" id="z7P-3I-fAn">
                                                                        <behavior key="behavior" pushIn="YES" lightByBackground="YES" lightByGray="YES"/>
                                                                        <font key="font" metaFont="system"/>
                                                                    </buttonCell>
                                                                    <connections>
                                                                        <action selector="resetEqualizerBtnAction:" target="-2" id="wMC-t4-VKN"/>
                                                                    </connections>
                                                                </button>
                                                                <button verticalHuggingPriority="750" tag="4" translatesAutoresizingMaskIntoConstraints="NO" id="Cs3-ib-x4Y">
                                                                    <rect key="frame" x="320" y="25" width="20" height="17"/>
                                                                    <constraints>
                                                                        <constraint firstAttribute="height" constant="17" id="HBL-aN-fWE"/>
                                                                        <constraint firstAttribute="width" constant="20" id="q46-CR-8Im"/>
                                                                    </constraints>
                                                                    <buttonCell key="cell" type="square" bezelStyle="shadowlessSquare" image="NSRefreshFreestandingTemplate" imagePosition="overlaps" alignment="center" inset="2" id="rIE-LS-ghR">
                                                                        <behavior key="behavior" pushIn="YES" lightByBackground="YES" lightByGray="YES"/>
                                                                        <font key="font" metaFont="system"/>
                                                                    </buttonCell>
                                                                    <connections>
                                                                        <action selector="resetEqualizerBtnAction:" target="-2" id="5MT-kZ-5Mh"/>
                                                                    </connections>
                                                                </button>
                                                                <textField horizontalHuggingPriority="251" verticalHuggingPriority="750" translatesAutoresizingMaskIntoConstraints="NO" id="C7W-xd-6OE">
                                                                    <rect key="frame" x="327" y="295" width="11" height="17"/>
                                                                    <textFieldCell key="cell" scrollable="YES" lineBreakMode="clipping" sendsActionOnEndEditing="YES" title="x" id="W7H-mU-v3D">
                                                                        <font key="font" metaFont="system"/>
                                                                        <color key="textColor" name="labelColor" catalog="System" colorSpace="catalog"/>
                                                                        <color key="backgroundColor" name="controlColor" catalog="System" colorSpace="catalog"/>
                                                                    </textFieldCell>
                                                                </textField>
                                                            </subviews>
                                                            <constraints>
                                                                <constraint firstAttribute="trailing" secondItem="Cec-wN-J62" secondAttribute="trailing" constant="20" id="0VS-7a-ogO"/>
                                                                <constraint firstItem="kUi-hW-BR6" firstAttribute="top" secondItem="oAm-jJ-3kE" secondAttribute="bottom" constant="8" id="0zM-1z-rD8"/>
                                                                <constraint firstItem="d4r-sL-0Vo" firstAttribute="top" secondItem="bza-SA-tXE" secondAttribute="bottom" constant="22" id="2dd-6U-5JF"/>
                                                                <constraint firstItem="kYz-ZC-58W" firstAttribute="width" secondItem="KVn-1o-Qzh" secondAttribute="width" id="2el-E9-Qtg"/>
                                                                <constraint firstItem="Njq-za-TIf" firstAttribute="top" secondItem="UWh-M9-5Nw" secondAttribute="bottom" constant="1" id="2fd-vu-drk"/>
                                                                <constraint firstItem="g2t-lZ-AEy" firstAttribute="centerY" secondItem="0Ww-YT-a8e" secondAttribute="centerY" id="3Kh-dx-oIx"/>
                                                                <constraint firstAttribute="trailing" secondItem="N1k-37-4OP" secondAttribute="trailing" constant="20" id="5br-Q9-w6g"/>
                                                                <constraint firstItem="ykw-rb-M9D" firstAttribute="top" secondItem="Ng5-FC-tts" secondAttribute="bottom" constant="8" id="6Od-LZ-fNN"/>
                                                                <constraint firstItem="7vv-En-VYY" firstAttribute="top" secondItem="kUi-hW-BR6" secondAttribute="bottom" constant="22" id="7nW-Fa-zR9"/>
                                                                <constraint firstAttribute="trailing" secondItem="ntv-89-1iw" secondAttribute="trailing" constant="51" id="8GY-ka-LVa"/>
                                                                <constraint firstItem="3EN-WD-QNI" firstAttribute="leading" secondItem="UWh-M9-5Nw" secondAttribute="leading" constant="67" id="92J-9M-Lrn"/>
                                                                <constraint firstItem="KVn-1o-Qzh" firstAttribute="top" secondItem="dFy-zT-BqP" secondAttribute="bottom" constant="19" id="970-TZ-ALY"/>
                                                                <constraint firstItem="8ZJ-PD-t0R" firstAttribute="leading" secondItem="5v4-Te-950" secondAttribute="leading" constant="19" id="9Sd-Mo-oNR"/>
                                                                <constraint firstItem="ItN-JT-puN" firstAttribute="leading" relation="greaterThanOrEqual" secondItem="kUi-hW-BR6" secondAttribute="trailing" constant="8" id="AE2-Nj-RJv"/>
                                                                <constraint firstItem="MuS-g5-hvY" firstAttribute="leading" secondItem="5v4-Te-950" secondAttribute="leading" constant="21" id="Azc-qS-MPo"/>
                                                                <constraint firstItem="0Ww-YT-a8e" firstAttribute="centerY" secondItem="8Uj-eX-hSm" secondAttribute="centerY" constant="-1" id="B0c-jl-1XQ"/>
                                                                <constraint firstItem="kYz-ZC-58W" firstAttribute="top" secondItem="2Zt-RU-LEK" secondAttribute="bottom" constant="11" id="B7h-Eh-6Vi"/>
                                                                <constraint firstItem="2Zt-RU-LEK" firstAttribute="leading" secondItem="5v4-Te-950" secondAttribute="leading" constant="20" id="C61-e9-1jh"/>
                                                                <constraint firstItem="IWj-Dg-ZDI" firstAttribute="top" secondItem="MuS-g5-hvY" secondAttribute="bottom" constant="26" id="Cvj-xB-WN6"/>
                                                                <constraint firstItem="SL7-DZ-5ff" firstAttribute="leading" secondItem="kYz-ZC-58W" secondAttribute="trailing" constant="1" id="DGv-8S-1cx"/>
                                                                <constraint firstAttribute="trailing" secondItem="8ZJ-PD-t0R" secondAttribute="trailing" constant="35" id="Dlg-Mc-874"/>
                                                                <constraint firstAttribute="trailing" secondItem="d4r-sL-0Vo" secondAttribute="trailing" constant="35" id="ELU-P9-Djx"/>
                                                                <constraint firstItem="Nhb-Co-xbZ" firstAttribute="top" secondItem="UWh-M9-5Nw" secondAttribute="bottom" constant="1" id="Emd-QP-HFC"/>
                                                                <constraint firstItem="KVn-1o-Qzh" firstAttribute="leading" secondItem="5v4-Te-950" secondAttribute="leading" constant="20" id="F1e-4k-MuR"/>
                                                                <constraint firstItem="2Zt-RU-LEK" firstAttribute="top" secondItem="8Uj-eX-hSm" secondAttribute="bottom" constant="11" id="FP3-ig-1Zr"/>
                                                                <constraint firstItem="8Uj-eX-hSm" firstAttribute="width" secondItem="KVn-1o-Qzh" secondAttribute="width" id="FTg-hm-WPJ"/>
                                                                <constraint firstItem="UWh-M9-5Nw" firstAttribute="top" secondItem="3EN-WD-QNI" secondAttribute="bottom" id="Flg-AY-ygf"/>
                                                                <constraint firstItem="dFy-zT-BqP" firstAttribute="leading" secondItem="5v4-Te-950" secondAttribute="leading" constant="19" id="G5S-Q8-ZeM"/>
                                                                <constraint firstItem="nEK-El-M50" firstAttribute="leading" secondItem="5v4-Te-950" secondAttribute="leading" constant="20" id="Grd-2Q-AeY"/>
                                                                <constraint firstAttribute="trailing" secondItem="SL7-DZ-5ff" secondAttribute="trailing" constant="51" id="HbQ-Yd-1nd"/>
                                                                <constraint firstItem="ykw-rb-M9D" firstAttribute="leading" secondItem="5v4-Te-950" secondAttribute="leading" id="IDV-m3-6MW"/>
                                                                <constraint firstAttribute="trailing" secondItem="qeO-tk-I0D" secondAttribute="trailing" constant="51" id="Ike-sL-VNz"/>
                                                                <constraint firstItem="mjX-Jf-925" firstAttribute="top" secondItem="UWh-M9-5Nw" secondAttribute="bottom" constant="1" id="In6-zL-WCc"/>
                                                                <constraint firstAttribute="bottom" secondItem="nEK-El-M50" secondAttribute="bottom" constant="24" id="Ltn-af-ibl"/>
                                                                <constraint firstItem="oAm-jJ-3kE" firstAttribute="top" secondItem="Ljl-w6-gIf" secondAttribute="bottom" constant="22" id="Mee-Cf-2h7"/>
                                                                <constraint firstItem="UWh-M9-5Nw" firstAttribute="leading" secondItem="Nhb-Co-xbZ" secondAttribute="trailing" constant="-29" id="NGa-67-RQ3"/>
                                                                <constraint firstItem="0Ww-YT-a8e" firstAttribute="leading" secondItem="8Uj-eX-hSm" secondAttribute="trailing" constant="1" id="NiE-Dm-ChB"/>
                                                                <constraint firstAttribute="trailing" secondItem="RVg-iv-SLo" secondAttribute="trailing" constant="20" id="Nod-gk-WVf"/>
                                                                <constraint firstItem="Ng5-FC-tts" firstAttribute="leading" secondItem="5v4-Te-950" secondAttribute="leading" constant="19" id="Omp-b4-73b"/>
                                                                <constraint firstItem="XAI-y0-tcy" firstAttribute="baseline" secondItem="Ljl-w6-gIf" secondAttribute="baseline" id="Otj-Oc-O3m"/>
                                                                <constraint firstItem="C7W-xd-6OE" firstAttribute="leading" secondItem="sIs-a1-rGR" secondAttribute="trailing" constant="5" id="OwJ-38-Pvv"/>
                                                                <constraint firstItem="7vv-En-VYY" firstAttribute="leading" secondItem="5v4-Te-950" secondAttribute="leading" constant="19" id="Pdo-MY-Ipv"/>
                                                                <constraint firstItem="wBg-Dk-cUX" firstAttribute="top" secondItem="UWh-M9-5Nw" secondAttribute="bottom" constant="1" id="Q6G-Fz-CGT"/>
                                                                <constraint firstItem="bza-SA-tXE" firstAttribute="leading" secondItem="5v4-Te-950" secondAttribute="leading" constant="20" id="Qa8-ju-KHP"/>
                                                                <constraint firstAttribute="trailing" secondItem="dFy-zT-BqP" secondAttribute="trailing" constant="35" id="RF3-m9-10f"/>
                                                                <constraint firstItem="Ljl-w6-gIf" firstAttribute="leading" secondItem="5v4-Te-950" secondAttribute="leading" constant="20" id="SAo-KZ-4ac"/>
                                                                <constraint firstItem="Cec-wN-J62" firstAttribute="centerY" secondItem="SL7-DZ-5ff" secondAttribute="centerY" id="SbN-O3-hQF"/>
                                                                <constraint firstItem="8ZJ-PD-t0R" firstAttribute="top" secondItem="rsV-qL-l7b" secondAttribute="bottom" constant="20" id="SsM-RU-d20"/>
                                                                <constraint firstItem="8Uj-eX-hSm" firstAttribute="leading" secondItem="5v4-Te-950" secondAttribute="leading" constant="20" id="T08-gr-bMl"/>
                                                                <constraint firstItem="mjX-Jf-925" firstAttribute="leading" secondItem="UWh-M9-5Nw" secondAttribute="trailing" constant="-29" id="Tfz-E0-gcH"/>
                                                                <constraint firstAttribute="trailing" secondItem="7vv-En-VYY" secondAttribute="trailing" constant="35" id="UG0-YC-mdd"/>
                                                                <constraint firstItem="bza-SA-tXE" firstAttribute="top" secondItem="7vv-En-VYY" secondAttribute="bottom" constant="8" id="UNm-OF-IiO"/>
                                                                <constraint firstAttribute="trailing" secondItem="g2t-lZ-AEy" secondAttribute="trailing" constant="20" id="V20-xT-lvO"/>
                                                                <constraint firstItem="SL7-DZ-5ff" firstAttribute="centerY" secondItem="kYz-ZC-58W" secondAttribute="centerY" constant="-1" id="V50-WA-XT5"/>
                                                                <constraint firstItem="kYz-ZC-58W" firstAttribute="leading" secondItem="5v4-Te-950" secondAttribute="leading" constant="20" id="WaX-of-cel"/>
                                                                <constraint firstAttribute="trailing" secondItem="Cs3-ib-x4Y" secondAttribute="trailing" constant="20" id="Ws1-7P-jpF"/>
                                                                <constraint firstItem="ItN-JT-puN" firstAttribute="baseline" secondItem="kUi-hW-BR6" secondAttribute="baseline" id="XEr-4T-4bB"/>
                                                                <constraint firstItem="N1k-37-4OP" firstAttribute="centerY" secondItem="qeO-tk-I0D" secondAttribute="centerY" id="XJ5-f1-XrE"/>
                                                                <constraint firstItem="d4r-sL-0Vo" firstAttribute="leading" secondItem="5v4-Te-950" secondAttribute="leading" constant="19" id="YXU-bO-7fz"/>
                                                                <constraint firstItem="MuS-g5-hvY" firstAttribute="top" secondItem="UWh-M9-5Nw" secondAttribute="bottom" constant="40" id="Ze7-u3-xCF"/>
                                                                <constraint firstAttribute="trailing" secondItem="ItN-JT-puN" secondAttribute="trailing" constant="20" id="axE-h4-tZb"/>
                                                                <constraint firstItem="sIs-a1-rGR" firstAttribute="baseline" secondItem="C7W-xd-6OE" secondAttribute="baseline" id="axs-9b-6io"/>
                                                                <constraint firstItem="dFy-zT-BqP" firstAttribute="top" secondItem="IWj-Dg-ZDI" secondAttribute="bottom" constant="24" id="bJi-Qb-mOl"/>
                                                                <constraint firstItem="sBU-NZ-sp3" firstAttribute="centerY" secondItem="KVn-1o-Qzh" secondAttribute="centerY" constant="-1" id="ekL-0l-eZn"/>
                                                                <constraint firstItem="Ljl-w6-gIf" firstAttribute="top" secondItem="8ZJ-PD-t0R" secondAttribute="bottom" constant="8" id="fAO-Kh-lMb"/>
                                                                <constraint firstAttribute="trailing" secondItem="0Ww-YT-a8e" secondAttribute="trailing" constant="51" id="guT-nx-Wk3"/>
                                                                <constraint firstItem="8Uj-eX-hSm" firstAttribute="top" secondItem="KVn-1o-Qzh" secondAttribute="bottom" constant="11" id="h27-1N-oqq"/>
                                                                <constraint firstItem="sIs-a1-rGR" firstAttribute="leading" secondItem="UWh-M9-5Nw" secondAttribute="trailing" constant="10" id="lZi-Gn-0wp"/>
                                                                <constraint firstItem="UWh-M9-5Nw" firstAttribute="top" secondItem="d4r-sL-0Vo" secondAttribute="bottom" constant="12" id="lxM-no-JPt"/>
                                                                <constraint firstItem="kUi-hW-BR6" firstAttribute="leading" secondItem="5v4-Te-950" secondAttribute="leading" constant="20" id="lyh-SJ-qRo"/>
                                                                <constraint firstItem="Ng5-FC-tts" firstAttribute="top" secondItem="5v4-Te-950" secondAttribute="top" constant="20" id="mnE-cz-hms"/>
                                                                <constraint firstItem="sIs-a1-rGR" firstAttribute="centerY" secondItem="UWh-M9-5Nw" secondAttribute="centerY" id="msa-vu-iWm"/>
                                                                <constraint firstItem="ntv-89-1iw" firstAttribute="centerY" secondItem="nEK-El-M50" secondAttribute="centerY" constant="-1" id="nlv-SX-hed"/>
                                                                <constraint firstItem="Cs3-ib-x4Y" firstAttribute="centerY" secondItem="ntv-89-1iw" secondAttribute="centerY" id="oaP-Ea-Hxf"/>
                                                                <constraint firstItem="sBU-NZ-sp3" firstAttribute="leading" secondItem="KVn-1o-Qzh" secondAttribute="trailing" constant="1" id="oi8-qd-gl7"/>
                                                                <constraint firstAttribute="trailing" secondItem="Ng5-FC-tts" secondAttribute="trailing" constant="35" id="opt-ak-vjT"/>
                                                                <constraint firstItem="RVg-iv-SLo" firstAttribute="centerY" secondItem="sBU-NZ-sp3" secondAttribute="centerY" id="p3g-be-o3f"/>
                                                                <constraint firstItem="IWj-Dg-ZDI" firstAttribute="leading" secondItem="5v4-Te-950" secondAttribute="leading" id="qz4-0r-Wmb"/>
                                                                <constraint firstAttribute="trailing" secondItem="oAm-jJ-3kE" secondAttribute="trailing" constant="35" id="rJP-h4-nmQ"/>
                                                                <constraint firstAttribute="trailing" secondItem="XAI-y0-tcy" secondAttribute="trailing" constant="20" id="s3L-tw-1U3"/>
                                                                <constraint firstItem="nEK-El-M50" firstAttribute="width" secondItem="KVn-1o-Qzh" secondAttribute="width" id="se1-Eo-JSd"/>
                                                                <constraint firstItem="nEK-El-M50" firstAttribute="top" secondItem="kYz-ZC-58W" secondAttribute="bottom" constant="11" id="tPs-tE-Vha"/>
                                                                <constraint firstItem="UWh-M9-5Nw" firstAttribute="leading" secondItem="5v4-Te-950" secondAttribute="leading" constant="21" id="tix-10-NM5"/>
                                                                <constraint firstItem="qeO-tk-I0D" firstAttribute="centerY" secondItem="2Zt-RU-LEK" secondAttribute="centerY" constant="-1" id="uES-Tw-LyK"/>
                                                                <constraint firstItem="2Zt-RU-LEK" firstAttribute="width" secondItem="KVn-1o-Qzh" secondAttribute="width" id="ujz-0j-0bK"/>
                                                                <constraint firstItem="ntv-89-1iw" firstAttribute="leading" secondItem="nEK-El-M50" secondAttribute="trailing" constant="1" id="vwz-ag-OXf"/>
                                                                <constraint firstItem="oAm-jJ-3kE" firstAttribute="leading" secondItem="5v4-Te-950" secondAttribute="leading" constant="19" id="xGc-cc-diR"/>
                                                                <constraint firstAttribute="trailing" secondItem="ykw-rb-M9D" secondAttribute="trailing" id="y2x-tm-gpt"/>
                                                                <constraint firstItem="qeO-tk-I0D" firstAttribute="leading" secondItem="2Zt-RU-LEK" secondAttribute="trailing" constant="1" id="y60-T3-dbz"/>
                                                                <constraint firstItem="Njq-za-TIf" firstAttribute="leading" secondItem="UWh-M9-5Nw" secondAttribute="trailing" constant="-96" id="ye2-KO-sgF"/>
                                                                <constraint firstAttribute="trailing" secondItem="sBU-NZ-sp3" secondAttribute="trailing" constant="51" id="yjg-bb-MWl"/>
                                                                <constraint firstAttribute="trailing" secondItem="IWj-Dg-ZDI" secondAttribute="trailing" id="zbB-sz-CoS"/>
                                                                <constraint firstItem="UWh-M9-5Nw" firstAttribute="leading" secondItem="wBg-Dk-cUX" secondAttribute="trailing" constant="-96" id="zd4-0W-06H"/>
                                                            </constraints>
                                                        </customView>
                                                    </subviews>
                                                    <constraints>
                                                        <constraint firstAttribute="trailing" secondItem="5v4-Te-950" secondAttribute="trailing" id="0H2-ck-Ef2"/>
                                                        <constraint firstAttribute="bottom" secondItem="5v4-Te-950" secondAttribute="bottom" id="2BL-PR-TB4"/>
                                                        <constraint firstItem="5v4-Te-950" firstAttribute="top" secondItem="ZGz-La-n9c" secondAttribute="top" id="DJb-yk-hIe"/>
                                                        <constraint firstItem="5v4-Te-950" firstAttribute="leading" secondItem="ZGz-La-n9c" secondAttribute="leading" id="gIm-ro-HPr"/>
                                                    </constraints>
                                                </view>
                                            </subviews>
                                            <constraints>
                                                <constraint firstItem="ZGz-La-n9c" firstAttribute="top" secondItem="8Es-YX-dNf" secondAttribute="top" id="1nG-Qh-mRh"/>
                                                <constraint firstAttribute="trailing" secondItem="ZGz-La-n9c" secondAttribute="trailing" id="DwA-Bu-zsf"/>
                                                <constraint firstItem="ZGz-La-n9c" firstAttribute="leading" secondItem="8Es-YX-dNf" secondAttribute="leading" id="uwj-3K-ODq"/>
                                            </constraints>
                                        </clipView>
                                        <scroller key="horizontalScroller" hidden="YES" verticalHuggingPriority="750" horizontal="YES" id="tk3-fh-4Dl">
                                            <rect key="frame" x="-100" y="-100" width="360" height="16"/>
                                            <autoresizingMask key="autoresizingMask"/>
                                        </scroller>
                                        <scroller key="verticalScroller" verticalHuggingPriority="750" doubleValue="1" horizontal="NO" id="Vtu-Wx-ydk">
<<<<<<< HEAD
                                            <rect key="frame" x="344" y="0.0" width="16" height="823"/>
=======
                                            <rect key="frame" x="357" y="0.0" width="16" height="823"/>
>>>>>>> acabe9f9
                                            <autoresizingMask key="autoresizingMask"/>
                                        </scroller>
                                    </scrollView>
                                </subviews>
                                <constraints>
                                    <constraint firstItem="SHU-hX-9MT" firstAttribute="leading" secondItem="NRI-ba-KMd" secondAttribute="leading" id="1TC-bU-AZC"/>
                                    <constraint firstItem="SHU-hX-9MT" firstAttribute="top" secondItem="NRI-ba-KMd" secondAttribute="top" id="3a6-1b-6B6"/>
                                    <constraint firstAttribute="bottom" secondItem="SHU-hX-9MT" secondAttribute="bottom" id="PVd-ds-phE"/>
                                    <constraint firstAttribute="trailing" secondItem="SHU-hX-9MT" secondAttribute="trailing" id="R35-dQ-uur"/>
                                </constraints>
                            </view>
                        </tabViewItem>
                        <tabViewItem label="Audio" identifier="2" id="bzk-c2-LH5">
                            <view key="view" id="Dxl-wa-zgc">
                                <rect key="frame" x="0.0" y="0.0" width="360" height="823"/>
                                <autoresizingMask key="autoresizingMask" widthSizable="YES" heightSizable="YES"/>
                                <subviews>
                                    <scrollView borderType="none" horizontalLineScroll="10" horizontalPageScroll="10" verticalLineScroll="10" verticalPageScroll="10" usesPredominantAxisScrolling="NO" translatesAutoresizingMaskIntoConstraints="NO" id="wXn-sV-AmG">
                                        <rect key="frame" x="0.0" y="0.0" width="360" height="823"/>
                                        <clipView key="contentView" drawsBackground="NO" copiesOnScroll="NO" id="oVx-Sp-Lhl">
                                            <rect key="frame" x="0.0" y="0.0" width="360" height="823"/>
                                            <autoresizingMask key="autoresizingMask" widthSizable="YES" heightSizable="YES"/>
                                            <subviews>
                                                <customView translatesAutoresizingMaskIntoConstraints="NO" id="NZU-RD-Dm3" customClass="FlippedView" customModule="IINA" customModuleProvider="target">
                                                    <rect key="frame" x="0.0" y="311" width="360" height="512"/>
                                                    <subviews>
                                                        <customView translatesAutoresizingMaskIntoConstraints="NO" id="my2-5o-bNb">
                                                            <rect key="frame" x="0.0" y="0.0" width="360" height="512"/>
                                                            <subviews>
                                                                <textField horizontalHuggingPriority="251" verticalHuggingPriority="750" translatesAutoresizingMaskIntoConstraints="NO" id="E4v-kh-61H">
                                                                    <rect key="frame" x="17" y="475" width="310" height="17"/>
                                                                    <textFieldCell key="cell" scrollable="YES" lineBreakMode="clipping" sendsActionOnEndEditing="YES" alignment="left" title="Audio track:" id="x39-62-7KC">
                                                                        <font key="font" metaFont="systemBold"/>
                                                                        <color key="textColor" name="labelColor" catalog="System" colorSpace="catalog"/>
                                                                        <color key="backgroundColor" name="controlColor" catalog="System" colorSpace="catalog"/>
                                                                    </textFieldCell>
                                                                </textField>
                                                                <scrollView borderType="none" autohidesScrollers="YES" horizontalLineScroll="19" horizontalPageScroll="10" verticalLineScroll="19" verticalPageScroll="10" usesPredominantAxisScrolling="NO" translatesAutoresizingMaskIntoConstraints="NO" id="Qal-0X-4kS">
                                                                    <rect key="frame" x="0.0" y="391" width="360" height="76"/>
                                                                    <clipView key="contentView" drawsBackground="NO" copiesOnScroll="NO" id="vgF-KN-yHf">
                                                                        <rect key="frame" x="0.0" y="0.0" width="360" height="76"/>
                                                                        <autoresizingMask key="autoresizingMask" widthSizable="YES" heightSizable="YES"/>
                                                                        <subviews>
                                                                            <tableView focusRingType="none" verticalHuggingPriority="750" allowsExpansionToolTips="YES" columnAutoresizingStyle="lastColumnOnly" columnReordering="NO" columnResizing="NO" multipleSelection="NO" autosaveColumns="NO" id="FLg-2m-Zaq">
                                                                                <rect key="frame" x="0.0" y="0.0" width="360" height="76"/>
                                                                                <autoresizingMask key="autoresizingMask"/>
                                                                                <size key="intercellSpacing" width="3" height="2"/>
                                                                                <color key="backgroundColor" white="1" alpha="0.080000000000000002" colorSpace="deviceWhite"/>
                                                                                <tableViewGridLines key="gridStyleMask" horizontal="YES"/>
                                                                                <color key="gridColor" red="1" green="1" blue="1" alpha="0.10000000000000001" colorSpace="calibratedRGB"/>
                                                                                <tableColumns>
                                                                                    <tableColumn identifier="IsChosen" editable="NO" width="16" minWidth="16" maxWidth="1000" id="ZIu-kj-B9n">
                                                                                        <tableHeaderCell key="headerCell" lineBreakMode="truncatingTail" borderStyle="border" alignment="right">
                                                                                            <font key="font" metaFont="smallSystem"/>
                                                                                            <color key="textColor" name="headerTextColor" catalog="System" colorSpace="catalog"/>
                                                                                            <color key="backgroundColor" name="headerColor" catalog="System" colorSpace="catalog"/>
                                                                                        </tableHeaderCell>
                                                                                        <textFieldCell key="dataCell" lineBreakMode="truncatingTail" selectable="YES" allowsUndo="NO" alignment="right" title="0" id="L0u-GY-T4V">
                                                                                            <font key="font" metaFont="system"/>
                                                                                            <color key="textColor" name="textColor" catalog="System" colorSpace="catalog"/>
                                                                                            <color key="backgroundColor" name="textBackgroundColor" catalog="System" colorSpace="catalog"/>
                                                                                        </textFieldCell>
                                                                                        <tableColumnResizingMask key="resizingMask" resizeWithTable="YES" userResizable="YES"/>
                                                                                    </tableColumn>
                                                                                    <tableColumn identifier="TrackName" editable="NO" width="338" minWidth="40" maxWidth="3.4028234663852886e+38" id="cKa-XV-ATZ">
                                                                                        <tableHeaderCell key="headerCell" lineBreakMode="truncatingTail" borderStyle="border" alignment="left">
                                                                                            <font key="font" metaFont="smallSystem"/>
                                                                                            <color key="textColor" name="headerTextColor" catalog="System" colorSpace="catalog"/>
                                                                                            <color key="backgroundColor" white="0.0" alpha="0.0" colorSpace="calibratedWhite"/>
                                                                                        </tableHeaderCell>
                                                                                        <textFieldCell key="dataCell" lineBreakMode="truncatingTail" selectable="YES" allowsUndo="NO" alignment="left" title="Text Cell" id="GXH-iA-cJP">
                                                                                            <font key="font" metaFont="system"/>
                                                                                            <color key="textColor" name="textColor" catalog="System" colorSpace="catalog"/>
                                                                                            <color key="backgroundColor" name="textBackgroundColor" catalog="System" colorSpace="catalog"/>
                                                                                        </textFieldCell>
                                                                                        <tableColumnResizingMask key="resizingMask" resizeWithTable="YES" userResizable="YES"/>
                                                                                    </tableColumn>
                                                                                </tableColumns>
                                                                            </tableView>
                                                                        </subviews>
                                                                    </clipView>
                                                                    <constraints>
                                                                        <constraint firstAttribute="height" constant="76" id="sBV-Kf-cvi"/>
                                                                    </constraints>
                                                                    <scroller key="horizontalScroller" hidden="YES" verticalHuggingPriority="750" horizontal="YES" id="Pal-8c-4eQ">
                                                                        <rect key="frame" x="0.0" y="-16" width="0.0" height="16"/>
                                                                        <autoresizingMask key="autoresizingMask"/>
                                                                    </scroller>
                                                                    <scroller key="verticalScroller" hidden="YES" verticalHuggingPriority="750" horizontal="NO" id="uet-8b-szq">
                                                                        <rect key="frame" x="-16" y="0.0" width="16" height="0.0"/>
                                                                        <autoresizingMask key="autoresizingMask"/>
                                                                    </scroller>
                                                                </scrollView>
                                                                <button verticalHuggingPriority="750" translatesAutoresizingMaskIntoConstraints="NO" id="XdF-fV-DCz">
                                                                    <rect key="frame" x="14" y="318" width="317" height="32"/>
                                                                    <buttonCell key="cell" type="push" title="Load External Audio Track..." bezelStyle="rounded" alignment="center" borderStyle="border" imageScaling="proportionallyDown" inset="2" id="8Ax-5X-osl">
                                                                        <behavior key="behavior" pushIn="YES" lightByBackground="YES" lightByGray="YES"/>
                                                                        <font key="font" metaFont="system"/>
                                                                    </buttonCell>
                                                                    <connections>
                                                                        <action selector="loadExternalAudioAction:" target="-2" id="Qlt-LO-puw"/>
                                                                    </connections>
                                                                </button>
                                                                <slider verticalHuggingPriority="750" translatesAutoresizingMaskIntoConstraints="NO" id="a7T-nr-ELY">
                                                                    <rect key="frame" x="20" y="240" width="240" height="18"/>
                                                                    <constraints>
                                                                        <constraint firstAttribute="width" constant="240" id="Rhl-RX-l4v"/>
                                                                    </constraints>
                                                                    <sliderCell key="cell" controlSize="small" continuous="YES" alignment="left" minValue="-5" maxValue="5" tickMarkPosition="below" numberOfTickMarks="21" allowsTickMarkValuesOnly="YES" sliderType="linear" id="ERU-lE-Yhg"/>
                                                                    <connections>
                                                                        <action selector="audioDelayChangedAction:" target="-2" id="egE-eN-9bo"/>
                                                                    </connections>
                                                                </slider>
                                                                <textField horizontalHuggingPriority="251" verticalHuggingPriority="750" translatesAutoresizingMaskIntoConstraints="NO" id="kvu-fg-olx">
                                                                    <rect key="frame" x="17" y="354" width="310" height="17"/>
                                                                    <textFieldCell key="cell" scrollable="YES" lineBreakMode="clipping" sendsActionOnEndEditing="YES" alignment="left" title="External audio:" id="Lnu-kz-cql">
                                                                        <font key="font" metaFont="systemBold"/>
                                                                        <color key="textColor" name="labelColor" catalog="System" colorSpace="catalog"/>
                                                                        <color key="backgroundColor" name="controlColor" catalog="System" colorSpace="catalog"/>
                                                                    </textFieldCell>
                                                                </textField>
                                                                <textField horizontalHuggingPriority="251" verticalHuggingPriority="750" translatesAutoresizingMaskIntoConstraints="NO" id="doa-7T-eeK">
                                                                    <rect key="frame" x="18" y="229" width="20" height="11"/>
                                                                    <textFieldCell key="cell" scrollable="YES" lineBreakMode="clipping" sendsActionOnEndEditing="YES" title="-5s" id="YCG-xK-eAs">
                                                                        <font key="font" metaFont="miniSystem"/>
                                                                        <color key="textColor" name="labelColor" catalog="System" colorSpace="catalog"/>
                                                                        <color key="backgroundColor" name="controlColor" catalog="System" colorSpace="catalog"/>
                                                                    </textFieldCell>
                                                                </textField>
                                                                <textField horizontalHuggingPriority="251" verticalHuggingPriority="750" translatesAutoresizingMaskIntoConstraints="NO" id="kF3-Ee-Pha">
                                                                    <rect key="frame" x="247" y="229" width="15" height="11"/>
                                                                    <textFieldCell key="cell" scrollable="YES" lineBreakMode="clipping" sendsActionOnEndEditing="YES" alignment="right" title="5s" id="C0t-gm-Tim">
                                                                        <font key="font" metaFont="miniSystem"/>
                                                                        <color key="textColor" name="labelColor" catalog="System" colorSpace="catalog"/>
                                                                        <color key="backgroundColor" name="controlColor" catalog="System" colorSpace="catalog"/>
                                                                    </textFieldCell>
                                                                </textField>
                                                                <textField horizontalHuggingPriority="251" verticalHuggingPriority="750" translatesAutoresizingMaskIntoConstraints="NO" id="C39-jO-zwp">
                                                                    <rect key="frame" x="131" y="229" width="19" height="11"/>
                                                                    <textFieldCell key="cell" scrollable="YES" lineBreakMode="clipping" sendsActionOnEndEditing="YES" alignment="center" title="0s" id="wgA-op-JP4">
                                                                        <font key="font" metaFont="miniSystem"/>
                                                                        <color key="textColor" name="labelColor" catalog="System" colorSpace="catalog"/>
                                                                        <color key="backgroundColor" name="controlColor" catalog="System" colorSpace="catalog"/>
                                                                    </textFieldCell>
                                                                </textField>
                                                                <textField verticalHuggingPriority="750" translatesAutoresizingMaskIntoConstraints="NO" id="0DM-CY-o8W" userLabel="Delay">
                                                                    <rect key="frame" x="276" y="239" width="64" height="22"/>
                                                                    <constraints>
                                                                        <constraint firstAttribute="width" constant="64" id="Alb-o2-pM2"/>
                                                                    </constraints>
                                                                    <textFieldCell key="cell" scrollable="YES" lineBreakMode="clipping" selectable="YES" editable="YES" sendsActionOnEndEditing="YES" state="on" borderStyle="bezel" alignment="left" title="0" drawsBackground="YES" usesSingleLineMode="YES" id="ejc-n7-36j" customClass="RoundedTextFieldCell" customModule="IINA" customModuleProvider="target">
                                                                        <numberFormatter key="formatter" formatterBehavior="default10_4" numberStyle="decimal" minimumIntegerDigits="1" maximumIntegerDigits="2000000000" maximumFractionDigits="3" id="tIS-gm-4jb"/>
                                                                        <font key="font" metaFont="system"/>
                                                                        <color key="textColor" name="textColor" catalog="System" colorSpace="catalog"/>
                                                                        <color key="backgroundColor" name="textBackgroundColor" catalog="System" colorSpace="catalog"/>
                                                                    </textFieldCell>
                                                                    <connections>
                                                                        <action selector="customAudioDelayEditFinishedAction:" target="-2" id="if3-IB-m6c"/>
                                                                    </connections>
                                                                </textField>
                                                                <textField horizontalHuggingPriority="251" verticalHuggingPriority="750" translatesAutoresizingMaskIntoConstraints="NO" id="ZPW-fz-5Oi">
                                                                    <rect key="frame" x="17" y="281" width="310" height="17"/>
                                                                    <textFieldCell key="cell" scrollable="YES" lineBreakMode="clipping" sendsActionOnEndEditing="YES" alignment="left" title="Audio delay:" id="AKs-VQ-fKF">
                                                                        <font key="font" metaFont="systemBold"/>
                                                                        <color key="textColor" name="labelColor" catalog="System" colorSpace="catalog"/>
                                                                        <color key="backgroundColor" name="controlColor" catalog="System" colorSpace="catalog"/>
                                                                    </textFieldCell>
                                                                </textField>
                                                                <textField horizontalHuggingPriority="251" verticalHuggingPriority="750" translatesAutoresizingMaskIntoConstraints="NO" id="gR7-cS-zmu" userLabel="Speed Slider Indicator">
                                                                    <rect key="frame" x="130" y="260" width="20" height="13"/>
                                                                    <textFieldCell key="cell" scrollable="YES" lineBreakMode="clipping" allowsUndo="NO" sendsActionOnEndEditing="YES" alignment="center" title="0s" usesSingleLineMode="YES" id="s3F-Tl-Siy">
                                                                        <font key="font" metaFont="system" size="10"/>
                                                                        <color key="textColor" name="labelColor" catalog="System" colorSpace="catalog"/>
                                                                        <color key="backgroundColor" name="controlColor" catalog="System" colorSpace="catalog"/>
                                                                    </textFieldCell>
                                                                </textField>
                                                                <box verticalHuggingPriority="750" boxType="separator" translatesAutoresizingMaskIntoConstraints="NO" id="KKr-0Y-831">
                                                                    <rect key="frame" x="0.0" y="204" width="360" height="5"/>
                                                                </box>
                                                                <textField horizontalHuggingPriority="251" verticalHuggingPriority="750" translatesAutoresizingMaskIntoConstraints="NO" id="IHl-Ks-v7I">
                                                                    <rect key="frame" x="17" y="171" width="305" height="17"/>
                                                                    <textFieldCell key="cell" scrollable="YES" lineBreakMode="clipping" sendsActionOnEndEditing="YES" title="Equalizer" id="iS4-Zr-9Ig">
                                                                        <font key="font" metaFont="systemBold"/>
                                                                        <color key="textColor" name="labelColor" catalog="System" colorSpace="catalog"/>
                                                                        <color key="backgroundColor" name="controlColor" catalog="System" colorSpace="catalog"/>
                                                                    </textFieldCell>
                                                                </textField>
                                                                <customView translatesAutoresizingMaskIntoConstraints="NO" id="PLF-x4-bMC">
                                                                    <rect key="frame" x="0.0" y="24" width="360" height="139"/>
                                                                    <subviews>
                                                                        <slider horizontalHuggingPriority="750" fixedFrame="YES" translatesAutoresizingMaskIntoConstraints="NO" id="pHR-ym-VeQ">
                                                                            <rect key="frame" x="20" y="19" width="18" height="120"/>
                                                                            <autoresizingMask key="autoresizingMask" flexibleMaxX="YES" flexibleMinY="YES"/>
                                                                            <sliderCell key="cell" controlSize="small" alignment="left" minValue="-12" maxValue="12" tickMarkPosition="left" numberOfTickMarks="13" sliderType="linear" id="Twm-2U-8ou"/>
                                                                            <connections>
                                                                                <action selector="audioEqSliderAction:" target="-2" id="ywO-zh-sWU"/>
                                                                            </connections>
                                                                        </slider>
                                                                        <slider horizontalHuggingPriority="750" fixedFrame="YES" tag="1" translatesAutoresizingMaskIntoConstraints="NO" id="Qhv-oC-xzP">
                                                                            <rect key="frame" x="47" y="19" width="18" height="120"/>
                                                                            <autoresizingMask key="autoresizingMask" flexibleMaxX="YES" flexibleMinY="YES"/>
                                                                            <sliderCell key="cell" controlSize="small" alignment="left" minValue="-12" maxValue="12" tickMarkPosition="left" numberOfTickMarks="13" sliderType="linear" id="SCy-Om-bV6"/>
                                                                            <connections>
                                                                                <action selector="audioEqSliderAction:" target="-2" id="xQb-Li-0pw"/>
                                                                            </connections>
                                                                        </slider>
                                                                        <slider horizontalHuggingPriority="750" fixedFrame="YES" tag="2" translatesAutoresizingMaskIntoConstraints="NO" id="iDT-gu-k7t">
                                                                            <rect key="frame" x="74" y="19" width="18" height="120"/>
                                                                            <autoresizingMask key="autoresizingMask" flexibleMaxX="YES" flexibleMinY="YES"/>
                                                                            <sliderCell key="cell" controlSize="small" alignment="left" minValue="-12" maxValue="12" tickMarkPosition="left" numberOfTickMarks="13" sliderType="linear" id="a7E-4j-6g2"/>
                                                                            <connections>
                                                                                <action selector="audioEqSliderAction:" target="-2" id="bCl-L6-1iR"/>
                                                                            </connections>
                                                                        </slider>
                                                                        <slider horizontalHuggingPriority="750" fixedFrame="YES" tag="3" translatesAutoresizingMaskIntoConstraints="NO" id="O2w-VO-03F">
                                                                            <rect key="frame" x="101" y="19" width="18" height="120"/>
                                                                            <autoresizingMask key="autoresizingMask" flexibleMaxX="YES" flexibleMinY="YES"/>
                                                                            <sliderCell key="cell" controlSize="small" alignment="left" minValue="-12" maxValue="12" tickMarkPosition="left" numberOfTickMarks="13" sliderType="linear" id="TbE-dB-ORk"/>
                                                                            <connections>
                                                                                <action selector="audioEqSliderAction:" target="-2" id="15r-Ui-dhW"/>
                                                                            </connections>
                                                                        </slider>
                                                                        <slider horizontalHuggingPriority="750" fixedFrame="YES" tag="4" translatesAutoresizingMaskIntoConstraints="NO" id="npn-V6-hjZ">
                                                                            <rect key="frame" x="128" y="19" width="18" height="120"/>
                                                                            <autoresizingMask key="autoresizingMask" flexibleMaxX="YES" flexibleMinY="YES"/>
                                                                            <sliderCell key="cell" controlSize="small" alignment="left" minValue="-12" maxValue="12" tickMarkPosition="left" numberOfTickMarks="13" sliderType="linear" id="4Ra-VR-yOK"/>
                                                                            <connections>
                                                                                <action selector="audioEqSliderAction:" target="-2" id="sWe-Hb-axh"/>
                                                                            </connections>
                                                                        </slider>
                                                                        <slider horizontalHuggingPriority="750" fixedFrame="YES" tag="5" translatesAutoresizingMaskIntoConstraints="NO" id="TKd-tg-Xtc">
                                                                            <rect key="frame" x="155" y="19" width="18" height="120"/>
                                                                            <autoresizingMask key="autoresizingMask" flexibleMaxX="YES" flexibleMinY="YES"/>
                                                                            <sliderCell key="cell" controlSize="small" alignment="left" minValue="-12" maxValue="12" tickMarkPosition="left" numberOfTickMarks="13" sliderType="linear" id="xV9-OM-MHq"/>
                                                                            <connections>
                                                                                <action selector="audioEqSliderAction:" target="-2" id="bVX-Tj-pgM"/>
                                                                            </connections>
                                                                        </slider>
                                                                        <slider horizontalHuggingPriority="750" fixedFrame="YES" tag="6" translatesAutoresizingMaskIntoConstraints="NO" id="nNf-gg-4tL">
                                                                            <rect key="frame" x="182" y="19" width="18" height="120"/>
                                                                            <autoresizingMask key="autoresizingMask" flexibleMaxX="YES" flexibleMinY="YES"/>
                                                                            <sliderCell key="cell" controlSize="small" alignment="left" minValue="-12" maxValue="12" tickMarkPosition="left" numberOfTickMarks="13" sliderType="linear" id="TNb-Es-VsX"/>
                                                                            <connections>
                                                                                <action selector="audioEqSliderAction:" target="-2" id="p1d-eK-UB3"/>
                                                                            </connections>
                                                                        </slider>
                                                                        <slider horizontalHuggingPriority="750" fixedFrame="YES" tag="7" translatesAutoresizingMaskIntoConstraints="NO" id="JaQ-EH-K1U">
                                                                            <rect key="frame" x="209" y="19" width="18" height="120"/>
                                                                            <autoresizingMask key="autoresizingMask" flexibleMaxX="YES" flexibleMinY="YES"/>
                                                                            <sliderCell key="cell" controlSize="small" alignment="left" minValue="-12" maxValue="12" tickMarkPosition="left" numberOfTickMarks="13" sliderType="linear" id="P8O-pY-Nby"/>
                                                                            <connections>
                                                                                <action selector="audioEqSliderAction:" target="-2" id="oxX-UX-l6i"/>
                                                                            </connections>
                                                                        </slider>
                                                                        <slider horizontalHuggingPriority="750" fixedFrame="YES" tag="8" translatesAutoresizingMaskIntoConstraints="NO" id="gbd-xf-hGS">
                                                                            <rect key="frame" x="234" y="19" width="18" height="120"/>
                                                                            <autoresizingMask key="autoresizingMask" flexibleMaxX="YES" flexibleMinY="YES"/>
                                                                            <sliderCell key="cell" controlSize="small" alignment="left" minValue="-12" maxValue="12" tickMarkPosition="left" numberOfTickMarks="13" sliderType="linear" id="GEq-jW-WUw"/>
                                                                            <connections>
                                                                                <action selector="audioEqSliderAction:" target="-2" id="pkI-fs-ZCs"/>
                                                                            </connections>
                                                                        </slider>
                                                                        <slider horizontalHuggingPriority="750" fixedFrame="YES" tag="9" translatesAutoresizingMaskIntoConstraints="NO" id="w04-h5-qaz">
                                                                            <rect key="frame" x="259" y="19" width="18" height="120"/>
                                                                            <autoresizingMask key="autoresizingMask" flexibleMaxX="YES" flexibleMinY="YES"/>
                                                                            <sliderCell key="cell" controlSize="small" alignment="left" minValue="-12" maxValue="12" tickMarkPosition="left" numberOfTickMarks="13" sliderType="linear" id="5FD-oT-GpE"/>
                                                                            <connections>
                                                                                <action selector="audioEqSliderAction:" target="-2" id="I08-gI-z8e"/>
                                                                            </connections>
                                                                        </slider>
                                                                        <textField horizontalHuggingPriority="251" verticalHuggingPriority="750" fixedFrame="YES" translatesAutoresizingMaskIntoConstraints="NO" id="jUH-hL-3U3">
                                                                            <rect key="frame" x="301" y="125" width="41" height="14"/>
                                                                            <autoresizingMask key="autoresizingMask" flexibleMaxX="YES" flexibleMinY="YES"/>
                                                                            <textFieldCell key="cell" controlSize="small" scrollable="YES" lineBreakMode="clipping" sendsActionOnEndEditing="YES" title="+12 dB" id="4BZ-H1-GEU">
                                                                                <font key="font" metaFont="smallSystem"/>
                                                                                <color key="textColor" name="labelColor" catalog="System" colorSpace="catalog"/>
                                                                                <color key="backgroundColor" name="controlColor" catalog="System" colorSpace="catalog"/>
                                                                            </textFieldCell>
                                                                        </textField>
                                                                        <textField horizontalHuggingPriority="251" verticalHuggingPriority="750" fixedFrame="YES" translatesAutoresizingMaskIntoConstraints="NO" id="Wkv-a4-uiD">
                                                                            <rect key="frame" x="303" y="20" width="39" height="14"/>
                                                                            <autoresizingMask key="autoresizingMask" flexibleMaxX="YES" flexibleMinY="YES"/>
                                                                            <textFieldCell key="cell" controlSize="small" scrollable="YES" lineBreakMode="clipping" sendsActionOnEndEditing="YES" title="-12 dB" id="Lpw-ws-Ezh">
                                                                                <font key="font" metaFont="smallSystem"/>
                                                                                <color key="textColor" name="labelColor" catalog="System" colorSpace="catalog"/>
                                                                                <color key="backgroundColor" name="controlColor" catalog="System" colorSpace="catalog"/>
                                                                            </textFieldCell>
                                                                        </textField>
                                                                        <textField horizontalHuggingPriority="251" verticalHuggingPriority="750" fixedFrame="YES" translatesAutoresizingMaskIntoConstraints="NO" id="izd-aj-gqV">
                                                                            <rect key="frame" x="304" y="73" width="37" height="14"/>
                                                                            <autoresizingMask key="autoresizingMask" flexibleMaxX="YES" flexibleMinY="YES"/>
                                                                            <textFieldCell key="cell" controlSize="small" scrollable="YES" lineBreakMode="clipping" sendsActionOnEndEditing="YES" title="0 dB" id="lBn-YS-jL7">
                                                                                <font key="font" metaFont="smallSystem"/>
                                                                                <color key="textColor" name="labelColor" catalog="System" colorSpace="catalog"/>
                                                                                <color key="backgroundColor" name="controlColor" catalog="System" colorSpace="catalog"/>
                                                                            </textFieldCell>
                                                                        </textField>
                                                                        <textField horizontalHuggingPriority="251" verticalHuggingPriority="750" fixedFrame="YES" translatesAutoresizingMaskIntoConstraints="NO" id="EDx-YH-ofM">
                                                                            <rect key="frame" x="11" y="0.0" width="37" height="14"/>
                                                                            <autoresizingMask key="autoresizingMask" flexibleMaxX="YES" flexibleMinY="YES"/>
                                                                            <textFieldCell key="cell" controlSize="small" scrollable="YES" lineBreakMode="clipping" sendsActionOnEndEditing="YES" alignment="center" title="31.25" id="HBF-J7-Tie">
                                                                                <font key="font" metaFont="miniSystem"/>
                                                                                <color key="textColor" name="labelColor" catalog="System" colorSpace="catalog"/>
                                                                                <color key="backgroundColor" name="controlColor" catalog="System" colorSpace="catalog"/>
                                                                            </textFieldCell>
                                                                        </textField>
                                                                        <textField horizontalHuggingPriority="251" verticalHuggingPriority="750" fixedFrame="YES" translatesAutoresizingMaskIntoConstraints="NO" id="gfz-yF-41J">
                                                                            <rect key="frame" x="68" y="3" width="30" height="11"/>
                                                                            <autoresizingMask key="autoresizingMask" flexibleMaxX="YES" flexibleMinY="YES"/>
                                                                            <textFieldCell key="cell" controlSize="small" scrollable="YES" lineBreakMode="clipping" sendsActionOnEndEditing="YES" alignment="center" title="125" id="1cq-dc-JfM">
                                                                                <font key="font" metaFont="miniSystem"/>
                                                                                <color key="textColor" name="labelColor" catalog="System" colorSpace="catalog"/>
                                                                                <color key="backgroundColor" name="controlColor" catalog="System" colorSpace="catalog"/>
                                                                            </textFieldCell>
                                                                        </textField>
                                                                        <textField horizontalHuggingPriority="251" verticalHuggingPriority="750" fixedFrame="YES" translatesAutoresizingMaskIntoConstraints="NO" id="1he-Ll-CYl">
                                                                            <rect key="frame" x="95" y="3" width="30" height="11"/>
                                                                            <autoresizingMask key="autoresizingMask" flexibleMaxX="YES" flexibleMinY="YES"/>
                                                                            <textFieldCell key="cell" controlSize="small" scrollable="YES" lineBreakMode="clipping" sendsActionOnEndEditing="YES" alignment="center" title="250" id="ekh-gc-2qo">
                                                                                <font key="font" metaFont="miniSystem"/>
                                                                                <color key="textColor" name="labelColor" catalog="System" colorSpace="catalog"/>
                                                                                <color key="backgroundColor" name="controlColor" catalog="System" colorSpace="catalog"/>
                                                                            </textFieldCell>
                                                                        </textField>
                                                                        <textField horizontalHuggingPriority="251" verticalHuggingPriority="750" fixedFrame="YES" translatesAutoresizingMaskIntoConstraints="NO" id="j15-F0-7GR">
                                                                            <rect key="frame" x="122" y="3" width="30" height="11"/>
                                                                            <autoresizingMask key="autoresizingMask" flexibleMaxX="YES" flexibleMinY="YES"/>
                                                                            <textFieldCell key="cell" controlSize="small" scrollable="YES" lineBreakMode="clipping" sendsActionOnEndEditing="YES" alignment="center" title="500" id="tHa-vN-OlI">
                                                                                <font key="font" metaFont="miniSystem"/>
                                                                                <color key="textColor" name="labelColor" catalog="System" colorSpace="catalog"/>
                                                                                <color key="backgroundColor" name="controlColor" catalog="System" colorSpace="catalog"/>
                                                                            </textFieldCell>
                                                                        </textField>
                                                                        <textField horizontalHuggingPriority="251" verticalHuggingPriority="750" fixedFrame="YES" translatesAutoresizingMaskIntoConstraints="NO" id="wvc-3m-7dA">
                                                                            <rect key="frame" x="149" y="3" width="30" height="11"/>
                                                                            <autoresizingMask key="autoresizingMask" flexibleMaxX="YES" flexibleMinY="YES"/>
                                                                            <textFieldCell key="cell" controlSize="small" scrollable="YES" lineBreakMode="clipping" sendsActionOnEndEditing="YES" alignment="center" title="1k" id="Rtc-Eg-J2u">
                                                                                <font key="font" metaFont="miniSystem"/>
                                                                                <color key="textColor" name="labelColor" catalog="System" colorSpace="catalog"/>
                                                                                <color key="backgroundColor" name="controlColor" catalog="System" colorSpace="catalog"/>
                                                                            </textFieldCell>
                                                                        </textField>
                                                                        <textField horizontalHuggingPriority="251" verticalHuggingPriority="750" fixedFrame="YES" translatesAutoresizingMaskIntoConstraints="NO" id="cnq-7d-eC4">
                                                                            <rect key="frame" x="176" y="3" width="30" height="11"/>
                                                                            <autoresizingMask key="autoresizingMask" flexibleMaxX="YES" flexibleMinY="YES"/>
                                                                            <textFieldCell key="cell" controlSize="small" scrollable="YES" lineBreakMode="clipping" sendsActionOnEndEditing="YES" alignment="center" title="2k" id="j9w-YU-EcC">
                                                                                <font key="font" metaFont="miniSystem"/>
                                                                                <color key="textColor" name="labelColor" catalog="System" colorSpace="catalog"/>
                                                                                <color key="backgroundColor" name="controlColor" catalog="System" colorSpace="catalog"/>
                                                                            </textFieldCell>
                                                                        </textField>
                                                                        <textField horizontalHuggingPriority="251" verticalHuggingPriority="750" fixedFrame="YES" translatesAutoresizingMaskIntoConstraints="NO" id="uUe-VB-wyv">
                                                                            <rect key="frame" x="203" y="3" width="30" height="11"/>
                                                                            <autoresizingMask key="autoresizingMask" flexibleMaxX="YES" flexibleMinY="YES"/>
                                                                            <textFieldCell key="cell" controlSize="small" scrollable="YES" lineBreakMode="clipping" sendsActionOnEndEditing="YES" alignment="center" title="4k" id="i0j-2a-vKD">
                                                                                <font key="font" metaFont="miniSystem"/>
                                                                                <color key="textColor" name="labelColor" catalog="System" colorSpace="catalog"/>
                                                                                <color key="backgroundColor" name="controlColor" catalog="System" colorSpace="catalog"/>
                                                                            </textFieldCell>
                                                                        </textField>
                                                                        <textField horizontalHuggingPriority="251" verticalHuggingPriority="750" fixedFrame="YES" translatesAutoresizingMaskIntoConstraints="NO" id="eOZ-KM-xLa">
                                                                            <rect key="frame" x="228" y="3" width="30" height="11"/>
                                                                            <autoresizingMask key="autoresizingMask" flexibleMaxX="YES" flexibleMinY="YES"/>
                                                                            <textFieldCell key="cell" controlSize="small" scrollable="YES" lineBreakMode="clipping" sendsActionOnEndEditing="YES" alignment="center" title="8k" id="e4X-H4-VxS">
                                                                                <font key="font" metaFont="miniSystem"/>
                                                                                <color key="textColor" name="labelColor" catalog="System" colorSpace="catalog"/>
                                                                                <color key="backgroundColor" name="controlColor" catalog="System" colorSpace="catalog"/>
                                                                            </textFieldCell>
                                                                        </textField>
                                                                        <textField horizontalHuggingPriority="251" verticalHuggingPriority="750" fixedFrame="YES" translatesAutoresizingMaskIntoConstraints="NO" id="aOD-Qz-oE3">
                                                                            <rect key="frame" x="253" y="3" width="30" height="11"/>
                                                                            <autoresizingMask key="autoresizingMask" flexibleMaxX="YES" flexibleMinY="YES"/>
                                                                            <textFieldCell key="cell" controlSize="small" scrollable="YES" lineBreakMode="clipping" sendsActionOnEndEditing="YES" alignment="center" title="16k" id="era-AG-bSl">
                                                                                <font key="font" metaFont="miniSystem"/>
                                                                                <color key="textColor" name="labelColor" catalog="System" colorSpace="catalog"/>
                                                                                <color key="backgroundColor" name="controlColor" catalog="System" colorSpace="catalog"/>
                                                                            </textFieldCell>
                                                                        </textField>
                                                                        <textField horizontalHuggingPriority="251" verticalHuggingPriority="750" fixedFrame="YES" translatesAutoresizingMaskIntoConstraints="NO" id="dKk-CE-yY0">
                                                                            <rect key="frame" x="41" y="3" width="30" height="11"/>
                                                                            <autoresizingMask key="autoresizingMask" flexibleMaxX="YES" flexibleMinY="YES"/>
                                                                            <textFieldCell key="cell" controlSize="small" scrollable="YES" lineBreakMode="clipping" sendsActionOnEndEditing="YES" alignment="center" title="62.5" id="4PG-5R-5G0">
                                                                                <font key="font" metaFont="miniSystem"/>
                                                                                <color key="textColor" name="labelColor" catalog="System" colorSpace="catalog"/>
                                                                                <color key="backgroundColor" name="controlColor" catalog="System" colorSpace="catalog"/>
                                                                            </textFieldCell>
                                                                        </textField>
                                                                    </subviews>
                                                                    <constraints>
                                                                        <constraint firstAttribute="height" constant="139" id="eMl-tL-SYh"/>
                                                                    </constraints>
                                                                </customView>
                                                                <button translatesAutoresizingMaskIntoConstraints="NO" id="dB1-5J-5YU">
                                                                    <rect key="frame" x="324" y="171" width="16" height="16"/>
                                                                    <constraints>
                                                                        <constraint firstAttribute="width" constant="16" id="T2d-bE-Rq1"/>
                                                                        <constraint firstAttribute="height" constant="16" id="xEH-z6-Ltg"/>
                                                                    </constraints>
                                                                    <buttonCell key="cell" type="square" bezelStyle="shadowlessSquare" image="NSRefreshFreestandingTemplate" imagePosition="only" alignment="center" controlSize="small" imageScaling="proportionallyUpOrDown" inset="2" id="Cgw-yU-AOF">
                                                                        <behavior key="behavior" pushIn="YES" lightByBackground="YES" lightByGray="YES"/>
                                                                        <font key="font" metaFont="smallSystem"/>
                                                                    </buttonCell>
                                                                    <connections>
                                                                        <action selector="resetAudioEqAction:" target="-2" id="2mv-yD-fAu"/>
                                                                    </connections>
                                                                </button>
                                                            </subviews>
                                                            <constraints>
                                                                <constraint firstItem="IHl-Ks-v7I" firstAttribute="leading" secondItem="my2-5o-bNb" secondAttribute="leading" constant="19" id="0QV-7k-pBU"/>
                                                                <constraint firstItem="kF3-Ee-Pha" firstAttribute="top" secondItem="a7T-nr-ELY" secondAttribute="bottom" id="0XD-ee-xVQ"/>
                                                                <constraint firstAttribute="trailing" secondItem="PLF-x4-bMC" secondAttribute="trailing" id="1q2-vE-SkR"/>
                                                                <constraint firstItem="E4v-kh-61H" firstAttribute="top" secondItem="my2-5o-bNb" secondAttribute="top" constant="20" id="1y4-Kv-vat"/>
                                                                <constraint firstItem="0DM-CY-o8W" firstAttribute="leading" secondItem="a7T-nr-ELY" secondAttribute="trailing" constant="16" id="20o-RN-jw7"/>
                                                                <constraint firstAttribute="trailing" secondItem="dB1-5J-5YU" secondAttribute="trailing" constant="20" id="2j8-Vy-2QJ"/>
                                                                <constraint firstAttribute="trailing" secondItem="IHl-Ks-v7I" secondAttribute="trailing" constant="40" id="305-x4-mBU"/>
                                                                <constraint firstItem="doa-7T-eeK" firstAttribute="leading" secondItem="a7T-nr-ELY" secondAttribute="leading" id="62g-RQ-baB"/>
                                                                <constraint firstItem="ZPW-fz-5Oi" firstAttribute="leading" secondItem="my2-5o-bNb" secondAttribute="leading" constant="19" id="9aM-rf-Ubw"/>
                                                                <constraint firstAttribute="trailing" secondItem="E4v-kh-61H" secondAttribute="trailing" constant="35" id="9ol-Ih-xQV"/>
                                                                <constraint firstItem="KKr-0Y-831" firstAttribute="leading" secondItem="my2-5o-bNb" secondAttribute="leading" id="AXq-h3-TVD"/>
                                                                <constraint firstItem="0DM-CY-o8W" firstAttribute="centerY" secondItem="a7T-nr-ELY" secondAttribute="centerY" constant="-1" id="B5R-Ja-IjZ"/>
                                                                <constraint firstItem="a7T-nr-ELY" firstAttribute="top" secondItem="gR7-cS-zmu" secondAttribute="bottom" constant="2" id="C2d-F4-WIg"/>
                                                                <constraint firstItem="gR7-cS-zmu" firstAttribute="leading" secondItem="a7T-nr-ELY" secondAttribute="leading" constant="112" id="Er7-gv-OMp"/>
                                                                <constraint firstItem="doa-7T-eeK" firstAttribute="top" secondItem="a7T-nr-ELY" secondAttribute="bottom" id="FFk-YH-GZp"/>
                                                                <constraint firstItem="C39-jO-zwp" firstAttribute="top" secondItem="a7T-nr-ELY" secondAttribute="bottom" id="GZM-yD-gvm"/>
                                                                <constraint firstAttribute="trailing" secondItem="KKr-0Y-831" secondAttribute="trailing" id="HbW-t2-Z43"/>
                                                                <constraint firstItem="kvu-fg-olx" firstAttribute="leading" secondItem="my2-5o-bNb" secondAttribute="leading" constant="19" id="LQR-09-ikh"/>
                                                                <constraint firstItem="a7T-nr-ELY" firstAttribute="leading" secondItem="my2-5o-bNb" secondAttribute="leading" constant="20" id="Mj2-sZ-AFW"/>
                                                                <constraint firstAttribute="trailing" secondItem="kvu-fg-olx" secondAttribute="trailing" constant="35" id="O0T-4P-XQY"/>
                                                                <constraint firstItem="kF3-Ee-Pha" firstAttribute="trailing" secondItem="a7T-nr-ELY" secondAttribute="trailing" id="PJ2-pg-wRS"/>
                                                                <constraint firstItem="Qal-0X-4kS" firstAttribute="top" secondItem="E4v-kh-61H" secondAttribute="bottom" constant="8" id="PfL-cK-sd5"/>
                                                                <constraint firstItem="C39-jO-zwp" firstAttribute="centerX" secondItem="a7T-nr-ELY" secondAttribute="centerX" id="Pq3-Ff-F3F"/>
                                                                <constraint firstItem="IHl-Ks-v7I" firstAttribute="top" secondItem="KKr-0Y-831" secondAttribute="bottom" constant="18" id="Q61-jq-LnT"/>
                                                                <constraint firstAttribute="trailing" secondItem="XdF-fV-DCz" secondAttribute="trailing" constant="35" id="Qgj-tE-Ji4"/>
                                                                <constraint firstItem="Qal-0X-4kS" firstAttribute="leading" secondItem="my2-5o-bNb" secondAttribute="leading" id="SwW-S7-LX2"/>
                                                                <constraint firstItem="dB1-5J-5YU" firstAttribute="centerY" secondItem="IHl-Ks-v7I" secondAttribute="centerY" id="Ym6-Rk-xwx"/>
                                                                <constraint firstItem="XdF-fV-DCz" firstAttribute="leading" secondItem="my2-5o-bNb" secondAttribute="leading" constant="20" id="aOX-MS-ZZW"/>
                                                                <constraint firstItem="PLF-x4-bMC" firstAttribute="leading" secondItem="my2-5o-bNb" secondAttribute="leading" id="dRT-Ri-a9H"/>
                                                                <constraint firstItem="E4v-kh-61H" firstAttribute="leading" secondItem="my2-5o-bNb" secondAttribute="leading" constant="19" id="f6t-BV-Nqr"/>
                                                                <constraint firstAttribute="bottom" secondItem="PLF-x4-bMC" secondAttribute="bottom" constant="24" id="gbq-VK-CJq"/>
                                                                <constraint firstItem="XdF-fV-DCz" firstAttribute="top" secondItem="kvu-fg-olx" secondAttribute="bottom" constant="8" id="gud-hM-Hf0"/>
                                                                <constraint firstItem="a7T-nr-ELY" firstAttribute="top" secondItem="ZPW-fz-5Oi" secondAttribute="bottom" constant="23" id="h2O-at-cpJ"/>
                                                                <constraint firstItem="KKr-0Y-831" firstAttribute="top" secondItem="a7T-nr-ELY" secondAttribute="bottom" constant="33" id="lUv-nd-FbU"/>
                                                                <constraint firstAttribute="trailing" secondItem="Qal-0X-4kS" secondAttribute="trailing" id="lda-T8-U6J"/>
                                                                <constraint firstItem="ZPW-fz-5Oi" firstAttribute="top" secondItem="XdF-fV-DCz" secondAttribute="bottom" constant="27" id="pbW-gp-age"/>
                                                                <constraint firstAttribute="trailing" secondItem="ZPW-fz-5Oi" secondAttribute="trailing" constant="35" id="tRW-zx-YUE"/>
                                                                <constraint firstItem="kvu-fg-olx" firstAttribute="top" secondItem="Qal-0X-4kS" secondAttribute="bottom" constant="20" id="wOv-GA-HuD"/>
                                                                <constraint firstItem="PLF-x4-bMC" firstAttribute="top" secondItem="IHl-Ks-v7I" secondAttribute="bottom" constant="8" id="zPs-Z3-aNL"/>
                                                            </constraints>
                                                        </customView>
                                                    </subviews>
                                                    <constraints>
                                                        <constraint firstItem="my2-5o-bNb" firstAttribute="leading" secondItem="NZU-RD-Dm3" secondAttribute="leading" id="pxh-2E-RNE"/>
                                                        <constraint firstItem="my2-5o-bNb" firstAttribute="top" secondItem="NZU-RD-Dm3" secondAttribute="top" id="sEV-DZ-FlL"/>
                                                        <constraint firstAttribute="trailing" secondItem="my2-5o-bNb" secondAttribute="trailing" id="uM8-H5-QwQ"/>
                                                        <constraint firstAttribute="bottom" secondItem="my2-5o-bNb" secondAttribute="bottom" id="zoi-sm-jxY"/>
                                                    </constraints>
                                                </customView>
                                            </subviews>
                                            <constraints>
                                                <constraint firstItem="NZU-RD-Dm3" firstAttribute="leading" secondItem="oVx-Sp-Lhl" secondAttribute="leading" id="FiN-fI-rgF"/>
                                                <constraint firstAttribute="trailing" secondItem="NZU-RD-Dm3" secondAttribute="trailing" id="KAz-hn-L3D"/>
                                                <constraint firstItem="NZU-RD-Dm3" firstAttribute="top" secondItem="oVx-Sp-Lhl" secondAttribute="top" id="xiA-4o-mvi"/>
                                            </constraints>
                                            <color key="backgroundColor" name="controlColor" catalog="System" colorSpace="catalog"/>
                                        </clipView>
                                        <scroller key="horizontalScroller" verticalHuggingPriority="750" horizontal="YES" id="klo-Db-oQE">
                                            <rect key="frame" x="0.0" y="807" width="360" height="16"/>
                                            <autoresizingMask key="autoresizingMask"/>
                                        </scroller>
                                        <scroller key="verticalScroller" verticalHuggingPriority="750" doubleValue="1" horizontal="NO" id="17z-n6-rH9">
                                            <rect key="frame" x="344" y="0.0" width="16" height="823"/>
                                            <autoresizingMask key="autoresizingMask"/>
                                        </scroller>
                                    </scrollView>
                                </subviews>
                                <constraints>
                                    <constraint firstAttribute="trailing" secondItem="wXn-sV-AmG" secondAttribute="trailing" id="0QE-XK-d8S"/>
                                    <constraint firstItem="wXn-sV-AmG" firstAttribute="top" secondItem="Dxl-wa-zgc" secondAttribute="top" id="0zm-BX-gew"/>
                                    <constraint firstAttribute="bottom" secondItem="wXn-sV-AmG" secondAttribute="bottom" id="LcL-SJ-WPN"/>
                                    <constraint firstItem="wXn-sV-AmG" firstAttribute="leading" secondItem="Dxl-wa-zgc" secondAttribute="leading" id="gtG-kK-1SM"/>
                                </constraints>
                            </view>
                        </tabViewItem>
                        <tabViewItem label="Subtitle" identifier="" id="jND-MZ-sKB">
                            <view key="view" id="MrM-2b-7ob">
                                <rect key="frame" x="0.0" y="0.0" width="360" height="823"/>
                                <autoresizingMask key="autoresizingMask" widthSizable="YES" heightSizable="YES"/>
                                <subviews>
                                    <scrollView borderType="none" horizontalLineScroll="10" horizontalPageScroll="10" verticalLineScroll="10" verticalPageScroll="10" usesPredominantAxisScrolling="NO" translatesAutoresizingMaskIntoConstraints="NO" id="3kA-IY-poi">
                                        <rect key="frame" x="0.0" y="0.0" width="360" height="823"/>
                                        <clipView key="contentView" drawsBackground="NO" copiesOnScroll="NO" id="epy-wp-Ja5">
                                            <rect key="frame" x="0.0" y="0.0" width="360" height="823"/>
                                            <autoresizingMask key="autoresizingMask"/>
                                            <subviews>
                                                <customView translatesAutoresizingMaskIntoConstraints="NO" id="pm4-x9-WJ5" customClass="FlippedView" customModule="IINA" customModuleProvider="target">
                                                    <rect key="frame" x="0.0" y="-9" width="360" height="832"/>
                                                    <subviews>
                                                        <customView translatesAutoresizingMaskIntoConstraints="NO" id="Wuf-PX-OYd" userLabel="Sub Basic">
                                                            <rect key="frame" x="0.0" y="411" width="360" height="421"/>
                                                            <subviews>
                                                                <scrollView borderType="none" autohidesScrollers="YES" horizontalLineScroll="19" horizontalPageScroll="10" verticalLineScroll="19" verticalPageScroll="10" usesPredominantAxisScrolling="NO" translatesAutoresizingMaskIntoConstraints="NO" id="1Fq-4o-8Hh">
                                                                    <rect key="frame" x="0.0" y="304" width="360" height="72"/>
                                                                    <clipView key="contentView" drawsBackground="NO" copiesOnScroll="NO" id="dJV-R0-O3M">
                                                                        <rect key="frame" x="0.0" y="0.0" width="360" height="72"/>
                                                                        <autoresizingMask key="autoresizingMask"/>
                                                                        <subviews>
                                                                            <tableView focusRingType="none" verticalHuggingPriority="750" allowsExpansionToolTips="YES" columnAutoresizingStyle="lastColumnOnly" columnResizing="NO" multipleSelection="NO" autosaveColumns="NO" id="2vU-hm-gGB">
                                                                                <rect key="frame" x="0.0" y="0.0" width="360" height="72"/>
                                                                                <autoresizingMask key="autoresizingMask"/>
                                                                                <size key="intercellSpacing" width="3" height="2"/>
                                                                                <color key="backgroundColor" red="1" green="1" blue="1" alpha="0.080000000000000002" colorSpace="calibratedRGB"/>
                                                                                <tableViewGridLines key="gridStyleMask" horizontal="YES"/>
                                                                                <color key="gridColor" red="1" green="1" blue="1" alpha="0.10000000000000001" colorSpace="calibratedRGB"/>
                                                                                <tableColumns>
                                                                                    <tableColumn identifier="IsChosen" width="16" minWidth="16" maxWidth="1000" id="vbW-xz-mKZ">
                                                                                        <tableHeaderCell key="headerCell" lineBreakMode="truncatingTail" borderStyle="border" alignment="right">
                                                                                            <font key="font" metaFont="smallSystem"/>
                                                                                            <color key="textColor" name="headerTextColor" catalog="System" colorSpace="catalog"/>
                                                                                            <color key="backgroundColor" name="headerColor" catalog="System" colorSpace="catalog"/>
                                                                                        </tableHeaderCell>
                                                                                        <textFieldCell key="dataCell" lineBreakMode="truncatingTail" selectable="YES" allowsUndo="NO" alignment="right" title="0" id="CAr-N0-j64">
                                                                                            <font key="font" metaFont="system"/>
                                                                                            <color key="textColor" name="textColor" catalog="System" colorSpace="catalog"/>
                                                                                            <color key="backgroundColor" name="textBackgroundColor" catalog="System" colorSpace="catalog"/>
                                                                                        </textFieldCell>
                                                                                        <tableColumnResizingMask key="resizingMask" resizeWithTable="YES" userResizable="YES"/>
                                                                                    </tableColumn>
                                                                                    <tableColumn identifier="TrackName" width="338" minWidth="40" maxWidth="3.4028234663852886e+38" id="jxP-dI-qjH">
                                                                                        <tableHeaderCell key="headerCell" lineBreakMode="truncatingTail" borderStyle="border" alignment="left">
                                                                                            <font key="font" metaFont="smallSystem"/>
                                                                                            <color key="textColor" name="headerTextColor" catalog="System" colorSpace="catalog"/>
                                                                                            <color key="backgroundColor" white="0.0" alpha="0.0" colorSpace="calibratedWhite"/>
                                                                                        </tableHeaderCell>
                                                                                        <textFieldCell key="dataCell" lineBreakMode="truncatingMiddle" selectable="YES" allowsUndo="NO" alignment="left" title="Text Cell" id="Ml5-Kc-QjI">
                                                                                            <font key="font" metaFont="system"/>
                                                                                            <color key="textColor" name="textColor" catalog="System" colorSpace="catalog"/>
                                                                                            <color key="backgroundColor" name="textBackgroundColor" catalog="System" colorSpace="catalog"/>
                                                                                        </textFieldCell>
                                                                                        <tableColumnResizingMask key="resizingMask" resizeWithTable="YES" userResizable="YES"/>
                                                                                    </tableColumn>
                                                                                </tableColumns>
                                                                            </tableView>
                                                                        </subviews>
                                                                    </clipView>
                                                                    <constraints>
                                                                        <constraint firstAttribute="height" constant="72" id="lC0-Wa-BTh"/>
                                                                    </constraints>
                                                                    <scroller key="horizontalScroller" hidden="YES" verticalHuggingPriority="750" horizontal="YES" id="T7q-K8-765">
                                                                        <rect key="frame" x="0.0" y="-16" width="0.0" height="16"/>
                                                                        <autoresizingMask key="autoresizingMask"/>
                                                                    </scroller>
                                                                    <scroller key="verticalScroller" hidden="YES" verticalHuggingPriority="750" horizontal="NO" id="j0M-29-ecd">
                                                                        <rect key="frame" x="-16" y="0.0" width="16" height="0.0"/>
                                                                        <autoresizingMask key="autoresizingMask"/>
                                                                    </scroller>
                                                                </scrollView>
                                                                <scrollView borderType="none" autohidesScrollers="YES" horizontalLineScroll="19" horizontalPageScroll="10" verticalLineScroll="19" verticalPageScroll="10" usesPredominantAxisScrolling="NO" translatesAutoresizingMaskIntoConstraints="NO" id="LMp-7Y-Rxg">
                                                                    <rect key="frame" x="0.0" y="187" width="360" height="72"/>
                                                                    <clipView key="contentView" drawsBackground="NO" copiesOnScroll="NO" id="EKn-MX-Fao">
                                                                        <rect key="frame" x="0.0" y="0.0" width="360" height="72"/>
                                                                        <autoresizingMask key="autoresizingMask"/>
                                                                        <subviews>
                                                                            <tableView focusRingType="none" verticalHuggingPriority="750" allowsExpansionToolTips="YES" columnAutoresizingStyle="lastColumnOnly" columnResizing="NO" multipleSelection="NO" autosaveColumns="NO" id="Jve-qX-Agy">
                                                                                <rect key="frame" x="0.0" y="0.0" width="360" height="72"/>
                                                                                <autoresizingMask key="autoresizingMask"/>
                                                                                <size key="intercellSpacing" width="3" height="2"/>
                                                                                <color key="backgroundColor" white="1" alpha="0.080000000000000002" colorSpace="deviceWhite"/>
                                                                                <tableViewGridLines key="gridStyleMask" horizontal="YES"/>
                                                                                <color key="gridColor" red="1" green="1" blue="1" alpha="0.10000000000000001" colorSpace="calibratedRGB"/>
                                                                                <tableColumns>
                                                                                    <tableColumn identifier="IsChosen" width="16" minWidth="16" maxWidth="1000" id="2lj-8m-Jqb">
                                                                                        <tableHeaderCell key="headerCell" lineBreakMode="truncatingTail" borderStyle="border" alignment="right">
                                                                                            <font key="font" metaFont="smallSystem"/>
                                                                                            <color key="textColor" name="headerTextColor" catalog="System" colorSpace="catalog"/>
                                                                                            <color key="backgroundColor" name="headerColor" catalog="System" colorSpace="catalog"/>
                                                                                        </tableHeaderCell>
                                                                                        <textFieldCell key="dataCell" lineBreakMode="truncatingTail" selectable="YES" allowsUndo="NO" alignment="right" title="0" id="0ju-Sf-fcb">
                                                                                            <font key="font" metaFont="system"/>
                                                                                            <color key="textColor" name="textColor" catalog="System" colorSpace="catalog"/>
                                                                                            <color key="backgroundColor" name="textBackgroundColor" catalog="System" colorSpace="catalog"/>
                                                                                        </textFieldCell>
                                                                                        <tableColumnResizingMask key="resizingMask" resizeWithTable="YES" userResizable="YES"/>
                                                                                    </tableColumn>
                                                                                    <tableColumn identifier="TrackName" width="338" minWidth="40" maxWidth="3.4028234663852886e+38" id="jc0-mX-0JS">
                                                                                        <tableHeaderCell key="headerCell" lineBreakMode="truncatingTail" borderStyle="border" alignment="left">
                                                                                            <font key="font" metaFont="smallSystem"/>
                                                                                            <color key="textColor" name="headerTextColor" catalog="System" colorSpace="catalog"/>
                                                                                            <color key="backgroundColor" white="0.0" alpha="0.0" colorSpace="calibratedWhite"/>
                                                                                        </tableHeaderCell>
                                                                                        <textFieldCell key="dataCell" lineBreakMode="truncatingMiddle" selectable="YES" allowsUndo="NO" alignment="left" title="Text Cell" id="Zmu-ck-pua">
                                                                                            <font key="font" metaFont="system"/>
                                                                                            <color key="textColor" name="textColor" catalog="System" colorSpace="catalog"/>
                                                                                            <color key="backgroundColor" name="textBackgroundColor" catalog="System" colorSpace="catalog"/>
                                                                                        </textFieldCell>
                                                                                        <tableColumnResizingMask key="resizingMask" resizeWithTable="YES" userResizable="YES"/>
                                                                                    </tableColumn>
                                                                                </tableColumns>
                                                                            </tableView>
                                                                        </subviews>
                                                                    </clipView>
                                                                    <constraints>
                                                                        <constraint firstAttribute="height" constant="72" id="h9T-Pz-NPG"/>
                                                                    </constraints>
                                                                    <scroller key="horizontalScroller" hidden="YES" verticalHuggingPriority="750" horizontal="YES" id="ZW0-tb-txz">
                                                                        <rect key="frame" x="0.0" y="-16" width="0.0" height="16"/>
                                                                        <autoresizingMask key="autoresizingMask"/>
                                                                    </scroller>
                                                                    <scroller key="verticalScroller" hidden="YES" verticalHuggingPriority="750" horizontal="NO" id="YIS-JA-mpZ">
                                                                        <rect key="frame" x="-16" y="0.0" width="16" height="0.0"/>
                                                                        <autoresizingMask key="autoresizingMask"/>
                                                                    </scroller>
                                                                </scrollView>
                                                                <textField horizontalHuggingPriority="251" verticalHuggingPriority="750" translatesAutoresizingMaskIntoConstraints="NO" id="mYH-DV-e4F" userLabel="Subtitle">
                                                                    <rect key="frame" x="17" y="384" width="310" height="17"/>
                                                                    <textFieldCell key="cell" scrollable="YES" lineBreakMode="clipping" sendsActionOnEndEditing="YES" title="Subtitle:" id="eXZ-HN-qL4">
                                                                        <font key="font" metaFont="systemBold"/>
                                                                        <color key="textColor" name="labelColor" catalog="System" colorSpace="catalog"/>
                                                                        <color key="backgroundColor" name="controlColor" catalog="System" colorSpace="catalog"/>
                                                                    </textFieldCell>
                                                                </textField>
                                                                <textField horizontalHuggingPriority="251" verticalHuggingPriority="750" translatesAutoresizingMaskIntoConstraints="NO" id="3xe-mv-ORw" userLabel="Subtitle">
                                                                    <rect key="frame" x="17" y="267" width="310" height="17"/>
                                                                    <textFieldCell key="cell" scrollable="YES" lineBreakMode="clipping" sendsActionOnEndEditing="YES" title="Secondary subtitle:" id="bKb-pW-HnS">
                                                                        <font key="font" metaFont="systemBold"/>
                                                                        <color key="textColor" name="labelColor" catalog="System" colorSpace="catalog"/>
                                                                        <color key="backgroundColor" name="controlColor" catalog="System" colorSpace="catalog"/>
                                                                    </textFieldCell>
                                                                </textField>
                                                                <textField horizontalHuggingPriority="251" verticalHuggingPriority="750" translatesAutoresizingMaskIntoConstraints="NO" id="M2U-rq-X2L" userLabel="Sub Delay">
                                                                    <rect key="frame" x="17" y="150" width="310" height="17"/>
                                                                    <textFieldCell key="cell" scrollable="YES" lineBreakMode="clipping" sendsActionOnEndEditing="YES" title="External subtitles:" id="RA1-fF-OrB">
                                                                        <font key="font" metaFont="systemBold"/>
                                                                        <color key="textColor" name="labelColor" catalog="System" colorSpace="catalog"/>
                                                                        <color key="backgroundColor" name="controlColor" catalog="System" colorSpace="catalog"/>
                                                                    </textFieldCell>
                                                                </textField>
                                                                <button verticalHuggingPriority="750" translatesAutoresizingMaskIntoConstraints="NO" id="SpJ-zD-xUM">
                                                                    <rect key="frame" x="14" y="114" width="317" height="32"/>
                                                                    <buttonCell key="cell" type="push" title="Load Subtitle..." bezelStyle="rounded" alignment="center" borderStyle="border" imageScaling="proportionallyDown" inset="2" id="C97-zJ-O3Y">
                                                                        <behavior key="behavior" pushIn="YES" lightByBackground="YES" lightByGray="YES"/>
                                                                        <font key="font" metaFont="system"/>
                                                                    </buttonCell>
                                                                    <connections>
                                                                        <action selector="loadExternalSubAction:" target="-2" id="vgy-jn-lTU"/>
                                                                    </connections>
                                                                </button>
                                                                <slider verticalHuggingPriority="750" translatesAutoresizingMaskIntoConstraints="NO" id="dXz-x4-sm5">
                                                                    <rect key="frame" x="20" y="37" width="240" height="18"/>
                                                                    <constraints>
                                                                        <constraint firstAttribute="width" constant="240" id="Qpm-gC-Y2e"/>
                                                                    </constraints>
                                                                    <sliderCell key="cell" controlSize="small" continuous="YES" state="on" alignment="left" minValue="-5" maxValue="5" tickMarkPosition="below" numberOfTickMarks="21" allowsTickMarkValuesOnly="YES" sliderType="linear" id="h1D-gP-Dst"/>
                                                                    <connections>
                                                                        <action selector="subDelayChangedAction:" target="-2" id="rzg-cd-v6B"/>
                                                                    </connections>
                                                                </slider>
                                                                <textField horizontalHuggingPriority="251" verticalHuggingPriority="750" translatesAutoresizingMaskIntoConstraints="NO" id="VbE-TV-lb5">
                                                                    <rect key="frame" x="18" y="26" width="20" height="11"/>
                                                                    <textFieldCell key="cell" scrollable="YES" lineBreakMode="clipping" sendsActionOnEndEditing="YES" title="-5s" id="uCX-EC-jXM">
                                                                        <font key="font" metaFont="miniSystem"/>
                                                                        <color key="textColor" name="labelColor" catalog="System" colorSpace="catalog"/>
                                                                        <color key="backgroundColor" name="controlColor" catalog="System" colorSpace="catalog"/>
                                                                    </textFieldCell>
                                                                </textField>
                                                                <textField horizontalHuggingPriority="251" verticalHuggingPriority="750" translatesAutoresizingMaskIntoConstraints="NO" id="r77-VA-Z1b">
                                                                    <rect key="frame" x="241" y="26" width="21" height="11"/>
                                                                    <textFieldCell key="cell" scrollable="YES" lineBreakMode="clipping" sendsActionOnEndEditing="YES" alignment="right" title="+5s" id="xfX-wr-DTJ">
                                                                        <font key="font" metaFont="miniSystem"/>
                                                                        <color key="textColor" name="labelColor" catalog="System" colorSpace="catalog"/>
                                                                        <color key="backgroundColor" name="controlColor" catalog="System" colorSpace="catalog"/>
                                                                    </textFieldCell>
                                                                </textField>
                                                                <textField horizontalHuggingPriority="251" verticalHuggingPriority="750" translatesAutoresizingMaskIntoConstraints="NO" id="VdJ-nq-zaM" userLabel="Speed Slider Indicator">
                                                                    <rect key="frame" x="130" y="57" width="20" height="13"/>
                                                                    <textFieldCell key="cell" scrollable="YES" lineBreakMode="clipping" allowsUndo="NO" sendsActionOnEndEditing="YES" alignment="center" title="0s" usesSingleLineMode="YES" id="upM-Lz-YwK">
                                                                        <font key="font" metaFont="system" size="10"/>
                                                                        <color key="textColor" name="labelColor" catalog="System" colorSpace="catalog"/>
                                                                        <color key="backgroundColor" name="controlColor" catalog="System" colorSpace="catalog"/>
                                                                    </textFieldCell>
                                                                </textField>
                                                                <textField horizontalHuggingPriority="251" verticalHuggingPriority="750" translatesAutoresizingMaskIntoConstraints="NO" id="cOv-Yl-KdH">
                                                                    <rect key="frame" x="17" y="77" width="310" height="17"/>
                                                                    <textFieldCell key="cell" scrollable="YES" lineBreakMode="clipping" sendsActionOnEndEditing="YES" title="Subtitle delay:" id="Wkz-wW-sOM">
                                                                        <font key="font" metaFont="systemBold"/>
                                                                        <color key="textColor" name="labelColor" catalog="System" colorSpace="catalog"/>
                                                                        <color key="backgroundColor" name="controlColor" catalog="System" colorSpace="catalog"/>
                                                                    </textFieldCell>
                                                                </textField>
                                                                <textField verticalHuggingPriority="750" translatesAutoresizingMaskIntoConstraints="NO" id="eOz-bB-vzM" userLabel="Delay">
                                                                    <rect key="frame" x="276" y="36" width="64" height="22"/>
                                                                    <constraints>
                                                                        <constraint firstAttribute="width" constant="64" id="ptd-kK-aWm"/>
                                                                    </constraints>
                                                                    <textFieldCell key="cell" scrollable="YES" lineBreakMode="clipping" selectable="YES" editable="YES" sendsActionOnEndEditing="YES" state="on" borderStyle="bezel" alignment="left" title="0" drawsBackground="YES" usesSingleLineMode="YES" id="bZu-Wx-06O" customClass="RoundedTextFieldCell" customModule="IINA" customModuleProvider="target">
                                                                        <numberFormatter key="formatter" formatterBehavior="default10_4" numberStyle="decimal" minimumIntegerDigits="1" maximumIntegerDigits="2000000000" maximumFractionDigits="3" id="HxX-is-3eO"/>
                                                                        <font key="font" metaFont="system"/>
                                                                        <color key="textColor" name="textColor" catalog="System" colorSpace="catalog"/>
                                                                        <color key="backgroundColor" name="textBackgroundColor" catalog="System" colorSpace="catalog"/>
                                                                    </textFieldCell>
                                                                    <connections>
                                                                        <action selector="customSubDelayEditFinishedAction:" target="-2" id="oMk-9O-MYn"/>
                                                                    </connections>
                                                                </textField>
                                                                <textField horizontalHuggingPriority="251" verticalHuggingPriority="750" translatesAutoresizingMaskIntoConstraints="NO" id="kzp-GR-Sy4">
                                                                    <rect key="frame" x="131" y="26" width="19" height="11"/>
                                                                    <textFieldCell key="cell" scrollable="YES" lineBreakMode="clipping" sendsActionOnEndEditing="YES" alignment="center" title="0s" id="LEZ-fv-buL">
                                                                        <font key="font" metaFont="miniSystem"/>
                                                                        <color key="textColor" name="labelColor" catalog="System" colorSpace="catalog"/>
                                                                        <color key="backgroundColor" name="controlColor" catalog="System" colorSpace="catalog"/>
                                                                    </textFieldCell>
                                                                </textField>
                                                            </subviews>
                                                            <constraints>
                                                                <constraint firstAttribute="trailing" secondItem="LMp-7Y-Rxg" secondAttribute="trailing" id="0Gl-lc-Bm7"/>
                                                                <constraint firstAttribute="trailing" secondItem="1Fq-4o-8Hh" secondAttribute="trailing" id="1hL-1o-nGN"/>
                                                                <constraint firstItem="kzp-GR-Sy4" firstAttribute="centerX" secondItem="dXz-x4-sm5" secondAttribute="centerX" id="33J-Xb-Xbh"/>
                                                                <constraint firstItem="cOv-Yl-KdH" firstAttribute="leading" secondItem="Wuf-PX-OYd" secondAttribute="leading" constant="19" id="55g-oO-gXc"/>
                                                                <constraint firstItem="cOv-Yl-KdH" firstAttribute="top" secondItem="SpJ-zD-xUM" secondAttribute="bottom" constant="27" id="5dh-Cb-Z5Q"/>
                                                                <constraint firstItem="VdJ-nq-zaM" firstAttribute="leading" secondItem="dXz-x4-sm5" secondAttribute="leading" constant="112" id="7t1-v0-J55"/>
                                                                <constraint firstItem="kzp-GR-Sy4" firstAttribute="top" secondItem="dXz-x4-sm5" secondAttribute="bottom" id="9mp-6s-MHB"/>
                                                                <constraint firstItem="dXz-x4-sm5" firstAttribute="top" secondItem="cOv-Yl-KdH" secondAttribute="bottom" constant="22" id="Axq-IW-PvK"/>
                                                                <constraint firstItem="3xe-mv-ORw" firstAttribute="leading" secondItem="Wuf-PX-OYd" secondAttribute="leading" constant="19" id="C4V-Gw-CZp"/>
                                                                <constraint firstAttribute="trailing" secondItem="3xe-mv-ORw" secondAttribute="trailing" constant="35" id="CWa-3H-hWP"/>
                                                                <constraint firstItem="r77-VA-Z1b" firstAttribute="top" secondItem="dXz-x4-sm5" secondAttribute="bottom" id="Cev-r5-9om"/>
                                                                <constraint firstAttribute="bottom" secondItem="dXz-x4-sm5" secondAttribute="bottom" constant="37" id="Doh-No-t5F"/>
                                                                <constraint firstItem="dXz-x4-sm5" firstAttribute="top" secondItem="VdJ-nq-zaM" secondAttribute="bottom" constant="2" id="Fdp-D4-VPU"/>
                                                                <constraint firstAttribute="trailing" secondItem="SpJ-zD-xUM" secondAttribute="trailing" constant="35" id="HwV-jO-qIQ"/>
                                                                <constraint firstItem="3xe-mv-ORw" firstAttribute="top" secondItem="1Fq-4o-8Hh" secondAttribute="bottom" constant="20" id="I4y-iB-fWM"/>
                                                                <constraint firstItem="mYH-DV-e4F" firstAttribute="top" secondItem="Wuf-PX-OYd" secondAttribute="top" constant="20" id="Izb-ki-XeU"/>
                                                                <constraint firstAttribute="trailing" secondItem="M2U-rq-X2L" secondAttribute="trailing" constant="35" id="LH3-mi-eMt"/>
                                                                <constraint firstItem="eOz-bB-vzM" firstAttribute="leading" secondItem="dXz-x4-sm5" secondAttribute="trailing" constant="16" id="LTf-pu-8fz"/>
                                                                <constraint firstItem="SpJ-zD-xUM" firstAttribute="top" secondItem="M2U-rq-X2L" secondAttribute="bottom" constant="8" id="McI-dO-bRE"/>
                                                                <constraint firstItem="LMp-7Y-Rxg" firstAttribute="leading" secondItem="Wuf-PX-OYd" secondAttribute="leading" id="O1s-aJ-7eK"/>
                                                                <constraint firstItem="mYH-DV-e4F" firstAttribute="leading" secondItem="Wuf-PX-OYd" secondAttribute="leading" constant="19" id="O5J-FT-DtN"/>
                                                                <constraint firstItem="VbE-TV-lb5" firstAttribute="leading" secondItem="dXz-x4-sm5" secondAttribute="leading" id="Q0F-ty-AhB"/>
                                                                <constraint firstAttribute="trailing" secondItem="cOv-Yl-KdH" secondAttribute="trailing" constant="35" id="SRy-t5-N0K"/>
                                                                <constraint firstItem="M2U-rq-X2L" firstAttribute="top" secondItem="LMp-7Y-Rxg" secondAttribute="bottom" constant="20" id="Y58-bK-q43"/>
                                                                <constraint firstItem="1Fq-4o-8Hh" firstAttribute="leading" secondItem="Wuf-PX-OYd" secondAttribute="leading" id="eCR-6x-gEL"/>
                                                                <constraint firstItem="1Fq-4o-8Hh" firstAttribute="top" secondItem="mYH-DV-e4F" secondAttribute="bottom" constant="8" id="hl3-X4-nod"/>
                                                                <constraint firstItem="SpJ-zD-xUM" firstAttribute="leading" secondItem="Wuf-PX-OYd" secondAttribute="leading" constant="20" id="icN-eS-mnn"/>
                                                                <constraint firstItem="r77-VA-Z1b" firstAttribute="trailing" secondItem="dXz-x4-sm5" secondAttribute="trailing" id="kSN-80-IMR"/>
                                                                <constraint firstAttribute="trailing" secondItem="mYH-DV-e4F" secondAttribute="trailing" constant="35" id="kUD-ee-efc"/>
                                                                <constraint firstItem="VbE-TV-lb5" firstAttribute="top" secondItem="dXz-x4-sm5" secondAttribute="bottom" id="nBf-Bg-Rdb"/>
                                                                <constraint firstItem="eOz-bB-vzM" firstAttribute="centerY" secondItem="dXz-x4-sm5" secondAttribute="centerY" constant="-1" id="rgl-9k-oY7"/>
                                                                <constraint firstItem="dXz-x4-sm5" firstAttribute="leading" secondItem="Wuf-PX-OYd" secondAttribute="leading" constant="20" id="t39-NF-kSH"/>
                                                                <constraint firstItem="LMp-7Y-Rxg" firstAttribute="top" secondItem="3xe-mv-ORw" secondAttribute="bottom" constant="8" id="uj7-Lc-oLk"/>
                                                                <constraint firstItem="M2U-rq-X2L" firstAttribute="leading" secondItem="Wuf-PX-OYd" secondAttribute="leading" constant="19" id="vM3-dy-eKG"/>
                                                            </constraints>
                                                        </customView>
                                                        <box verticalHuggingPriority="750" boxType="separator" translatesAutoresizingMaskIntoConstraints="NO" id="jRc-VZ-Vv2">
                                                            <rect key="frame" x="0.0" y="409" width="360" height="5"/>
                                                            <constraints>
                                                                <constraint firstAttribute="height" constant="1" id="W2h-DQ-cHB"/>
                                                            </constraints>
                                                        </box>
                                                        <customView wantsLayer="YES" translatesAutoresizingMaskIntoConstraints="NO" id="gSw-NK-ZU6" userLabel="Sub Style">
                                                            <rect key="frame" x="0.0" y="0.0" width="360" height="411"/>
                                                            <subviews>
                                                                <textField horizontalHuggingPriority="251" verticalHuggingPriority="750" translatesAutoresizingMaskIntoConstraints="NO" id="9xm-5m-Q7G">
                                                                    <rect key="frame" x="17" y="329" width="305" height="17"/>
                                                                    <textFieldCell key="cell" scrollable="YES" lineBreakMode="clipping" sendsActionOnEndEditing="YES" title="Scale:" id="Wbx-Ti-qiS">
                                                                        <font key="font" metaFont="systemBold"/>
                                                                        <color key="textColor" name="labelColor" catalog="System" colorSpace="catalog"/>
                                                                        <color key="backgroundColor" name="controlColor" catalog="System" colorSpace="catalog"/>
                                                                    </textFieldCell>
                                                                </textField>
                                                                <slider verticalHuggingPriority="750" translatesAutoresizingMaskIntoConstraints="NO" id="B8f-KH-BaO">
                                                                    <rect key="frame" x="18" y="304" width="324" height="19"/>
                                                                    <sliderCell key="cell" continuous="YES" alignment="left" minValue="-5" maxValue="5" tickMarkPosition="above" sliderType="linear" id="Qpw-NH-Unh"/>
                                                                    <connections>
                                                                        <action selector="subScaleSliderAction:" target="-2" id="zEB-hd-cz8"/>
                                                                    </connections>
                                                                </slider>
                                                                <textField horizontalHuggingPriority="251" verticalHuggingPriority="750" translatesAutoresizingMaskIntoConstraints="NO" id="ipr-WR-eax">
                                                                    <rect key="frame" x="17" y="215" width="310" height="17"/>
                                                                    <textFieldCell key="cell" scrollable="YES" lineBreakMode="clipping" sendsActionOnEndEditing="YES" title="Text Style:" id="ZBd-13-lA1">
                                                                        <font key="font" metaFont="systemBold"/>
                                                                        <color key="textColor" name="labelColor" catalog="System" colorSpace="catalog"/>
                                                                        <color key="backgroundColor" name="controlColor" catalog="System" colorSpace="catalog"/>
                                                                    </textFieldCell>
                                                                </textField>
                                                                <textField verticalHuggingPriority="750" horizontalCompressionResistancePriority="250" setsMaxLayoutWidthAtFirstLayout="YES" translatesAutoresizingMaskIntoConstraints="NO" id="Lkf-Yn-nsR">
                                                                    <rect key="frame" x="18" y="363" width="324" height="28"/>
                                                                    <constraints>
                                                                        <constraint firstAttribute="width" constant="320" id="TJx-rX-qcD"/>
                                                                    </constraints>
                                                                    <textFieldCell key="cell" sendsActionOnEndEditing="YES" title="Sub style options may break ASS rendering, and some of them will be disabled depending on subtitle type." id="wBD-pZ-Bvu">
                                                                        <font key="font" metaFont="smallSystem"/>
                                                                        <color key="textColor" name="labelColor" catalog="System" colorSpace="catalog"/>
                                                                        <color key="backgroundColor" name="controlColor" catalog="System" colorSpace="catalog"/>
                                                                    </textFieldCell>
                                                                </textField>
                                                                <customView translatesAutoresizingMaskIntoConstraints="NO" id="XwE-7y-DXJ" customClass="SettingsListCellView" customModule="IINA" customModuleProvider="target">
                                                                    <rect key="frame" x="0.0" y="24" width="360" height="183"/>
                                                                    <subviews>
                                                                        <colorWell translatesAutoresizingMaskIntoConstraints="NO" id="9mo-uL-hfC" customClass="RoundedColorWell" customModule="IINA" customModuleProvider="target">
                                                                            <rect key="frame" x="60" y="120" width="23" height="23"/>
                                                                            <constraints>
                                                                                <constraint firstAttribute="height" constant="23" id="Rgf-Cu-gr0"/>
                                                                                <constraint firstAttribute="width" constant="23" id="tlC-zK-dZi"/>
                                                                            </constraints>
                                                                            <color key="color" red="1" green="1" blue="1" alpha="1" colorSpace="calibratedRGB"/>
                                                                            <connections>
                                                                                <action selector="subTextColorAction:" target="-2" id="K9J-nN-LTp"/>
                                                                            </connections>
                                                                        </colorWell>
                                                                        <popUpButton verticalHuggingPriority="750" translatesAutoresizingMaskIntoConstraints="NO" id="xtF-tn-m9W" userLabel="Text fint size">
                                                                            <rect key="frame" x="142" y="119" width="77" height="22"/>
                                                                            <constraints>
                                                                                <constraint firstAttribute="width" constant="71" id="d7u-5q-vDg"/>
                                                                            </constraints>
                                                                            <popUpButtonCell key="cell" type="push" title="55" bezelStyle="rounded" alignment="left" controlSize="small" lineBreakMode="truncatingTail" state="on" borderStyle="borderAndBezel" imageScaling="proportionallyDown" inset="2" selectedItem="mep-aa-rk7" id="qha-uU-Cos" userLabel="Cell">
                                                                                <behavior key="behavior" lightByBackground="YES" lightByGray="YES"/>
                                                                                <font key="font" metaFont="smallSystem"/>
                                                                                <menu key="menu" id="NDG-BT-qrU">
                                                                                    <items>
                                                                                        <menuItem title="30" id="JeH-nY-dU8"/>
                                                                                        <menuItem title="35" id="zcb-7y-OVG"/>
                                                                                        <menuItem title="40" id="Sp8-cj-Zrx"/>
                                                                                        <menuItem title="45" id="OVn-Oj-YAr"/>
                                                                                        <menuItem title="50" id="YTM-1c-Gl0"/>
                                                                                        <menuItem title="55" state="on" id="mep-aa-rk7"/>
                                                                                        <menuItem title="60" id="CFK-kH-8hR"/>
                                                                                        <menuItem title="65" id="n2O-ot-Bir"/>
                                                                                        <menuItem title="70" id="AmU-VN-wGN"/>
                                                                                    </items>
                                                                                </menu>
                                                                            </popUpButtonCell>
                                                                            <connections>
                                                                                <action selector="subTextSizeAction:" target="-2" id="Z3b-cC-c1V"/>
                                                                            </connections>
                                                                        </popUpButton>
                                                                        <textField horizontalHuggingPriority="251" verticalHuggingPriority="750" translatesAutoresizingMaskIntoConstraints="NO" id="jj7-9J-PmG">
                                                                            <rect key="frame" x="18" y="124" width="36" height="14"/>
                                                                            <textFieldCell key="cell" scrollable="YES" lineBreakMode="clipping" sendsActionOnEndEditing="YES" alignment="right" title="Color:" id="6LO-6y-IsA">
                                                                                <font key="font" metaFont="smallSystem"/>
                                                                                <color key="textColor" name="labelColor" catalog="System" colorSpace="catalog"/>
                                                                                <color key="backgroundColor" name="controlColor" catalog="System" colorSpace="catalog"/>
                                                                            </textFieldCell>
                                                                        </textField>
                                                                        <textField horizontalHuggingPriority="251" verticalHuggingPriority="750" translatesAutoresizingMaskIntoConstraints="NO" id="vLY-cB-GEf">
                                                                            <rect key="frame" x="109" y="124" width="30" height="14"/>
                                                                            <textFieldCell key="cell" scrollable="YES" lineBreakMode="clipping" sendsActionOnEndEditing="YES" alignment="right" title="Size:" id="s9l-Hb-SCk">
                                                                                <font key="font" metaFont="smallSystem"/>
                                                                                <color key="textColor" name="labelColor" catalog="System" colorSpace="catalog"/>
                                                                                <color key="backgroundColor" name="controlColor" catalog="System" colorSpace="catalog"/>
                                                                            </textFieldCell>
                                                                        </textField>
                                                                        <textField horizontalHuggingPriority="251" verticalHuggingPriority="750" translatesAutoresizingMaskIntoConstraints="NO" id="xdm-hT-rQs">
                                                                            <rect key="frame" x="18" y="97" width="324" height="14"/>
                                                                            <textFieldCell key="cell" scrollable="YES" lineBreakMode="clipping" sendsActionOnEndEditing="YES" title="BORDER" id="GlZ-YU-dNm">
                                                                                <font key="font" metaFont="smallSystemBold"/>
                                                                                <color key="textColor" name="labelColor" catalog="System" colorSpace="catalog"/>
                                                                                <color key="backgroundColor" name="controlColor" catalog="System" colorSpace="catalog"/>
                                                                            </textFieldCell>
                                                                        </textField>
                                                                        <textField horizontalHuggingPriority="251" verticalHuggingPriority="750" translatesAutoresizingMaskIntoConstraints="NO" id="BcK-R6-e8c">
                                                                            <rect key="frame" x="18" y="72" width="36" height="14"/>
                                                                            <textFieldCell key="cell" scrollable="YES" lineBreakMode="clipping" sendsActionOnEndEditing="YES" alignment="right" title="Color:" id="ANn-CR-JOV">
                                                                                <font key="font" metaFont="smallSystem"/>
                                                                                <color key="textColor" name="labelColor" catalog="System" colorSpace="catalog"/>
                                                                                <color key="backgroundColor" name="controlColor" catalog="System" colorSpace="catalog"/>
                                                                            </textFieldCell>
                                                                        </textField>
                                                                        <textField horizontalHuggingPriority="251" verticalHuggingPriority="750" translatesAutoresizingMaskIntoConstraints="NO" id="kaq-YT-MxI">
                                                                            <rect key="frame" x="18" y="20" width="36" height="14"/>
                                                                            <textFieldCell key="cell" scrollable="YES" lineBreakMode="clipping" sendsActionOnEndEditing="YES" alignment="right" title="Color:" id="3kI-6i-ujt">
                                                                                <font key="font" metaFont="smallSystem"/>
                                                                                <color key="textColor" name="labelColor" catalog="System" colorSpace="catalog"/>
                                                                                <color key="backgroundColor" name="controlColor" catalog="System" colorSpace="catalog"/>
                                                                            </textFieldCell>
                                                                        </textField>
                                                                        <textField horizontalHuggingPriority="251" verticalHuggingPriority="750" translatesAutoresizingMaskIntoConstraints="NO" id="7Lw-84-lts">
                                                                            <rect key="frame" x="100" y="72" width="39" height="14"/>
                                                                            <textFieldCell key="cell" scrollable="YES" lineBreakMode="clipping" sendsActionOnEndEditing="YES" alignment="right" title="Width:" id="22j-ra-GAY">
                                                                                <font key="font" metaFont="smallSystem"/>
                                                                                <color key="textColor" name="labelColor" catalog="System" colorSpace="catalog"/>
                                                                                <color key="backgroundColor" name="controlColor" catalog="System" colorSpace="catalog"/>
                                                                            </textFieldCell>
                                                                        </textField>
                                                                        <colorWell translatesAutoresizingMaskIntoConstraints="NO" id="U2e-zB-Kue" customClass="RoundedColorWell" customModule="IINA" customModuleProvider="target">
                                                                            <rect key="frame" x="60" y="68" width="23" height="23"/>
                                                                            <constraints>
                                                                                <constraint firstAttribute="height" constant="23" id="OaA-1O-DoB"/>
                                                                                <constraint firstAttribute="width" constant="23" id="kwW-fi-4RZ"/>
                                                                            </constraints>
                                                                            <color key="color" red="0.0" green="0.0" blue="0.0" alpha="1" colorSpace="calibratedRGB"/>
                                                                            <connections>
                                                                                <action selector="subTextBorderColorAction:" target="-2" id="ACh-s2-ew1"/>
                                                                            </connections>
                                                                        </colorWell>
                                                                        <colorWell translatesAutoresizingMaskIntoConstraints="NO" id="Ure-tT-JEy" customClass="RoundedColorWell" customModule="IINA" customModuleProvider="target">
                                                                            <rect key="frame" x="60" y="16" width="23" height="23"/>
                                                                            <constraints>
                                                                                <constraint firstAttribute="height" constant="23" id="Ivi-Q0-PSs"/>
                                                                                <constraint firstAttribute="width" constant="23" id="qQW-fy-gq5"/>
                                                                            </constraints>
                                                                            <color key="color" red="1" green="1" blue="1" alpha="0.0" colorSpace="calibratedRGB"/>
                                                                            <connections>
                                                                                <action selector="subTextBgColorAction:" target="-2" id="hoQ-1z-12N"/>
                                                                            </connections>
                                                                        </colorWell>
                                                                        <textField horizontalHuggingPriority="251" verticalHuggingPriority="750" translatesAutoresizingMaskIntoConstraints="NO" id="WJ6-Fb-q7a">
                                                                            <rect key="frame" x="18" y="45" width="324" height="14"/>
                                                                            <textFieldCell key="cell" scrollable="YES" lineBreakMode="clipping" sendsActionOnEndEditing="YES" title="BACKGROUND" id="uqb-mz-A22">
                                                                                <font key="font" metaFont="smallSystemBold"/>
                                                                                <color key="textColor" name="labelColor" catalog="System" colorSpace="catalog"/>
                                                                                <color key="backgroundColor" name="controlColor" catalog="System" colorSpace="catalog"/>
                                                                            </textFieldCell>
                                                                        </textField>
                                                                        <textField horizontalHuggingPriority="251" verticalHuggingPriority="750" translatesAutoresizingMaskIntoConstraints="NO" id="jTT-rB-qLu">
                                                                            <rect key="frame" x="18" y="149" width="324" height="14"/>
                                                                            <textFieldCell key="cell" scrollable="YES" lineBreakMode="clipping" sendsActionOnEndEditing="YES" title="FONT" id="g6B-DC-lJ0">
                                                                                <font key="font" metaFont="smallSystemBold"/>
                                                                                <color key="textColor" name="labelColor" catalog="System" colorSpace="catalog"/>
                                                                                <color key="backgroundColor" name="controlColor" catalog="System" colorSpace="catalog"/>
                                                                            </textFieldCell>
                                                                        </textField>
                                                                        <popUpButton verticalHuggingPriority="750" translatesAutoresizingMaskIntoConstraints="NO" id="bkX-rt-2bg" userLabel="Text Border Width">
                                                                            <rect key="frame" x="142" y="67" width="77" height="22"/>
                                                                            <constraints>
                                                                                <constraint firstAttribute="width" constant="71" id="Udn-GZ-bGb"/>
                                                                            </constraints>
                                                                            <popUpButtonCell key="cell" type="push" title="3" bezelStyle="rounded" alignment="left" controlSize="small" lineBreakMode="truncatingTail" state="on" borderStyle="borderAndBezel" imageScaling="proportionallyDown" inset="2" selectedItem="h6k-DT-fv5" id="xGc-Oh-HJO">
                                                                                <behavior key="behavior" lightByBackground="YES" lightByGray="YES"/>
                                                                                <font key="font" metaFont="smallSystem"/>
                                                                                <menu key="menu" id="LnU-HE-pGc">
                                                                                    <items>
                                                                                        <menuItem title="0" id="3eG-mV-UGW"/>
                                                                                        <menuItem title="0.25" id="DdO-VX-HCz"/>
                                                                                        <menuItem title="0.5" id="avJ-cW-Iws"/>
                                                                                        <menuItem title="1" id="nvA-Ae-4XS"/>
                                                                                        <menuItem title="1.5" id="JbG-Ur-b55"/>
                                                                                        <menuItem title="2" id="bxa-ha-AXL"/>
                                                                                        <menuItem title="2.5" id="nPr-QJ-Ty3"/>
                                                                                        <menuItem title="3" state="on" id="h6k-DT-fv5"/>
                                                                                        <menuItem title="4" id="ssK-tS-ogL"/>
                                                                                        <menuItem title="5" id="7su-au-nwq"/>
                                                                                    </items>
                                                                                </menu>
                                                                            </popUpButtonCell>
                                                                            <connections>
                                                                                <action selector="subTextBorderWidthAction:" target="-2" id="qyR-r0-5LO"/>
                                                                            </connections>
                                                                        </popUpButton>
                                                                        <button verticalHuggingPriority="750" translatesAutoresizingMaskIntoConstraints="NO" id="qGz-rB-dsV">
                                                                            <rect key="frame" x="251" y="116" width="74" height="28"/>
                                                                            <constraints>
                                                                                <constraint firstAttribute="width" relation="greaterThanOrEqual" constant="64" id="0zp-I9-Wwd"/>
                                                                            </constraints>
                                                                            <buttonCell key="cell" type="push" title="Font..." bezelStyle="rounded" alignment="center" controlSize="small" borderStyle="border" imageScaling="proportionallyDown" inset="2" id="ghy-e7-7Of">
                                                                                <behavior key="behavior" pushIn="YES" lightByBackground="YES" lightByGray="YES"/>
                                                                                <font key="font" metaFont="smallSystem"/>
                                                                            </buttonCell>
                                                                            <connections>
                                                                                <action selector="subFontAction:" target="-2" id="suw-pH-n9w"/>
                                                                            </connections>
                                                                        </button>
                                                                    </subviews>
                                                                    <constraints>
                                                                        <constraint firstItem="Ure-tT-JEy" firstAttribute="centerY" secondItem="kaq-YT-MxI" secondAttribute="centerY" id="0N5-vm-x9t"/>
                                                                        <constraint firstItem="qGz-rB-dsV" firstAttribute="baseline" secondItem="jj7-9J-PmG" secondAttribute="baseline" id="33c-14-ue3"/>
                                                                        <constraint firstItem="9mo-uL-hfC" firstAttribute="leading" secondItem="jj7-9J-PmG" secondAttribute="trailing" constant="8" id="4R4-CJ-HNX"/>
                                                                        <constraint firstItem="xtF-tn-m9W" firstAttribute="centerX" secondItem="XwE-7y-DXJ" secondAttribute="centerX" id="9SK-Ca-gfN"/>
                                                                        <constraint firstItem="U2e-zB-Kue" firstAttribute="centerY" secondItem="BcK-R6-e8c" secondAttribute="centerY" id="AU8-6b-Sei"/>
                                                                        <constraint firstItem="kaq-YT-MxI" firstAttribute="leading" secondItem="XwE-7y-DXJ" secondAttribute="leading" constant="20" id="Cm8-rC-nJU"/>
                                                                        <constraint firstAttribute="trailing" secondItem="jTT-rB-qLu" secondAttribute="trailing" constant="20" id="Cqc-Gb-Hn7"/>
                                                                        <constraint firstItem="bkX-rt-2bg" firstAttribute="baseline" secondItem="7Lw-84-lts" secondAttribute="baseline" id="DIl-FT-DyT"/>
                                                                        <constraint firstAttribute="trailing" secondItem="qGz-rB-dsV" secondAttribute="trailing" constant="40" id="GuX-Wj-2jB"/>
                                                                        <constraint firstItem="WJ6-Fb-q7a" firstAttribute="top" secondItem="BcK-R6-e8c" secondAttribute="bottom" constant="13" id="Lwt-sS-fwH"/>
                                                                        <constraint firstItem="bkX-rt-2bg" firstAttribute="centerX" secondItem="XwE-7y-DXJ" secondAttribute="centerX" id="PIR-lu-2WE"/>
                                                                        <constraint firstItem="vLY-cB-GEf" firstAttribute="baseline" secondItem="jj7-9J-PmG" secondAttribute="baseline" id="PjW-fj-Uwz"/>
                                                                        <constraint firstItem="bkX-rt-2bg" firstAttribute="leading" secondItem="7Lw-84-lts" secondAttribute="trailing" constant="8" id="WMn-cE-dPv"/>
                                                                        <constraint firstAttribute="trailing" secondItem="xdm-hT-rQs" secondAttribute="trailing" constant="20" id="XAQ-zm-z3h"/>
                                                                        <constraint firstItem="jj7-9J-PmG" firstAttribute="leading" secondItem="XwE-7y-DXJ" secondAttribute="leading" constant="20" id="XYt-Vf-50K"/>
                                                                        <constraint firstItem="9mo-uL-hfC" firstAttribute="centerY" secondItem="jj7-9J-PmG" secondAttribute="centerY" id="YW2-hi-tRk"/>
                                                                        <constraint firstAttribute="trailing" secondItem="WJ6-Fb-q7a" secondAttribute="trailing" constant="20" id="bHB-uf-Gw7"/>
                                                                        <constraint firstItem="xtF-tn-m9W" firstAttribute="leading" secondItem="vLY-cB-GEf" secondAttribute="trailing" constant="8" id="cCg-0c-LMp"/>
                                                                        <constraint firstItem="xdm-hT-rQs" firstAttribute="top" secondItem="jj7-9J-PmG" secondAttribute="bottom" constant="13" id="fL1-WH-4Dv"/>
                                                                        <constraint firstItem="BcK-R6-e8c" firstAttribute="top" secondItem="xdm-hT-rQs" secondAttribute="bottom" constant="11" id="g3O-hP-Eh8"/>
                                                                        <constraint firstItem="WJ6-Fb-q7a" firstAttribute="leading" secondItem="XwE-7y-DXJ" secondAttribute="leading" constant="20" id="hU0-aj-Q93"/>
                                                                        <constraint firstItem="jj7-9J-PmG" firstAttribute="top" secondItem="jTT-rB-qLu" secondAttribute="bottom" constant="11" id="j3Z-Tc-teg"/>
                                                                        <constraint firstItem="jTT-rB-qLu" firstAttribute="top" secondItem="XwE-7y-DXJ" secondAttribute="top" constant="20" id="kIM-1C-00c"/>
                                                                        <constraint firstItem="7Lw-84-lts" firstAttribute="baseline" secondItem="BcK-R6-e8c" secondAttribute="baseline" id="kSf-Xa-B8J"/>
                                                                        <constraint firstAttribute="bottom" secondItem="kaq-YT-MxI" secondAttribute="bottom" constant="20" id="pzz-xW-JOD"/>
                                                                        <constraint firstItem="Ure-tT-JEy" firstAttribute="leading" secondItem="kaq-YT-MxI" secondAttribute="trailing" constant="8" id="qnE-hM-7aL"/>
                                                                        <constraint firstItem="jTT-rB-qLu" firstAttribute="leading" secondItem="XwE-7y-DXJ" secondAttribute="leading" constant="20" id="qs9-eC-h1L"/>
                                                                        <constraint firstItem="xtF-tn-m9W" firstAttribute="baseline" secondItem="vLY-cB-GEf" secondAttribute="baseline" id="tJv-0k-NF2"/>
                                                                        <constraint firstItem="U2e-zB-Kue" firstAttribute="leading" secondItem="BcK-R6-e8c" secondAttribute="trailing" constant="8" id="tkf-e9-6dm"/>
                                                                        <constraint firstItem="xdm-hT-rQs" firstAttribute="leading" secondItem="XwE-7y-DXJ" secondAttribute="leading" constant="20" id="xEB-cv-Osv"/>
                                                                        <constraint firstItem="kaq-YT-MxI" firstAttribute="top" secondItem="WJ6-Fb-q7a" secondAttribute="bottom" constant="11" id="xtS-AV-MhM"/>
                                                                        <constraint firstItem="BcK-R6-e8c" firstAttribute="leading" secondItem="XwE-7y-DXJ" secondAttribute="leading" constant="20" id="zy9-7s-8pJ"/>
                                                                    </constraints>
                                                                </customView>
                                                                <button translatesAutoresizingMaskIntoConstraints="NO" id="8ZC-Wx-nt7">
                                                                    <rect key="frame" x="324" y="329" width="16" height="16"/>
                                                                    <constraints>
                                                                        <constraint firstAttribute="height" constant="16" id="GIz-PJ-9SR"/>
                                                                        <constraint firstAttribute="width" constant="16" id="HE1-PU-O12"/>
                                                                    </constraints>
                                                                    <buttonCell key="cell" type="square" bezelStyle="shadowlessSquare" image="NSRefreshFreestandingTemplate" imagePosition="only" alignment="center" controlSize="small" imageScaling="proportionallyUpOrDown" inset="2" id="ojj-5V-n3t">
                                                                        <behavior key="behavior" pushIn="YES" lightByBackground="YES" lightByGray="YES"/>
                                                                        <font key="font" metaFont="smallSystem"/>
                                                                    </buttonCell>
                                                                    <connections>
                                                                        <action selector="subScaleReset:" target="-2" id="wfC-aE-U04"/>
                                                                    </connections>
                                                                </button>
                                                                <textField horizontalHuggingPriority="251" verticalHuggingPriority="750" translatesAutoresizingMaskIntoConstraints="NO" id="OEX-Gn-xCa">
                                                                    <rect key="frame" x="17" y="272" width="305" height="17"/>
                                                                    <textFieldCell key="cell" scrollable="YES" lineBreakMode="clipping" sendsActionOnEndEditing="YES" title="Position:" id="t03-36-Zge">
                                                                        <font key="font" metaFont="systemBold"/>
                                                                        <color key="textColor" name="labelColor" catalog="System" colorSpace="catalog"/>
                                                                        <color key="backgroundColor" name="controlColor" catalog="System" colorSpace="catalog"/>
                                                                    </textFieldCell>
                                                                </textField>
                                                                <slider verticalHuggingPriority="750" translatesAutoresizingMaskIntoConstraints="NO" id="lzW-d6-Asr">
                                                                    <rect key="frame" x="18" y="247" width="324" height="19"/>
                                                                    <sliderCell key="cell" continuous="YES" alignment="left" maxValue="100" tickMarkPosition="above" sliderType="linear" id="fZU-F1-3pO"/>
                                                                    <connections>
                                                                        <action selector="subPosSliderAction:" target="-2" id="Top-XW-i2A"/>
                                                                    </connections>
                                                                </slider>
                                                            </subviews>
                                                            <constraints>
                                                                <constraint firstItem="ipr-WR-eax" firstAttribute="leading" secondItem="gSw-NK-ZU6" secondAttribute="leading" constant="19" id="6Qf-qa-Ysv"/>
                                                                <constraint firstItem="XwE-7y-DXJ" firstAttribute="top" secondItem="ipr-WR-eax" secondAttribute="bottom" constant="8" id="6Vb-CZ-GSt"/>
                                                                <constraint firstItem="B8f-KH-BaO" firstAttribute="top" secondItem="8ZC-Wx-nt7" secondAttribute="bottom" constant="8" id="75S-2r-O03"/>
                                                                <constraint firstAttribute="trailing" secondItem="8ZC-Wx-nt7" secondAttribute="trailing" constant="20" id="9c1-cn-GKO"/>
                                                                <constraint firstItem="B8f-KH-BaO" firstAttribute="leading" secondItem="gSw-NK-ZU6" secondAttribute="leading" constant="20" id="G3N-KD-dhF"/>
                                                                <constraint firstItem="ipr-WR-eax" firstAttribute="top" secondItem="lzW-d6-Asr" secondAttribute="bottom" constant="17" id="GBD-Yz-zZx"/>
                                                                <constraint firstAttribute="trailing" secondItem="OEX-Gn-xCa" secondAttribute="trailing" constant="40" id="Gf4-uU-mKg"/>
                                                                <constraint firstAttribute="trailing" secondItem="B8f-KH-BaO" secondAttribute="trailing" constant="20" id="Gha-iE-oGu"/>
                                                                <constraint firstItem="Lkf-Yn-nsR" firstAttribute="leading" secondItem="gSw-NK-ZU6" secondAttribute="leading" constant="20" id="Ilc-HK-W4o"/>
                                                                <constraint firstAttribute="trailing" secondItem="XwE-7y-DXJ" secondAttribute="trailing" id="J4W-zE-0MD"/>
                                                                <constraint firstAttribute="trailing" secondItem="lzW-d6-Asr" secondAttribute="trailing" constant="20" id="M0t-y3-cDb"/>
                                                                <constraint firstItem="lzW-d6-Asr" firstAttribute="leading" secondItem="gSw-NK-ZU6" secondAttribute="leading" constant="20" id="PFe-21-jCz"/>
                                                                <constraint firstItem="9xm-5m-Q7G" firstAttribute="leading" secondItem="gSw-NK-ZU6" secondAttribute="leading" constant="19" id="aHP-HN-SEj"/>
                                                                <constraint firstItem="Lkf-Yn-nsR" firstAttribute="top" secondItem="gSw-NK-ZU6" secondAttribute="top" constant="20" id="atW-bb-cRk"/>
                                                                <constraint firstItem="9xm-5m-Q7G" firstAttribute="top" secondItem="Lkf-Yn-nsR" secondAttribute="bottom" constant="17" id="bXP-av-Tgw"/>
                                                                <constraint firstItem="XwE-7y-DXJ" firstAttribute="leading" secondItem="gSw-NK-ZU6" secondAttribute="leading" id="d2Y-xa-MBE"/>
                                                                <constraint firstItem="OEX-Gn-xCa" firstAttribute="leading" secondItem="gSw-NK-ZU6" secondAttribute="leading" constant="19" id="gHR-MZ-XrC"/>
                                                                <constraint firstAttribute="bottom" secondItem="XwE-7y-DXJ" secondAttribute="bottom" constant="24" id="jg3-w0-k4p"/>
                                                                <constraint firstItem="8ZC-Wx-nt7" firstAttribute="centerY" secondItem="9xm-5m-Q7G" secondAttribute="centerY" id="mON-va-vGN"/>
                                                                <constraint firstItem="OEX-Gn-xCa" firstAttribute="top" secondItem="B8f-KH-BaO" secondAttribute="bottom" constant="17" id="rNb-Fl-dTS"/>
                                                                <constraint firstItem="lzW-d6-Asr" firstAttribute="top" secondItem="OEX-Gn-xCa" secondAttribute="bottom" constant="8" id="vn4-wP-Oee"/>
                                                                <constraint firstAttribute="trailing" secondItem="ipr-WR-eax" secondAttribute="trailing" constant="35" id="vrO-Og-xsG"/>
                                                                <constraint firstAttribute="trailing" secondItem="9xm-5m-Q7G" secondAttribute="trailing" constant="40" id="xB9-cG-jXW"/>
                                                            </constraints>
                                                        </customView>
                                                    </subviews>
                                                    <constraints>
                                                        <constraint firstItem="gSw-NK-ZU6" firstAttribute="leading" secondItem="pm4-x9-WJ5" secondAttribute="leading" id="3Q8-0S-K6q"/>
                                                        <constraint firstItem="gSw-NK-ZU6" firstAttribute="top" secondItem="jRc-VZ-Vv2" secondAttribute="bottom" id="AKd-3V-cnm"/>
                                                        <constraint firstItem="Wuf-PX-OYd" firstAttribute="top" secondItem="pm4-x9-WJ5" secondAttribute="top" id="Asb-va-Eiv"/>
                                                        <constraint firstAttribute="trailing" secondItem="jRc-VZ-Vv2" secondAttribute="trailing" id="Bgp-ag-XCb"/>
                                                        <constraint firstItem="Wuf-PX-OYd" firstAttribute="leading" secondItem="pm4-x9-WJ5" secondAttribute="leading" id="Hee-mM-GuU"/>
                                                        <constraint firstAttribute="bottom" secondItem="gSw-NK-ZU6" secondAttribute="bottom" id="Jmq-0f-8aF"/>
                                                        <constraint firstAttribute="trailing" secondItem="gSw-NK-ZU6" secondAttribute="trailing" id="K60-XN-ktT"/>
                                                        <constraint firstAttribute="trailing" secondItem="Wuf-PX-OYd" secondAttribute="trailing" id="NTd-uf-my8"/>
                                                        <constraint firstItem="gSw-NK-ZU6" firstAttribute="top" secondItem="Wuf-PX-OYd" secondAttribute="bottom" id="V0h-N7-rhG"/>
                                                        <constraint firstItem="jRc-VZ-Vv2" firstAttribute="leading" secondItem="pm4-x9-WJ5" secondAttribute="leading" id="XLU-g4-EAb"/>
                                                    </constraints>
                                                </customView>
                                            </subviews>
                                            <constraints>
                                                <constraint firstItem="pm4-x9-WJ5" firstAttribute="top" secondItem="epy-wp-Ja5" secondAttribute="top" id="1bs-mX-gdk"/>
                                                <constraint firstAttribute="trailing" secondItem="pm4-x9-WJ5" secondAttribute="trailing" id="HgD-xH-Xz0"/>
                                                <constraint firstItem="pm4-x9-WJ5" firstAttribute="leading" secondItem="epy-wp-Ja5" secondAttribute="leading" id="kbf-OJ-lKt"/>
                                            </constraints>
                                            <color key="backgroundColor" name="controlColor" catalog="System" colorSpace="catalog"/>
                                        </clipView>
                                        <scroller key="horizontalScroller" verticalHuggingPriority="750" horizontal="YES" id="jEt-nA-sGO">
                                            <rect key="frame" x="0.0" y="807" width="360" height="16"/>
                                            <autoresizingMask key="autoresizingMask"/>
                                        </scroller>
                                        <scroller key="verticalScroller" verticalHuggingPriority="750" doubleValue="1" horizontal="NO" id="3ZS-ug-kkq">
                                            <rect key="frame" x="344" y="0.0" width="16" height="823"/>
                                            <autoresizingMask key="autoresizingMask"/>
                                        </scroller>
                                    </scrollView>
                                </subviews>
                                <constraints>
                                    <constraint firstAttribute="trailing" secondItem="3kA-IY-poi" secondAttribute="trailing" id="Bdn-AG-ch2"/>
                                    <constraint firstItem="3kA-IY-poi" firstAttribute="top" secondItem="MrM-2b-7ob" secondAttribute="top" id="PN9-XJ-p1Z"/>
                                    <constraint firstAttribute="bottom" secondItem="3kA-IY-poi" secondAttribute="bottom" id="V1r-MX-Hap"/>
                                    <constraint firstItem="3kA-IY-poi" firstAttribute="leading" secondItem="MrM-2b-7ob" secondAttribute="leading" id="dzt-V6-YeS"/>
                                </constraints>
                            </view>
                        </tabViewItem>
                    </tabViewItems>
                </tabView>
            </subviews>
            <constraints>
                <constraint firstItem="Ma8-6g-tVw" firstAttribute="bottom" secondItem="3Fk-ey-FhK" secondAttribute="bottom" id="1tK-Qi-N8k"/>
                <constraint firstAttribute="trailing" secondItem="udA-m2-eJb" secondAttribute="trailing" id="De7-9o-KKe"/>
                <constraint firstItem="3Fk-ey-FhK" firstAttribute="top" secondItem="Hz6-mo-xeY" secondAttribute="top" id="Hr5-xV-fyi"/>
                <constraint firstItem="3Fk-ey-FhK" firstAttribute="leading" secondItem="Ma8-6g-tVw" secondAttribute="trailing" id="J1s-kg-vUK"/>
                <constraint firstAttribute="trailing" secondItem="rH3-pU-mFc" secondAttribute="trailing" id="Juy-hk-cWO"/>
                <constraint firstAttribute="width" constant="360" id="L4m-6z-09b"/>
                <constraint firstAttribute="bottom" secondItem="udA-m2-eJb" secondAttribute="bottom" id="SOP-Fn-kKf"/>
                <constraint firstItem="Ma8-6g-tVw" firstAttribute="leading" secondItem="Hz6-mo-xeY" secondAttribute="leading" id="UKz-ZN-1l5"/>
                <constraint firstItem="rH3-pU-mFc" firstAttribute="top" secondItem="3Fk-ey-FhK" secondAttribute="top" id="Y1q-en-gXQ"/>
                <constraint firstItem="rH3-pU-mFc" firstAttribute="bottom" secondItem="3Fk-ey-FhK" secondAttribute="bottom" id="bKp-XE-ASG"/>
                <constraint firstItem="Ma8-6g-tVw" firstAttribute="top" secondItem="3Fk-ey-FhK" secondAttribute="top" id="eu1-hr-eBl"/>
                <constraint firstAttribute="trailing" secondItem="L78-cf-BxB" secondAttribute="trailing" id="kAA-wl-rsA"/>
                <constraint firstItem="L78-cf-BxB" firstAttribute="leading" secondItem="Hz6-mo-xeY" secondAttribute="leading" id="kgD-50-iI3"/>
                <constraint firstItem="3Fk-ey-FhK" firstAttribute="width" secondItem="rH3-pU-mFc" secondAttribute="width" id="nmD-Bt-xSi"/>
                <constraint firstItem="rH3-pU-mFc" firstAttribute="leading" secondItem="3Fk-ey-FhK" secondAttribute="trailing" id="oCf-g8-LFu"/>
                <constraint firstItem="udA-m2-eJb" firstAttribute="top" secondItem="L78-cf-BxB" secondAttribute="bottom" constant="-1" id="t0K-N5-1t2"/>
                <constraint firstItem="udA-m2-eJb" firstAttribute="leading" secondItem="Hz6-mo-xeY" secondAttribute="leading" id="tyn-5q-xAw"/>
                <constraint firstItem="Ma8-6g-tVw" firstAttribute="width" secondItem="3Fk-ey-FhK" secondAttribute="width" id="umh-gV-DAx"/>
                <constraint firstItem="udA-m2-eJb" firstAttribute="top" secondItem="3Fk-ey-FhK" secondAttribute="bottom" id="x5L-61-Rnm"/>
            </constraints>
            <point key="canvasLocation" x="102" y="465.5"/>
        </customView>
        <customObject id="15X-3x-QZ1" customClass="NSFontManager"/>
        <viewController id="KVt-CA-hSE" userLabel="Popover View Controller"/>
        <popover id="3NR-ck-A65">
            <connections>
                <outlet property="contentViewController" destination="KVt-CA-hSE" id="eDC-6w-NXb"/>
            </connections>
        </popover>
    </objects>
    <resources>
        <image name="NSRefreshFreestandingTemplate" width="14" height="14"/>
    </resources>
</document><|MERGE_RESOLUTION|>--- conflicted
+++ resolved
@@ -107,7 +107,6 @@
                     <tabViewItems>
                         <tabViewItem label="Video" identifier="1" id="CYP-el-A6A">
                             <view key="view" id="NRI-ba-KMd">
-<<<<<<< HEAD
                                 <rect key="frame" x="0.0" y="0.0" width="360" height="823"/>
                                 <autoresizingMask key="autoresizingMask" widthSizable="YES" heightSizable="YES"/>
                                 <subviews>
@@ -119,19 +118,6 @@
                                             <subviews>
                                                 <view translatesAutoresizingMaskIntoConstraints="NO" id="ZGz-La-n9c" customClass="FlippedView" customModule="IINA" customModuleProvider="target">
                                                     <rect key="frame" x="0.0" y="137" width="360" height="686"/>
-=======
-                                <rect key="frame" x="0.0" y="0.0" width="373" height="823"/>
-                                <autoresizingMask key="autoresizingMask" widthSizable="YES" heightSizable="YES"/>
-                                <subviews>
-                                    <scrollView borderType="none" horizontalLineScroll="10" horizontalPageScroll="10" verticalLineScroll="10" verticalPageScroll="10" hasHorizontalScroller="NO" usesPredominantAxisScrolling="NO" horizontalScrollElasticity="none" translatesAutoresizingMaskIntoConstraints="NO" id="SHU-hX-9MT">
-                                        <rect key="frame" x="0.0" y="0.0" width="373" height="823"/>
-                                        <clipView key="contentView" drawsBackground="NO" copiesOnScroll="NO" id="8Es-YX-dNf">
-                                            <rect key="frame" x="0.0" y="0.0" width="373" height="823"/>
-                                            <autoresizingMask key="autoresizingMask" widthSizable="YES" heightSizable="YES"/>
-                                            <subviews>
-                                                <view translatesAutoresizingMaskIntoConstraints="NO" id="ZGz-La-n9c" customClass="FlippedView" customModule="IINA" customModuleProvider="target">
-                                                    <rect key="frame" x="0.0" y="137" width="373" height="686"/>
->>>>>>> acabe9f9
                                                     <subviews>
                                                         <customView translatesAutoresizingMaskIntoConstraints="NO" id="5v4-Te-950">
                                                             <rect key="frame" x="0.0" y="0.0" width="360" height="686"/>
@@ -694,11 +680,7 @@
                                             <autoresizingMask key="autoresizingMask"/>
                                         </scroller>
                                         <scroller key="verticalScroller" verticalHuggingPriority="750" doubleValue="1" horizontal="NO" id="Vtu-Wx-ydk">
-<<<<<<< HEAD
                                             <rect key="frame" x="344" y="0.0" width="16" height="823"/>
-=======
-                                            <rect key="frame" x="357" y="0.0" width="16" height="823"/>
->>>>>>> acabe9f9
                                             <autoresizingMask key="autoresizingMask"/>
                                         </scroller>
                                     </scrollView>
