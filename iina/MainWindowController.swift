//
//  MainWindowController.swift
//  iina
//
//  Created by lhc on 8/7/16.
//  Copyright © 2016 lhc. All rights reserved.
//

import Cocoa
import Mustache
import WebKit

fileprivate let isMacOS11: Bool = {
  if #available(macOS 11.0, *) {
    if #unavailable(macOS 12.0) {
        return true
    }
  }
  return false
}()

/**
 `NSWindow` doesn't provide title bar height directly, but we can derive it by asking `NSWindow` for
 the dimensions of a prototypical window with titlebar, then subtracting the height of its `contentView`.
 Note that we can't use this trick to get it from our window instance directly, because our window has the
 `fullSizeContentView` style and so its `frameRect` does not include any extra space for its title bar.
 */
fileprivate let StandardTitleBarHeight: CGFloat = {
  // Probably doesn't matter what dimensions we pick for the dummy contentRect, but to be safe let's make them nonzero.
  let dummyContentRect = NSRect(x: 0, y: 0, width: 10, height: 10)
  let dummyFrameRect = NSWindow.frameRect(forContentRect: dummyContentRect, styleMask: .titled)
  let titleBarHeight = dummyFrameRect.height - dummyContentRect.height
  return titleBarHeight
}()

fileprivate let SettingsWidth: CGFloat = 360
fileprivate let PlaylistMinWidth: CGFloat = 240
fileprivate let PlaylistMaxWidth: CGFloat = 400

fileprivate let InteractiveModeBottomViewHeight: CGFloat = 60

fileprivate let UIAnimationDuration = 0.25
fileprivate let OSDAnimationDuration = 0.5
fileprivate let SideBarAnimationDuration = 0.2
fileprivate let CropAnimationDuration = 0.2


fileprivate extension NSStackView.VisibilityPriority {
  static let detachEarly = NSStackView.VisibilityPriority(rawValue: 850)
  static let detachEarlier = NSStackView.VisibilityPriority(rawValue: 800)
  static let detachEarliest = NSStackView.VisibilityPriority(rawValue: 750)
}

class MainWindowController: PlayerWindowController {

  override var windowNibName: NSNib.Name {
    return NSNib.Name("MainWindowController")
  }

  @objc let monospacedFont: NSFont = {
    let fontSize = NSFont.systemFontSize(for: .small)
    return NSFont.monospacedDigitSystemFont(ofSize: fontSize, weight: .regular)
  }()

  // MARK: - Constants

  /** Minimum window size. */
  let minSize = NSMakeSize(285, 120)

  /** For Force Touch. */
  let minimumPressDuration: TimeInterval = 0.5

  lazy var reducedTitleBarHeight: CGFloat = {
    if let heightOfCloseButton = window?.standardWindowButton(.closeButton)?.frame.height {
      // add 2 because button's bounds seems to be a bit larger than its visible size
      return StandardTitleBarHeight - ((StandardTitleBarHeight - heightOfCloseButton) / 2 + 2)
    }
    Logger.log("reducedTitleBarHeight may be incorrect (could not get close button)", level: .error)
    return StandardTitleBarHeight
  }()

<<<<<<< HEAD
  /** Adjust vertical offset of sidebars so that when a sidebar is open while "top" OSC is shown,
   the horizontal line under the sidebar tab buttons aligns with bottom of the OSC. */
  lazy var sidebarDownShift: CGFloat = reducedTitleBarHeight - 11
=======
  // Preferred height for "full-width" OSCs (i.e. top and bottom, not floating)
  let fullWidthOSCPreferredHeight: CGFloat = 44

  // Size of playback button icon (W = H):
  let playbackButtonSize: CGFloat = 24

  /** Scale of spacing around & between playback buttons (for floating OSC):
   (1) 1x margin above and below buttons,
   (2) 2x margin to left and right of button group,
   (3) 4x spacing betwen buttons
   */
  let playbackButtonMarginForFloatingOSC: CGFloat = 4
  /** Scale of spacing around & between playback buttons (for top / bottom OSCs) */
  let playbackButtonMarginForFullWidthOSC: CGFloat = 6

  /** Adjust vertical offset of sidebars so that when a sidebar is open while "top" OSC is shown,
   the horizontal line under the sidebar tab buttons aligns with bottom of the OSC. */
  lazy var sidebarSeparatorOffsetFromTop: CGFloat = fullWidthOSCPreferredHeight + reducedTitleBarHeight
>>>>>>> bbf8a1b3

  // MARK: - Objects, Views

  override var videoView: VideoView {
    return _videoView
  }

  lazy private var _videoView: VideoView = VideoView(frame: window!.contentView!.bounds, player: player)

  /** The quick setting sidebar (video, audio, subtitles). */
  lazy var quickSettingView: QuickSettingViewController = {
    let quickSettingView = QuickSettingViewController()
    quickSettingView.mainWindow = self
    return quickSettingView
  }()

  /** The playlist and chapter sidebar. */
  lazy var playlistView: PlaylistViewController = {
    let playlistView = PlaylistViewController()
    playlistView.mainWindow = self
    return playlistView
  }()

  /** The control view for interactive mode. */
  var cropSettingsView: CropBoxViewController?

  private lazy var magnificationGestureRecognizer: NSMagnificationGestureRecognizer = {
    return NSMagnificationGestureRecognizer(target: self, action: #selector(MainWindowController.handleMagnifyGesture(recognizer:)))
  }()

  /** For auto hiding UI after a timeout. */
  var hideControlTimer: Timer?
  var hideOSDTimer: Timer?

  /** For blacking out other screens. */
  var screens: [NSScreen] = []
  var cachedScreenCount = 0
  var blackWindows: [NSWindow] = []

  // Current rotation of videoView
  private var cgCurrentRotationDegrees: CGFloat = 0

  // Is refreshed as property change events arrive for `MPVProperty.videoParamsRotate` ("video-params/rotate")
  // IINA only supports one of [0, 90, 180, 270]
  lazy var rotation: Int = {
    return player.mpv.getInt(MPVProperty.videoParamsRotate)
  }()

  // MARK: - Status

  override var isOntop: Bool {
    didSet {
      updateOnTopIcon()
    }
  }

  var isOpen: Bool {
    if !self.isWindowLoaded {
      return false
    }
    guard let window = self.window else { return false }
    // Also check if hidden due to PIP
    return window.isVisible || isWindowHidden
  }

  var hasKeyboardFocus: Bool {
    window?.isKeyWindow ?? false
  }

  /** For mpv's `geometry` option. We cache the parsed structure
   so never need to parse it every time. */
  var cachedGeometry: GeometryDef?

  var mousePosRelatedToWindow: CGPoint?
  var isDragging: Bool = false
  var isResizingSidebar: Bool = false

  var pipStatus = PIPStatus.notInPIP
  var isInInteractiveMode: Bool = false

  var shouldApplyInitialWindowSize = true
  var isWindowHidden: Bool = false
  var isWindowMiniaturizedDueToPip = false

  // might use another obj to handle slider?
  var isMouseInWindow: Bool = false
  var isMouseInSlider: Bool = false

  var isFastforwarding: Bool = false

  var isPausedDueToInactive: Bool = false
  var isPausedDueToMiniaturization: Bool = false
  var isPausedPriorToInteractiveMode: Bool = false

  var lastMagnification: CGFloat = 0.0

  /** Views that will show/hide when cursor moving in/out the window. */
  var fadeableViews: [NSView] = []

  // Left and right arrow buttons

  /** The maximum pressure recorded when clicking on the arrow buttons. */
  var maxPressure: Int32 = 0

  /** The value of speedValueIndex before Force Touch. */
  var oldIndex: Int = AppData.availableSpeedValues.count / 2

  /** When the arrow buttons were last clicked. */
  var lastClick = Date()

  /** The index of current speed in speed value array. */
  var speedValueIndex: Int = AppData.availableSpeedValues.count / 2 {
    didSet {
      if speedValueIndex < 0 || speedValueIndex >= AppData.availableSpeedValues.count {
        speedValueIndex = AppData.availableSpeedValues.count / 2
      }
    }
  }

  /** For force touch action */
  var isCurrentPressInSecondStage = false

  /** Whether current osd needs user interaction to be dismissed */
  var isShowingPersistentOSD = false
  var osdContext: Any?

  // MARK: - Enums

  // Window state

  enum FullScreenState: Equatable {
    case windowed
    case animating(toFullscreen: Bool, legacy: Bool, priorWindowedFrame: NSRect)
    case fullscreen(legacy: Bool, priorWindowedFrame: NSRect)

    var isFullscreen: Bool {
      switch self {
      case .fullscreen: return true
      case let .animating(toFullscreen: toFullScreen, legacy: _, priorWindowedFrame: _): return toFullScreen
      default: return false
      }
    }

    var priorWindowedFrame: NSRect? {
      get {
        switch self {
        case .windowed: return nil
        case .animating(_, _, let p): return p
        case .fullscreen(_, let p): return p
        }
      }
      set {
        guard let newRect = newValue else { return }
        switch self {
        case .windowed: return
        case let .animating(toFullscreen, legacy, _):
          self = .animating(toFullscreen: toFullscreen, legacy: legacy, priorWindowedFrame: newRect)
        case let .fullscreen(legacy, _):
          self = .fullscreen(legacy: legacy, priorWindowedFrame: newRect)
        }
      }
    }

    mutating func startAnimatingToFullScreen(legacy: Bool, priorWindowedFrame: NSRect) {
      self = .animating(toFullscreen: true, legacy: legacy, priorWindowedFrame: priorWindowedFrame)
    }

    mutating func startAnimatingToWindow() {
      guard case .fullscreen(let legacy, let priorWindowedFrame) = self else { return }
      self = .animating(toFullscreen: false, legacy: legacy, priorWindowedFrame: priorWindowedFrame)
    }

    mutating func finishAnimating() {
      switch self {
      case .windowed, .fullscreen: assertionFailure("something went wrong with the state of the world. One must be .animating to finishAnimating. Not \(self)")
      case .animating(let toFullScreen, let legacy, let frame):
        if toFullScreen {
          self = .fullscreen(legacy: legacy, priorWindowedFrame: frame)
        } else{
          self = .windowed
        }
      }
    }
  }

  var fsState: FullScreenState = .windowed {
    didSet {
      switch fsState {
      case .fullscreen: player.mpv.setFlag(MPVOption.Window.fullscreen, true)
      case .animating:  break
      case .windowed:   player.mpv.setFlag(MPVOption.Window.fullscreen, false)
      }
    }
  }

  // Animation state

  /// Animation state of he hide/show part
  enum UIAnimationState {
    case shown, hidden, willShow, willHide
  }

  var animationState: UIAnimationState = .shown
  var osdAnimationState: UIAnimationState = .hidden
  var sidebarAnimationState: UIAnimationState = .hidden

  // Sidebar

  /** Type of the view embedded in sidebar. */
  enum SideBarViewType {
    case hidden // indicating that sidebar is hidden. Should only be used by `sideBarStatus`
    case settings
    case playlist
    func width() -> CGFloat {
      switch self {
      case .settings:
        return SettingsWidth
      case .playlist:
        return CGFloat(Preference.integer(for: .playlistWidth)).clamped(to: PlaylistMinWidth...PlaylistMaxWidth)
      default:
        Logger.fatal("SideBarViewType.width shouldn't be called here")
      }
    }
  }

  var sideBarStatus: SideBarViewType = .hidden

  enum PIPStatus {
    case notInPIP
    case inPIP
    case intermediate
  }

  enum InteractiveMode {
    case crop
    case freeSelecting

    func viewController() -> CropBoxViewController {
      var vc: CropBoxViewController
      switch self {
      case .crop:
        vc = CropSettingsViewController()
      case .freeSelecting:
        vc = FreeSelectingViewController()
      }
      return vc
    }
  }

  // MARK: - Observed user defaults

  // Cached user default values
  private lazy var titleBarLayout: Preference.TitleBarLayout = Preference.enum(for: .titleBarLayout)
  private lazy var enableOSC: Bool = Preference.bool(for: .enableOSC)
  private lazy var oscPosition: Preference.OSCPosition = Preference.enum(for: .oscPosition)
  private lazy var arrowBtnFunction: Preference.ArrowButtonAction = Preference.enum(for: .arrowButtonAction)
  private lazy var pinchAction: Preference.PinchAction = Preference.enum(for: .pinchAction)
  private lazy var rotateAction: Preference.RotateAction = Preference.enum(for: .rotateAction)
  lazy var displayTimeAndBatteryInFullScreen: Bool = Preference.bool(for: .displayTimeAndBatteryInFullScreen)

  private let localObservedPrefKeys: [Preference.Key] = [
    .titleBarLayout,
    .enableOSC,
    .oscPosition,
    .enableThumbnailPreview,
    .enableThumbnailForRemoteFiles,
    .thumbnailWidth,
    .showChapterPos,
    .arrowButtonAction,
    .pinchAction,
    .rotateAction,
    .blackOutMonitor,
    .useLegacyFullScreen,
    .displayTimeAndBatteryInFullScreen,
    .controlBarToolbarButtons,
    .alwaysShowOnTopIcon,
  ]

  override func observeValue(forKeyPath keyPath: String?, of object: Any?, change: [NSKeyValueChangeKey: Any]?, context: UnsafeMutableRawPointer?) {
    guard let keyPath = keyPath, let change = change else { return }
    super.observeValue(forKeyPath: keyPath, of: object, change: change, context: context)

    switch keyPath {
<<<<<<< HEAD
    case PK.enableOSC.rawValue, PK.oscPosition.rawValue, PK.titleBarLayout.rawValue:
      setupTitleBarAndOSC()
    case PK.thumbnailWidth.rawValue:
      if let newValue = change[.newKey] as? Int {
        DispatchQueue.main.asyncAfter(deadline: .now() + AppData.thumbnailRegenerationDelay) {
          if newValue == Preference.integer(for: .thumbnailWidth) && newValue != self.player.info.thumbnailWidth {
            Logger.log("Pref \(Preference.Key.thumbnailWidth.rawValue.quoted) changed to \(newValue)px: requesting thumbs regen",
                       subsystem: self.player.subsystem)
            self.player.refreshThumbnailsForPlayer()
          }
        }
      }
    case PK.enableThumbnailPreview.rawValue, PK.enableThumbnailForRemoteFiles.rawValue:
      // May need to remove thumbs or generate new ones: let method below figure it out:
      self.player.refreshThumbnailsForPlayer()
        
=======
    case PK.oscPosition.rawValue:
      setupOnScreenController()
>>>>>>> bbf8a1b3
    case PK.showChapterPos.rawValue:
      if let newValue = change[.newKey] as? Bool {
        (playSlider.cell as! PlaySliderCell).drawChapters = newValue
      }
    case PK.verticalScrollAction.rawValue:
      if let newValue = change[.newKey] as? Int {
        verticalScrollAction = Preference.ScrollAction(rawValue: newValue)!
      }
    case PK.horizontalScrollAction.rawValue:
      if let newValue = change[.newKey] as? Int {
        horizontalScrollAction = Preference.ScrollAction(rawValue: newValue)!
      }
    case PK.arrowButtonAction.rawValue:
      if let newValue = change[.newKey] as? Int {
        arrowBtnFunction = Preference.ArrowButtonAction(rawValue: newValue)!
        updateArrowButtonImage()
      }
    case PK.pinchAction.rawValue:
      if let newValue = change[.newKey] as? Int {
        pinchAction = Preference.PinchAction(rawValue: newValue)!
      }
    case PK.rotateAction.rawValue:
      if let newValue = change[.newKey] as? Int {
        rotateAction = Preference.RotateAction(rawValue: newValue)!
      }
    case PK.blackOutMonitor.rawValue:
      if let newValue = change[.newKey] as? Bool {
        if fsState.isFullscreen {
          newValue ? blackOutOtherMonitors() : removeBlackWindow()
        }
      }
    case PK.useLegacyFullScreen.rawValue:
      resetCollectionBehavior()
    case PK.displayTimeAndBatteryInFullScreen.rawValue:
      if let newValue = change[.newKey] as? Bool {
        displayTimeAndBatteryInFullScreen = newValue
        if !newValue {
          additionalInfoView.isHidden = true
        }
      }
    case PK.controlBarToolbarButtons.rawValue:
      if let newValue = change[.newKey] as? [Int] {
        setupOSCToolbarButtons(newValue.compactMap(Preference.ToolBarButton.init(rawValue:)))
      }
    case PK.alwaysShowOnTopIcon.rawValue:
      updateOnTopIcon()
    default:
      return
    }
  }

  // MARK: - Outlets

  var standardWindowButtons: [NSButton] {
    get {
      return ([.closeButton, .miniaturizeButton, .zoomButton, .documentIconButton] as [NSWindow.ButtonType]).compactMap {
        window?.standardWindowButton($0)
      }
    }
  }

  /** Get the `NSTextField` of widow's title. */
  var titleTextField: NSTextField? {
    get {
      return window?.standardWindowButton(.closeButton)?.superview?.subviews.compactMap({ $0 as? NSTextField }).first
    }
  }

  var titlebarAccesoryViewController: NSTitlebarAccessoryViewController!
  @IBOutlet var titlebarAccessoryView: NSView!

  /** Current OSC view. May be top, bottom, or floating depneding on user pref. */
  var currentControlBar: NSView?

  @IBOutlet weak var sideBarRightConstraint: NSLayoutConstraint!
  @IBOutlet weak var sideBarWidthConstraint: NSLayoutConstraint!
  @IBOutlet weak var bottomBarBottomConstraint: NSLayoutConstraint!
  // Sets the size of the spacer view in the top overlay which reserves space for a title bar:
  @IBOutlet weak var titleBarOverlayHeightConstraint: NSLayoutConstraint!
  // Size of each side of the square 3 playback buttons ⏪⏯️⏩ (Left Arrow, Play/Pause, Right Arrow):
  @IBOutlet weak var playbackButtonSizeConstraint: NSLayoutConstraint!
<<<<<<< HEAD
  // Scale of spacing around & between playback buttons:
  // (1) 1x margin above and below buttons,
  // (2) 2x margin to left and right of button group,
  // (3) 4x spacing betwen buttons
  @IBOutlet weak var playbackButtonMarginSizeConstraint: NSLayoutConstraint!
=======
  @IBOutlet weak var playbackButtonMarginSizeConstraint: NSLayoutConstraint!
  @IBOutlet weak var topOSCPreferredHeightConstraint: NSLayoutConstraint!
  @IBOutlet weak var bottomOSCPreferredHeightConstraint: NSLayoutConstraint!
>>>>>>> bbf8a1b3

  // Top-of-video overlay, may contain title bar and/or top OSC if configured:
  @IBOutlet weak var topOverlayView: NSVisualEffectView!
  @IBOutlet weak var titleBarBottomBorder: NSBox!
  @IBOutlet weak var titlebarOnTopButton: NSButton!

  @IBOutlet weak var controlBarFloating: ControlBarView!
  @IBOutlet weak var controlBarBottom: NSVisualEffectView!
  @IBOutlet weak var timePreviewWhenSeek: NSTextField!
  @IBOutlet weak var leftArrowButton: NSButton!
  @IBOutlet weak var rightArrowButton: NSButton!
  @IBOutlet weak var settingsButton: NSButton!
  @IBOutlet weak var playlistButton: NSButton!
  @IBOutlet weak var sideBarView: NSVisualEffectView!
  @IBOutlet weak var bottomView: NSView!
  @IBOutlet weak var bufferIndicatorView: NSVisualEffectView!
  @IBOutlet weak var bufferProgressLabel: NSTextField!
  @IBOutlet weak var bufferSpin: NSProgressIndicator!
  @IBOutlet weak var bufferDetailLabel: NSTextField!
  @IBOutlet weak var thumbnailPeekView: ThumbnailPeekView!
  @IBOutlet weak var additionalInfoView: NSVisualEffectView!
  @IBOutlet weak var additionalInfoLabel: NSTextField!
  @IBOutlet weak var additionalInfoStackView: NSStackView!
  @IBOutlet weak var additionalInfoTitle: NSTextField!
  @IBOutlet weak var additionalInfoBatteryView: NSView!
  @IBOutlet weak var additionalInfoBattery: NSTextField!

  @IBOutlet weak var oscFloatingTopView: NSStackView!
  @IBOutlet weak var oscFloatingBottomView: NSView!
  @IBOutlet weak var oscBottomMainView: NSStackView!
  @IBOutlet weak var oscTopMainView: NSStackView!

  @IBOutlet weak var fragControlView: NSStackView!
  @IBOutlet weak var fragToolbarView: NSStackView!
  @IBOutlet weak var fragVolumeView: NSView!
  @IBOutlet weak var fragSliderView: NSView!
  @IBOutlet weak var fragControlViewMiddleView: NSView!
  @IBOutlet weak var fragControlViewLeftView: NSView!
  @IBOutlet weak var fragControlViewRightView: NSView!

  @IBOutlet weak var leftArrowLabel: NSTextField!
  @IBOutlet weak var rightArrowLabel: NSTextField!

  @IBOutlet weak var osdVisualEffectView: NSVisualEffectView!
  @IBOutlet weak var osdStackView: NSStackView!
  @IBOutlet weak var osdLabel: NSTextField!
  @IBOutlet weak var osdAccessoryText: NSTextField!
  @IBOutlet weak var osdAccessoryProgress: NSProgressIndicator!

  @IBOutlet weak var pipOverlayView: NSVisualEffectView!

  lazy var pluginOverlayViewContainer: NSView! = {
    guard let window = window, let cv = window.contentView else { return nil }
    let view = NSView(frame: .zero)
    view.translatesAutoresizingMaskIntoConstraints = false
    cv.addSubview(view, positioned: .below, relativeTo: bufferIndicatorView)
    Utility.quickConstraints(["H:|[v]|", "V:|[v]|"], ["v": view])
    return view
  }()

  lazy var subPopoverView = playlistView.subPopover?.contentViewController?.view

  var videoViewConstraints: [NSLayoutConstraint.Attribute: NSLayoutConstraint] = [:]
  private var oscFloatingLeadingTrailingConstraint: [NSLayoutConstraint]?

  override var mouseActionDisabledViews: [NSView?] {[sideBarView, currentControlBar, topOverlayView, subPopoverView]}

  // MARK: - PIP

  lazy var _pip: PIPViewController = {
    let pip = PIPViewController()
    if #available(macOS 10.12, *) {
      pip.delegate = self
    }
    return pip
  }()
  
  @available(macOS 10.12, *)
  var pip: PIPViewController {
    _pip
  }

  var pipVideo: NSViewController!

  // MARK: - Initialization

  override init(playerCore: PlayerCore) {
    super.init(playerCore: playerCore)
    self.windowFrameAutosaveName = String(format: Constants.WindowAutosaveName.mainPlayer, playerCore.label)
    Logger.log("MainWindowController init, autosaveName: \(self.windowFrameAutosaveName.quoted)", level: .verbose, subsystem: playerCore.subsystem)
  }

  required init?(coder: NSCoder) {
    fatalError("init(coder:) has not been implemented")
  }

  override func windowDidLoad() {
    super.windowDidLoad()

    guard let window = window else { return }

    window.styleMask.insert(.fullSizeContentView)

    // need to deal with control bar, so we handle it manually
    // w.isMovableByWindowBackground  = true

    // set background color to black
    window.backgroundColor = .black

    topOverlayView.layerContentsRedrawPolicy = .onSetNeedsDisplay

    titlebarAccesoryViewController = NSTitlebarAccessoryViewController()
    titlebarAccesoryViewController.view = titlebarAccessoryView
    titlebarAccesoryViewController.layoutAttribute = .right
    window.addTitlebarAccessoryViewController(titlebarAccesoryViewController)
    updateOnTopIcon()

    // FIXME: do not do this here
    // size
    window.minSize = minSize
    if let wf = windowFrameFromGeometry() {
      window.setFrame(wf, display: false)
    }

    window.aspectRatio = AppData.sizeWhenNoVideo

    // sidebar views
    sideBarView.isHidden = true

    // osc views
    fragControlView.addView(fragControlViewLeftView, in: .center)
    fragControlView.addView(fragControlViewMiddleView, in: .center)
    fragControlView.addView(fragControlViewRightView, in: .center)

    updateArrowButtonImage()

    // fade-able views
    fadeableViews.append(contentsOf: standardWindowButtons as [NSView])
    fadeableViews.append(topOverlayView)
    fadeableViews.append(titlebarAccessoryView)

<<<<<<< HEAD
    setupTitleBarAndOSC()
=======
    playbackButtonSizeConstraint.constant = playbackButtonSize

    setupOnScreenController()
>>>>>>> bbf8a1b3
    let buttons = (Preference.array(for: .controlBarToolbarButtons) as? [Int] ?? []).compactMap(Preference.ToolBarButton.init(rawValue:))
    setupOSCToolbarButtons(buttons)

    // video view
    guard let cv = window.contentView else { return }
    cv.autoresizesSubviews = false
    addVideoViewToWindow()
    window.setIsVisible(true)

    // gesture recognizer
    cv.addGestureRecognizer(magnificationGestureRecognizer)
    cv.addGestureRecognizer(NSRotationGestureRecognizer(target: self, action: #selector(MainWindowController.handleRotationGesture(recognizer:))))

    // Work around a bug in macOS Ventura where HDR content becomes dimmed when playing in full
    // screen mode once overlaying views are fully hidden (issue #3844). After applying this
    // workaround another bug in Ventura where an external monitor goes black could not be
    // reproduced (issue #4015). The workaround adds a tiny subview with such a low alpha level it
    // is invisible to the human eye. This workaround may not be effective in all cases.
    if #available(macOS 13, *) {
      let view = NSView(frame: NSRect(origin: .zero, size: NSSize(width: 0.1, height: 0.1)))
      view.wantsLayer = true
      view.layer?.backgroundColor = NSColor.black.cgColor
      view.layer?.opacity = 0.01
      cv.addSubview(view)
    }

    player.initVideo()

    // init quick setting view now
    let _ = quickSettingView

    // buffer indicator view
    bufferIndicatorView.roundCorners(withRadius: 10)
    updateBufferIndicatorView()

    // thumbnail peek view
    window.contentView?.addSubview(thumbnailPeekView)
    thumbnailPeekView.isHidden = true

    // other initialization
    osdAccessoryProgress.usesThreadedAnimation = false
    if #available(macOS 10.14, *) {
      titleBarBottomBorder.fillColor = NSColor(named: .titleBarBorder)!
    }
    cachedScreenCount = NSScreen.screens.count
    [topOverlayView, osdVisualEffectView, controlBarBottom, controlBarFloating, sideBarView, osdVisualEffectView, pipOverlayView].forEach {
      $0?.state = .active
    }
    // hide other views
    osdVisualEffectView.isHidden = true
    osdVisualEffectView.roundCorners(withRadius: 10)
    additionalInfoView.roundCorners(withRadius: 10)
    leftArrowLabel.isHidden = true
    rightArrowLabel.isHidden = true
    timePreviewWhenSeek.isHidden = true
    bottomView.isHidden = true
    pipOverlayView.isHidden = true
    
    if player.disableUI { hideUI() }

    // add user default observers
    observedPrefKeys.append(contentsOf: localObservedPrefKeys)
    localObservedPrefKeys.forEach { key in
      UserDefaults.standard.addObserver(self, forKeyPath: key.rawValue, options: .new, context: nil)
    }

    // add notification observers

    addObserver(to: .default, forName: .iinaFileLoaded, object: player) { [unowned self] _ in
      self.quickSettingView.reload()
    }

    addObserver(to: .default, forName: NSApplication.didChangeScreenParametersNotification) { [unowned self] _ in
      // This observer handles a situation that the user connected a new screen or removed a screen
      let screenCount = NSScreen.screens.count
      Logger.log("Got \(NSApplication.didChangeScreenParametersNotification.rawValue.quoted); screen count was: \(self.cachedScreenCount), is now: \(screenCount)", subsystem: player.subsystem)
      if self.fsState.isFullscreen && Preference.bool(for: .blackOutMonitor) && self.cachedScreenCount != screenCount {
        self.removeBlackWindow()
        self.blackOutOtherMonitors()
      }
      // Update the cached value
      self.cachedScreenCount = screenCount
      self.videoView.updateDisplayLink()
      // In normal full screen mode AppKit will automatically adjust the window frame if the window
      // is moved to a new screen such as when the window is on an external display and that display
      // is disconnected. In legacy full screen mode IINA is responsible for adjusting the window's
      // frame.
      guard self.fsState.isFullscreen, Preference.bool(for: .useLegacyFullScreen) else { return }
      setWindowFrameForLegacyFullScreen()
    }

    player.events.emit(.windowLoaded)
  }

  /** Set material for OSC and title bar */
  override internal func setMaterial(_ theme: Preference.Theme?) {
    if #available(macOS 10.14, *) {
      super.setMaterial(theme)
      return
    }
    guard let window = window, let theme = theme else { return }

    let (appearance, material) = Utility.getAppearanceAndMaterial(from: theme)
    let isDarkTheme = appearance?.isDark ?? true
    (playSlider.cell as? PlaySliderCell)?.isInDarkTheme = isDarkTheme

    [topOverlayView, controlBarFloating, controlBarBottom, osdVisualEffectView, pipOverlayView, additionalInfoView, bufferIndicatorView].forEach {
      $0?.material = material
      $0?.appearance = appearance
    }

    sideBarView.material = .dark
    sideBarView.appearance = NSAppearance(named: .vibrantDark)

    window.appearance = appearance
  }


  private func addVideoViewToWindow() {
    guard let cv = window?.contentView else { return }
    cv.addSubview(videoView, positioned: .below, relativeTo: nil)
    videoView.translatesAutoresizingMaskIntoConstraints = false
    // add constraints
    ([.top, .bottom, .left, .right] as [NSLayoutConstraint.Attribute]).forEach { attr in
      videoViewConstraints[attr] = NSLayoutConstraint(item: videoView, attribute: attr, relatedBy: .equal, toItem: cv, attribute: attr, multiplier: 1, constant: 0)
      videoViewConstraints[attr]!.isActive = true
    }
  }

  private func setupOSCToolbarButtons(_ buttons: [Preference.ToolBarButton]) {
    var buttons = buttons
    if #available(macOS 10.12.2, *) {} else {
      buttons = buttons.filter { $0 != .pip }
    }
    fragToolbarView.views.forEach { fragToolbarView.removeView($0) }
    for buttonType in buttons {
      let button = NSButton()
      OSCToolbarButton.setStyle(of: button, buttonType: buttonType)
      button.action = #selector(self.toolBarButtonAction(_:))
      fragToolbarView.addView(button, in: .trailing)
    }
  }

<<<<<<< HEAD
  private func setupTitleBarAndOSC() {
    let oscPositionNew: Preference.OSCPosition = Preference.enum(for: .oscPosition)
    let oscEnabledNew = Preference.bool(for: .enableOSC)
    let titleBarLayoutNew: Preference.TitleBarLayout = Preference.enum(for: .titleBarLayout)
=======
  private func setupOnScreenController() {
    let newPosition: Preference.OSCPosition = Preference.enum(for: .oscPosition)
>>>>>>> bbf8a1b3

    let isSwitchingToTop = oscPositionNew == .insideTop
    let isSwitchingFromTop = oscPosition == .insideTop
    let isFloating = oscPositionNew == .floating

    if let cb = currentControlBar {
      // remove current osc view from fadeable views
      fadeableViews = fadeableViews.filter { $0 != cb }
    }

    // reset
    ([controlBarFloating, controlBarBottom, oscTopMainView] as [NSView]).forEach { $0.isHidden = true }
<<<<<<< HEAD

    let showTitleBar = titleBarLayoutNew != .none
    if showTitleBar { // SHOW title bar
      if let window = self.window as? MainWindow {
//        window.standardWindowButton(.documentIconButton)!.alphaValue = 1
//        topOverlayView.isHidden = false
        window.titleVisibility = .visible
//        addBackTopOverlayViewToFadeableViews()
      }
    } else { // HIDE title bar
      if let window = self.window as? MainWindow {
//        window.standardWindowButton(.documentIconButton)!.alphaValue = 1e-100
        window.titleVisibility = .hidden
      }
//      topOverlayView.isHidden = true
//      removeTopOverlayViewFromFadeableViews()
    }
=======
>>>>>>> bbf8a1b3

    controlBarFloating.isDragging = false

    // detach all fragment views
    [oscFloatingTopView, oscTopMainView, oscBottomMainView].forEach { stackView in
      stackView!.views.forEach {
        stackView!.removeView($0)
      }
    }
    [fragSliderView, fragControlView, fragToolbarView, fragVolumeView].forEach {
        $0!.removeFromSuperview()
    }

    let isInFullScreen = fsState.isFullscreen

    if isSwitchingToTop {
      topOSCPreferredHeightConstraint.constant = fullWidthOSCPreferredHeight
      bottomOSCPreferredHeightConstraint.constant = 0
      if isInFullScreen {
        topOverlayView.isHidden = false
        addBackTopOverlayViewToFadeableViews()
<<<<<<< HEAD
      }
      if isInFullScreen || !showTitleBar {
=======
>>>>>>> bbf8a1b3
        titleBarOverlayHeightConstraint.constant = 0
      } else {
        titleBarOverlayHeightConstraint.constant = reducedTitleBarHeight
      }
      // Remove this if it's acceptable in 10.13-
      // titleBarBottomBorder.isHidden = true
    } else {
      // titleBarBottomBorder.isHidden = false
      titleBarOverlayHeightConstraint.constant = StandardTitleBarHeight
<<<<<<< HEAD
=======
      topOSCPreferredHeightConstraint.constant = 0
      bottomOSCPreferredHeightConstraint.constant = fullWidthOSCPreferredHeight
>>>>>>> bbf8a1b3
    }

    if isSwitchingFromTop {
      if isInFullScreen {
        topOverlayView.isHidden = true
        removeTopOverlayViewFromFadeableViews()
      }
    }

    oscPosition = oscPositionNew

    // add fragment views
    switch oscPositionNew {
    case .floating:
      currentControlBar = controlBarFloating
      fragControlView.setVisibilityPriority(.detachOnlyIfNecessary, for: fragControlViewLeftView)
      fragControlView.setVisibilityPriority(.detachOnlyIfNecessary, for: fragControlViewRightView)
      oscFloatingTopView.addView(fragVolumeView, in: .leading)
      oscFloatingTopView.addView(fragToolbarView, in: .trailing)
      oscFloatingTopView.addView(fragControlView, in: .center)
      
      // Setting the visibility priority to detach only will cause freeze when resizing the window
      // (and triggering the detach) in macOS 11.
      if !isMacOS11 {
        oscFloatingTopView.setVisibilityPriority(.detachOnlyIfNecessary, for: fragVolumeView)
        oscFloatingTopView.setVisibilityPriority(.detachOnlyIfNecessary, for: fragToolbarView)
        oscFloatingTopView.setClippingResistancePriority(.defaultLow, for: .horizontal)
      }
      oscFloatingBottomView.addSubview(fragSliderView)
      Utility.quickConstraints(["H:|[v]|", "V:|[v]|"], ["v": fragSliderView])
      Utility.quickConstraints(["H:|-(>=0)-[v]-(>=0)-|"], ["v": fragControlView])
      // center control bar
      let cph = Preference.float(for: .controlBarPositionHorizontal)
      let cpv = Preference.float(for: .controlBarPositionVertical)
      controlBarFloating.xConstraint.constant = window!.frame.width * CGFloat(cph)
      controlBarFloating.yConstraint.constant = window!.frame.height * CGFloat(cpv)
    case .insideTop:
      oscTopMainView.isHidden = false
      currentControlBar = nil
      fragControlView.setVisibilityPriority(.notVisible, for: fragControlViewLeftView)
      fragControlView.setVisibilityPriority(.notVisible, for: fragControlViewRightView)
      oscTopMainView.addView(fragVolumeView, in: .trailing)
      oscTopMainView.addView(fragToolbarView, in: .trailing)
      oscTopMainView.addView(fragControlView, in: .leading)
      oscTopMainView.addView(fragSliderView, in: .leading)
      oscTopMainView.setClippingResistancePriority(.defaultLow, for: .horizontal)
      oscTopMainView.setVisibilityPriority(.mustHold, for: fragSliderView)
      oscTopMainView.setVisibilityPriority(.detachEarly, for: fragVolumeView)
      oscTopMainView.setVisibilityPriority(.detachEarlier, for: fragToolbarView)
    case .insideBottom:
      currentControlBar = controlBarBottom
      fragControlView.setVisibilityPriority(.notVisible, for: fragControlViewLeftView)
      fragControlView.setVisibilityPriority(.notVisible, for: fragControlViewRightView)
      oscBottomMainView.addView(fragVolumeView, in: .trailing)
      oscBottomMainView.addView(fragToolbarView, in: .trailing)
      oscBottomMainView.addView(fragControlView, in: .leading)
      oscBottomMainView.addView(fragSliderView, in: .leading)
      oscBottomMainView.setClippingResistancePriority(.defaultLow, for: .horizontal)
      oscBottomMainView.setVisibilityPriority(.mustHold, for: fragSliderView)
      oscBottomMainView.setVisibilityPriority(.detachEarly, for: fragVolumeView)
      oscBottomMainView.setVisibilityPriority(.detachEarlier, for: fragToolbarView)
      case .outsideBottom:
        // TODO!
        break
    }

    if currentControlBar != nil {
      fadeableViews.append(currentControlBar!)
    }
    showUI()

    if isFloating {
<<<<<<< HEAD
      playbackButtonMarginSizeConstraint.constant = 6
=======
      playbackButtonMarginSizeConstraint.constant = playbackButtonMarginForFloatingOSC
>>>>>>> bbf8a1b3
      oscFloatingLeadingTrailingConstraint = NSLayoutConstraint.constraints(withVisualFormat: "H:|-(>=10)-[v]-(>=10)-|",
                                                                            options: [], metrics: nil, views: ["v": controlBarFloating as Any])
      NSLayoutConstraint.activate(oscFloatingLeadingTrailingConstraint!)
    } else {
<<<<<<< HEAD
      playbackButtonMarginSizeConstraint.constant = 4
=======
      playbackButtonMarginSizeConstraint.constant = playbackButtonMarginForFullWidthOSC
>>>>>>> bbf8a1b3
      if let constraints = oscFloatingLeadingTrailingConstraint {
        controlBarFloating.superview?.removeConstraints(constraints)
        oscFloatingLeadingTrailingConstraint = nil
      }
    }
  }

  // MARK: - Mouse / Trackpad events

  @discardableResult
  override func handleKeyBinding(_ keyBinding: KeyMapping) -> Bool {
    let success = super.handleKeyBinding(keyBinding)
    // TODO: replace this with a key binding interceptor
    if success && keyBinding.action.first == MPVCommand.screenshot.rawValue {
      player.sendOSD(.screenshot)
    }
    return success
  }

  override func pressureChange(with event: NSEvent) {
    if isCurrentPressInSecondStage == false && event.stage == 2 {
      performMouseAction(Preference.enum(for: .forceTouchAction))
      isCurrentPressInSecondStage = true
    } else if event.stage == 1 {
      isCurrentPressInSecondStage = false
    }
  }

  override func mouseDown(with event: NSEvent) {
    if Logger.isEnabled(.verbose) {
      Logger.log("MainWindow mouseDown \(event.locationInWindow)", level: .verbose, subsystem: player.subsystem)
    }
    // do nothing if it's related to floating OSC
    guard !controlBarFloating.isDragging else { return }
    // record current mouse pos
    mousePosRelatedToWindow = event.locationInWindow
    // playlist resizing
    if sideBarStatus == .playlist {
      let sf = sideBarView.frame
      if NSPointInRect(mousePosRelatedToWindow!, NSMakeRect(sf.origin.x - 4, sf.origin.y, 4, sf.height)) {
        isResizingSidebar = true
      }
    }
  }

  override func mouseDragged(with event: NSEvent) {
    if isResizingSidebar {
      // resize sidebar
      let currentLocation = event.locationInWindow
      let newWidth = window!.frame.width - currentLocation.x - 2
      sideBarWidthConstraint.constant = newWidth.clamped(to: PlaylistMinWidth...PlaylistMaxWidth)
    } else if !fsState.isFullscreen {
      guard !controlBarFloating.isDragging else { return }

      if let mousePosRelatedToWindow = mousePosRelatedToWindow {
        if !isDragging {
          // Require that the user must drag the cursor at least a small distance for it to start a "drag" (`isDragging==true`)
          // The user's action will only be counted as a click if `isDragging==false` when `mouseUp` is called.
          // (Apple's trackpad in particular is very sensitive and tends to call `mouseDragged()` if there is even the slightest
          // roll of the finger during a click, and the distance of the "drag" may be less than 1 pixel)
          if mousePosRelatedToWindow.isWithinRadius(radius: Constants.Distance.mainWindowMinInitialDragThreshold,
                                                    ofPoint: event.locationInWindow) {
            return
          }
          if Logger.enabled && Logger.Level.preferred >= .verbose {
            Logger.log("MainWindow mouseDrag: minimum dragging distance was met!", level: .verbose, subsystem: player.subsystem)
          }
          isDragging = true
        }
        if isDragging {
          window?.performDrag(with: event)
        }
      }
    }
  }

  override func mouseUp(with event: NSEvent) {
    if Logger.isEnabled(.verbose) {
      Logger.log("MainWindow mouseUp! isDragging: \(isDragging), isResizingSidebar: \(isResizingSidebar), clickCount: \(event.clickCount)", level: .verbose, subsystem: player.subsystem)
    }

    mousePosRelatedToWindow = nil
    if isDragging {
      // if it's a mouseup after dragging window
      isDragging = false
    } else if isResizingSidebar {
      // if it's a mouseup after resizing sidebar
      isResizingSidebar = false
      Preference.set(Int(sideBarWidthConstraint.constant), for: .playlistWidth)
    } else {
      // if it's a mouseup after clicking

      // Single click. Note that `event.clickCount` will be 0 if there is at least one call to `mouseDragged()`,
      // but we will only count it as a drag if `isDragging==true`
      if event.clickCount <= 1 && !isMouseEvent(event, inAnyOf: [sideBarView, subPopoverView]) && sideBarStatus != .hidden {
        hideSideBar()
        return
      }
<<<<<<< HEAD
=======

>>>>>>> bbf8a1b3
      if event.clickCount == 2 && isMouseEvent(event, inAnyOf: [topOverlayView]) {
        let userDefault = UserDefaults.standard.string(forKey: "AppleActionOnDoubleClick")
        if userDefault == "Minimize" {
          window?.performMiniaturize(nil)
        } else if userDefault == "Maximize" {
          window?.performZoom(nil)
        }
        return
      }

      super.mouseUp(with: event)
    }
  }

  override internal func performMouseAction(_ action: Preference.MouseClickAction) {
    super.performMouseAction(action)
    switch action {
    case .fullscreen:
      toggleWindowFullScreen()
    case .hideOSC:
      hideUI()
    case .togglePIP:
      if #available(macOS 10.12, *) {
        menuTogglePIP(.dummy)
      }
    default:
      break
    }
  }

  override func scrollWheel(with event: NSEvent) {
    guard !isInInteractiveMode else { return }
    guard !isMouseEvent(event, inAnyOf: [sideBarView, topOverlayView, subPopoverView]) else { return }

    if isMouseEvent(event, inAnyOf: [fragSliderView]) && playSlider.isEnabled {
      seekOverride = true
    } else if isMouseEvent(event, inAnyOf: [fragVolumeView]) && volumeSlider.isEnabled {
      volumeOverride = true
    } else {
      guard !isMouseEvent(event, inAnyOf: [currentControlBar]) else { return }
    }

    super.scrollWheel(with: event)

    seekOverride = false
    volumeOverride = false
  }

  override func mouseEntered(with event: NSEvent) {
    guard !isInInteractiveMode else { return }
    guard let obj = event.trackingArea?.userInfo?["obj"] as? Int else {
      Logger.log("No data for tracking area", level: .warning)
      return
    }
    mouseExitEnterCount += 1
    if obj == 0 {
      // main window
      isMouseInWindow = true
      showUI()
      updateTimer()
    } else if obj == 1 {
      // slider
      if controlBarFloating.isDragging { return }
      isMouseInSlider = true
      if !controlBarFloating.isDragging {
        timePreviewWhenSeek.isHidden = false
        thumbnailPeekView.isHidden = !player.info.thumbnailsReady
      }
      let mousePos = playSlider.convert(event.locationInWindow, from: nil)
      updateTimeLabel(mousePos.x, originalPos: event.locationInWindow)
    }
  }

  override func mouseExited(with event: NSEvent) {
    guard !isInInteractiveMode else { return }
    guard let obj = event.trackingArea?.userInfo?["obj"] as? Int else {
      Logger.log("No data for tracking area", level: .warning)
      return
    }
    mouseExitEnterCount += 1
    if obj == 0 {
      // main window
      isMouseInWindow = false
      if controlBarFloating.isDragging { return }
      destroyTimer()
      hideUI()
    } else if obj == 1 {
      // slider
      isMouseInSlider = false
      timePreviewWhenSeek.isHidden = true
      let mousePos = playSlider.convert(event.locationInWindow, from: nil)
      updateTimeLabel(mousePos.x, originalPos: event.locationInWindow)
      thumbnailPeekView.isHidden = true
    }
  }

  override func mouseMoved(with event: NSEvent) {
    guard !isInInteractiveMode else { return }
    let mousePos = playSlider.convert(event.locationInWindow, from: nil)
    if isMouseInSlider {
      updateTimeLabel(mousePos.x, originalPos: event.locationInWindow)
    }
    if isMouseInWindow {
      showUI()
    }
    // check whether mouse is in osc
    if isMouseEvent(event, inAnyOf: [currentControlBar, topOverlayView]) {
      destroyTimer()
    } else {
      updateTimer()
    }
  }

  @objc func handleMagnifyGesture(recognizer: NSMagnificationGestureRecognizer) {
    guard pinchAction != .none else { return }
    guard !isInInteractiveMode, let window = window, let screenFrame = NSScreen.main?.visibleFrame else { return }

    switch pinchAction {
    case .none:
      return
    case .fullscreen:
      // enter/exit fullscreen
      if recognizer.state == .began {
        let isEnlarge = recognizer.magnification > 0
        if isEnlarge != fsState.isFullscreen {
          recognizer.state = .recognized
          self.toggleWindowFullScreen()
        }
      }
    case .windowSize:
      if fsState.isFullscreen { return }

      // adjust window size
      if recognizer.state == .began {
        // began
        lastMagnification = recognizer.magnification
      } else if recognizer.state == .changed {
        // changed
        let offset = recognizer.magnification - lastMagnification + 1.0;
        let newWidth = window.frame.width * offset
        let newHeight = newWidth / window.aspectRatio.aspect

        //Check against max & min threshold
        if newHeight < screenFrame.height && newHeight > minSize.height && newWidth > minSize.width {
          Logger.log("Magnifying window to \(recognizer.magnification)x; new size will be: \(Int(newWidth))x\(Int(newHeight))",
                     level: .verbose, subsystem: player.subsystem)
          let newSize = NSSize(width: newWidth, height: newHeight);
          window.setFrame(window.frame.centeredResize(to: newSize), display: true)
        }

        lastMagnification = recognizer.magnification
      } else if recognizer.state == .ended {
        updateWindowParametersForMPV()
      }
    }
  }

  private func degToRad(_ degrees: CGFloat) -> CGFloat {
    return degrees * CGFloat.pi / 180
  }

  // Returns the total degrees in the given rotation which are due to complete 360° rotations
  private func completeCircleDegrees(of rotationDegrees: CGFloat) -> CGFloat{
    CGFloat(Int(rotationDegrees / 360) * 360)
  }

  // Reduces the given rotation to one which is a positive number between 0 and 360 degrees and has the same resulting orientation.
  private func normalizeRotation(_ rotationDegrees: Int) -> Int {
    // Take out all full rotations so we end up with number between -360 and 360
    let simplifiedRotation = rotationDegrees %% 360
    // Remove direction and return a number from 0..<360
    return simplifiedRotation < 0 ? simplifiedRotation + 360 : simplifiedRotation
  }

  // Find which 90° rotation the given rotation is closest to (within 45° of it).
  private func findClosestQuarterRotation(_ mpvNormalizedRotationDegrees: Int) -> Int {
    assert(mpvNormalizedRotationDegrees >= 0 && mpvNormalizedRotationDegrees < 360)
    for quarterCircleRotation in AppData.rotations {
      if mpvNormalizedRotationDegrees < quarterCircleRotation + 45 {
        return quarterCircleRotation
      }
    }
    return AppData.rotations[0]
  }

  // Side effect: sets `cgCurrentRotationDegrees` to `toDegrees` before returning
  func rotateVideoView(toDegrees: CGFloat, animate: Bool = true) {
    let fromDegrees = cgCurrentRotationDegrees
    let toRadians = degToRad(toDegrees)

    // Animation is enabled by default for this view.
    // We only want to animate some rotations and not others, and never want to animate
    // position change. So put these in an explicitly disabled transaction block:
    CATransaction.begin()
    CATransaction.setDisableActions(true)
    // Rotate about center point. Also need to change position because.
    let centerPoint = CGPointMake(NSMidX(videoView.frame), NSMidY(videoView.frame))
    videoView.layer?.position = centerPoint
    videoView.layer?.anchorPoint = CGPoint(x: 0.5, y: 0.5)
    CATransaction.commit()

    if animate {
      Logger.log("Animating rotation from \(fromDegrees)° to \(toDegrees)°")

      CATransaction.begin()
      // This will show an animation but doesn't change its permanent state.
      // Still need the rotation call down below to do that.
      let rotateAnimation = CABasicAnimation(keyPath: "transform")
      rotateAnimation.valueFunction = CAValueFunction(name: .rotateZ)
      rotateAnimation.fromValue = degToRad(fromDegrees)
      rotateAnimation.toValue = toRadians
      rotateAnimation.duration = 0.2
      videoView.layer?.add(rotateAnimation, forKey: "transform")
      CATransaction.commit()
    }

    // This block updates the view's permanent position, but won't animate.
    // Need to call this even if running the animation above, or else layer will revert to its prev appearance after
    CATransaction.begin()
    CATransaction.setDisableActions(true)
    videoView.layer?.transform = CATransform3DMakeRotation(toRadians, 0, 0, 1)
    CATransaction.commit()

    cgCurrentRotationDegrees = toDegrees
  }

  private func findNearestCGQuarterRotation(forCGRotation cgRotationInDegrees: CGFloat, equalToMpvRotation mpvQuarterRotation: Int) -> CGFloat {
    let cgCompleteCirclesTotalDegrees = completeCircleDegrees(of: cgRotationInDegrees)
    let cgClosestQuarterRotation = CGFloat(normalizeRotation(-mpvQuarterRotation))
    let cgLessThanWholeRotation = cgRotationInDegrees - cgCompleteCirclesTotalDegrees
    let cgSnapToDegrees: CGFloat
    if cgLessThanWholeRotation > 0 {
      // positive direction:
      cgSnapToDegrees = cgCompleteCirclesTotalDegrees + cgClosestQuarterRotation
    } else {
      // negative direction:
      cgSnapToDegrees = cgCompleteCirclesTotalDegrees + (cgClosestQuarterRotation - 360)
    }
    Logger.log("mpvQuarterRotation: \(mpvQuarterRotation) cgCompleteCirclesTotalDegrees: \(cgCompleteCirclesTotalDegrees)° cgLessThanWholeRotation: \(cgLessThanWholeRotation); cgClosestQuarterRotation: \(cgClosestQuarterRotation)° -> cgSnapToDegrees: \(cgSnapToDegrees)°")
    return cgSnapToDegrees
  }

  @objc func handleRotationGesture(recognizer: NSRotationGestureRecognizer) {
    guard rotateAction == .rotateVideoByQuarters else { return }

    switch recognizer.state {
      case .began, .changed:
        let cgNewRotationDegrees = recognizer.rotationInDegrees
        rotateVideoView(toDegrees: cgNewRotationDegrees, animate: false)
        break
      case .failed, .cancelled:
        rotateVideoView(toDegrees: 0, animate: false)
        break
      case .ended:
        // mpv and CoreGraphics rotate in opposite directions
        let mpvNormalizedRotationDegrees = normalizeRotation(Int(-recognizer.rotationInDegrees))
        let mpvClosestQuarterRotation = findClosestQuarterRotation(mpvNormalizedRotationDegrees)
        guard mpvClosestQuarterRotation != 0 else {
          // Zero degree rotation: no change.
          // Don't "unwind" if more than 360° rotated; just take shortest partial circle back to origin
          cgCurrentRotationDegrees -= completeCircleDegrees(of: cgCurrentRotationDegrees)
          Logger.log("Rotation gesture of \(recognizer.rotationInDegrees)° will not change video rotation. Snapping back from: \(cgCurrentRotationDegrees)°")
          rotateVideoView(toDegrees: 0, animate: true)
          return
        }

        // Snap to one of the 4 quarter circle rotations
        let mpvNewRotation = (player.info.rotation + mpvClosestQuarterRotation) %% 360
        Logger.log("User's gesture of \(recognizer.rotationInDegrees)° is equivalent to mpv \(mpvNormalizedRotationDegrees)°, which is closest to \(mpvClosestQuarterRotation)°. Adding it to current mpv rotation (\(player.info.rotation)°) → new rotation will be \(mpvNewRotation)°")
        // Need to convert snap-to location back to CG, to feed to animation
        let cgSnapToDegrees = findNearestCGQuarterRotation(forCGRotation: recognizer.rotationInDegrees,
                                                           equalToMpvRotation: mpvClosestQuarterRotation)
        rotateVideoView(toDegrees: cgSnapToDegrees, animate: true)
        player.setVideoRotate(mpvNewRotation)

      default:
        return
    }
  }

  // MARK: - Window delegate: Open / Close

  func windowWillOpen() {
    Logger.log("WindowWillOpen", level: .verbose, subsystem: player.subsystem)
    if #available(macOS 12, *) {
      // Apparently Apple fixed AppKit for Monterey so the workaround below is only needed for
      // previous versions of macOS. Support for #unavailable is coming in Swift 5.6. The version of
      // Xcode being used at the time of this writing supports Swift 5.5.
    } else {
      // Must workaround an AppKit defect in earlier versions of macOS. This defect is known to
      // exist in Catalina and Big Sur. The problem was not reproducible in Monterey. The status of
      // other versions of macOS is unknown, however the workaround should be safe to apply in any
      // version of macOS. The problem was reported in issues #3159, #3097 and #3253. The titles of
      // open windows shown in the "Window" menu are automatically managed by the AppKit framework.
      // To improve performance PlayerCore caches and reuses player instances along with their
      // windows. This technique is valid and recommended by Apple. But in older versions of macOS,
      // if a window is reused the framework will display the title first used for the window in the
      // "Window" menu even after IINA has updated the title of the window. This problem can also be
      // seen when right-clicking or control-clicking the IINA icon in the dock. As a workaround
      // reset the window's title to "Window" before it is reused. This is the default title AppKit
      // assigns to a window when it is first created. Surprising and rather disturbing this works
      // as a workaround, but it does.
      window!.title = "Window"
    }

    let currentScreen = window!.selectDefaultScreen()
    NSScreen.screens.enumerated().forEach { (screenIndex, screen) in
      let currentString = (screen == currentScreen) ? " (current)" : ""
      NSScreen.log("Screen\(screenIndex)\(currentString)" , screen)
    }

    let useAnimation = !AccessibilityPreferences.motionReductionEnabled
    if shouldApplyInitialWindowSize, let windowFrame = windowFrameFromGeometry(newSize: AppData.sizeWhenNoVideo, screen: currentScreen) {
      Logger.log("WindowWillOpen using initial geometry; setting windowFrame to: \(windowFrame)", level: .verbose, subsystem: player.subsystem)
      window!.setFrame(windowFrame, display: true, animate: useAnimation)
    } else {
      let screenFrame = currentScreen.visibleFrame
      let windowFrame = AppData.sizeWhenNoVideo.centeredRect(in: screenFrame)
      Logger.log("WindowWillOpen centering in screen \(screenFrame); setting windowFrame to: \(windowFrame)", level: .verbose, subsystem: player.subsystem)
      window!.setFrame(screenFrame, display: true, animate: useAnimation)
    }

    videoView.videoLayer.draw(forced: true)
  }

  /** A method being called when window open. Pretend to be a window delegate. */
  override func windowDidOpen() {
    super.windowDidOpen()

    window!.makeMain()
    window!.makeKeyAndOrderFront(nil)
    resetCollectionBehavior()
    // update buffer indicator view
    updateBufferIndicatorView()
    // start tracking mouse event
    guard let w = self.window, let cv = w.contentView else { return }
    if cv.trackingAreas.isEmpty {
      cv.addTrackingArea(NSTrackingArea(rect: cv.bounds,
                                        options: [.activeAlways, .inVisibleRect, .mouseEnteredAndExited, .mouseMoved],
                                        owner: self, userInfo: ["obj": 0]))
    }
    if playSlider.trackingAreas.isEmpty {
      playSlider.addTrackingArea(NSTrackingArea(rect: playSlider.bounds,
                                                options: [.activeAlways, .inVisibleRect, .mouseEnteredAndExited, .mouseMoved],
                                                owner: self, userInfo: ["obj": 1]))
    }

    // update timer
    updateTimer()
    // truncate middle for title
    if let attrTitle = titleTextField?.attributedStringValue.mutableCopy() as? NSMutableAttributedString, attrTitle.length > 0 {
      let p = attrTitle.attribute(.paragraphStyle, at: 0, effectiveRange: nil) as! NSMutableParagraphStyle
      p.lineBreakMode = .byTruncatingMiddle
      attrTitle.addAttribute(.paragraphStyle, value: p, range: NSRange(location: 0, length: attrTitle.length))
    }
  }

  func windowWillClose(_ notification: Notification) {
    Logger.log("Window closing", subsystem: player.subsystem)

    // Check whether this is the last player closed; show welcome or history window if configured.
    // Other windows like Settings may be open, and user shouldn't need to close them all to get back the welcome window.
    if let app = (NSApp.delegate as? AppDelegate), !app.isTerminating && player.isOnlyOpenPlayer() {
      Logger.log("Window was last player window open", level: .verbose, subsystem: player.subsystem)
      if let whatToDo = Preference.ActionWhenNoOpenedWindow(key: .actionWhenNoOpenedWindow) {

        switch whatToDo {
          case .welcomeWindow:
            app.showWelcomeWindow()
          case .historyWindow:
            app.historyWindow.showWindow(self)
          default:
            break
        }
      }
    }

    shouldApplyInitialWindowSize = true
    // Close PIP
    if pipStatus == .inPIP {
      if #available(macOS 10.12, *) {
        exitPIP()
      }
    }
    // stop playing
    if case .fullscreen(legacy: true, priorWindowedFrame: _) = fsState {
      restoreDockSettings()
    }
    player.stop()
    // stop tracking mouse event
    guard let w = self.window, let cv = w.contentView else { return }
    cv.trackingAreas.forEach(cv.removeTrackingArea)
    playSlider.trackingAreas.forEach(playSlider.removeTrackingArea)
<<<<<<< HEAD

    // TODO: save window position & state here
    
=======
    UserDefaults.standard.set(NSStringFromRect(window!.frame), forKey: "MainWindowLastPosition")

>>>>>>> bbf8a1b3
    player.events.emit(.windowWillClose)
  }

  // MARK: - Window delegate: Full screen

  func customWindowsToEnterFullScreen(for window: NSWindow) -> [NSWindow]? {
    return [window]
  }

  func customWindowsToExitFullScreen(for window: NSWindow) -> [NSWindow]? {
    return [window]
  }

  func window(_ window: NSWindow, startCustomAnimationToEnterFullScreenOn screen: NSScreen, withDuration duration: TimeInterval) {
    NSAnimationContext.runAnimationGroup({ context in
      context.duration = duration
      window.animator().setFrame(screen.frame, display: true, animate: !AccessibilityPreferences.motionReductionEnabled)
    }, completionHandler: nil)

  }

  func window(_ window: NSWindow, startCustomAnimationToExitFullScreenWithDuration duration: TimeInterval) {
    if NSMenu.menuBarVisible() {
      NSMenu.setMenuBarVisible(false)
    }
    let priorWindowedFrame = fsState.priorWindowedFrame!

    NSAnimationContext.runAnimationGroup({ context in
      context.duration = duration
      window.animator().setFrame(priorWindowedFrame, display: true, animate: !AccessibilityPreferences.motionReductionEnabled)
    }, completionHandler: nil)

    NSMenu.setMenuBarVisible(true)
  }

  func windowWillEnterFullScreen(_ notification: Notification) {
    if isInInteractiveMode {
      exitInteractiveMode(immediately: true)
    }

    // Set the appearance to match the theme so the titlebar matches the theme
    let iinaTheme = Preference.enum(for: .themeMaterial) as Preference.Theme
    if #available(macOS 10.14, *) {
      window?.appearance = NSAppearance(iinaTheme: iinaTheme)
    } else {
      switch(iinaTheme) {
      case .dark, .ultraDark: window!.appearance = NSAppearance(named: .vibrantDark)
      default: window!.appearance = NSAppearance(named: .vibrantLight)
      }
    }

    // show titlebar
<<<<<<< HEAD
    if oscPosition == .insideTop {
=======
    if oscPosition == .top {
>>>>>>> bbf8a1b3
      topOverlayView.isHidden = false
    } else {
      // stop animation and hide topOverlayView
      removeTopOverlayViewFromFadeableViews()
      topOverlayView.isHidden = true
    }
    titleBarOverlayHeightConstraint.constant = 0
    standardWindowButtons.forEach { $0.alphaValue = 0 }
    titleTextField?.alphaValue = 0
    
    window!.removeTitlebarAccessoryViewController(at: 0)
    setWindowFloatingOnTop(false, updateOnTopStatus: false)

    thumbnailPeekView.isHidden = true
    timePreviewWhenSeek.isHidden = true
    isMouseInSlider = false

    let isLegacyFullScreen = notification.name == .iinaLegacyFullScreen
    fsState.startAnimatingToFullScreen(legacy: isLegacyFullScreen, priorWindowedFrame: window!.frame)

    videoView.videoLayer.suspend()
    // Let mpv decide the correct render region in full screen
    player.mpv.setFlag(MPVOption.Window.keepaspect, true)
  }

  func windowDidEnterFullScreen(_ notification: Notification) {
    fsState.finishAnimating()

    titleTextField?.alphaValue = 1
    removeStandardButtonsFromFadeableViews()

    videoViewConstraints.values.forEach { $0.constant = 0 }
    videoView.needsLayout = true
    videoView.layoutSubtreeIfNeeded()
    videoView.videoLayer.resume()

    if Preference.bool(for: .blackOutMonitor) {
      blackOutOtherMonitors()
    }

    if Preference.bool(for: .displayTimeAndBatteryInFullScreen) {
      fadeableViews.append(additionalInfoView)
    }

    if Preference.bool(for: .playWhenEnteringFullScreen) && player.info.isPaused {
      player.resume()
    }

    if #available(macOS 10.12.2, *) {
      player.touchBarSupport.toggleTouchBarEsc(enteringFullScr: true)
    }

    updateWindowParametersForMPV()

    // Exit PIP if necessary
    if pipStatus == .inPIP,
      #available(macOS 10.12, *) {
      exitPIP()
    }
    
    player.events.emit(.windowFullscreenChanged, data: true)
  }

  func windowWillExitFullScreen(_ notification: Notification) {
    Logger.log("Exiting fullscreen", subsystem: player.subsystem)
    if isInInteractiveMode {
      exitInteractiveMode(immediately: true)
    }

<<<<<<< HEAD
    if oscPosition == .insideTop {
=======
    if oscPosition == .top {
>>>>>>> bbf8a1b3
      titleBarOverlayHeightConstraint.constant = reducedTitleBarHeight
    } else {
      titleBarOverlayHeightConstraint.constant = StandardTitleBarHeight
    }

    thumbnailPeekView.isHidden = true
    timePreviewWhenSeek.isHidden = true
    additionalInfoView.isHidden = true
    isMouseInSlider = false

    if let index = fadeableViews.firstIndex(of: additionalInfoView) {
      fadeableViews.remove(at: index)
    }

    fsState.startAnimatingToWindow()

    videoView.videoLayer.suspend()
    player.mpv.setFlag(MPVOption.Window.keepaspect, false)
  }

  func windowDidExitFullScreen(_ notification: Notification) {
    if AccessibilityPreferences.motionReductionEnabled {
      // When animation is not used exiting full screen does not restore the previous size of the
      // window. Restore it now.
      window!.setFrame(fsState.priorWindowedFrame!, display: true, animate: false)
    }
    addBackTopOverlayViewToFadeableViews()
    addBackStandardButtonsToFadeableViews()
    topOverlayView.isHidden = false
    showUI()
    updateTimer()

    videoViewConstraints.values.forEach { $0.constant = 0 }
    videoView.needsLayout = true
    videoView.layoutSubtreeIfNeeded()
    videoView.videoLayer.resume()

    fsState.finishAnimating()

    if Preference.bool(for: .blackOutMonitor) {
      removeBlackWindow()
    }

    if Preference.bool(for: .pauseWhenLeavingFullScreen) && player.info.isPlaying {
      player.pause()
    }

    if #available(macOS 10.12.2, *) {
      player.touchBarSupport.toggleTouchBarEsc(enteringFullScr: false)
    }

    // restore ontop status
    if player.info.isPlaying {
      setWindowFloatingOnTop(isOntop, updateOnTopStatus: false)
    }
    window!.addTitlebarAccessoryViewController(titlebarAccesoryViewController)

    resetCollectionBehavior()
    updateWindowParametersForMPV()
    
    player.events.emit(.windowFullscreenChanged, data: false)
  }

  func toggleWindowFullScreen() {
    guard let window = self.window else { fatalError("make sure the window exists before animating") }

    switch fsState {
    case .windowed:
      guard !player.isInMiniPlayer else { return }
      if Preference.bool(for: .useLegacyFullScreen) {
        self.legacyAnimateToFullscreen()
      } else {
        window.toggleFullScreen(self)
      }
    case let .fullscreen(legacy, oldFrame):
      if legacy {
        self.legacyAnimateToWindowed(framePriorToBeingInFullscreen: oldFrame)
      } else {
        window.toggleFullScreen(self)
      }
    default:
      return
    }
  }

  private func restoreDockSettings() {
    NSApp.presentationOptions.remove(.autoHideMenuBar)
    NSApp.presentationOptions.remove(.autoHideDock)
  }

  private func legacyAnimateToWindowed(framePriorToBeingInFullscreen: NSRect) {
    guard let window = self.window else { fatalError("make sure the window exists before animating") }

    // call delegate
    windowWillExitFullScreen(Notification(name: .iinaLegacyFullScreen))
    // stylemask
    window.styleMask.remove(.borderless)
    if #available(macOS 10.16, *) {
      window.styleMask.insert(.titled)
      (window as! MainWindow).forceKeyAndMain = false
      window.level = .normal
    } else {
      window.styleMask.remove(.fullScreen)
    }
 
    restoreDockSettings()
    // restore window frame and aspect ratio
    let videoSize = player.videoSizeForDisplay
    let aspectRatio = NSSize(width: videoSize.0, height: videoSize.1)
    let useAnimation = Preference.bool(for: .legacyFullScreenAnimation)
    if useAnimation {
      // firstly resize to a big frame with same aspect ratio for better visual experience
      let aspectFrame = aspectRatio.shrink(toSize: window.frame.size).centeredRect(in: window.frame)
      window.setFrame(aspectFrame, display: true, animate: false)
    }
    // then animate to the original frame
    window.setFrame(framePriorToBeingInFullscreen, display: true, animate: useAnimation)
    window.aspectRatio = aspectRatio
    // call delegate
    windowDidExitFullScreen(Notification(name: .iinaLegacyFullScreen))
  }

  /// Set the window frame and if needed the content view frame to appropriately use the full screen.
  ///
  /// For screens that contain a camera housing the content view will be adjusted to not use that area of the screen.
  private func setWindowFrameForLegacyFullScreen() {
    guard let window = self.window else { return }
    let screen = window.screen ?? NSScreen.main!
    window.setFrame(screen.frame, display: true, animate: !AccessibilityPreferences.motionReductionEnabled)
    guard let unusable = screen.cameraHousingHeight else { return }
    // This screen contains an embedded camera. Shorten the height of the window's content view's
    // frame to avoid having part of the window obscured by the camera housing.
    let view = window.contentView!
    view.setFrameSize(NSMakeSize(view.frame.width, screen.frame.height - unusable))
  }

  private func legacyAnimateToFullscreen() {
    guard let window = self.window else { fatalError("make sure the window exists before animating") }
    // call delegate
    windowWillEnterFullScreen(Notification(name: .iinaLegacyFullScreen))
    // stylemask
    window.styleMask.insert(.borderless)
    if #available(macOS 10.16, *) {
      window.styleMask.remove(.titled)
      (window as! MainWindow).forceKeyAndMain = true
      window.level = .floating
    } else {
      window.styleMask.insert(.fullScreen)
    }
    // cancel aspect ratio
    window.resizeIncrements = NSSize(width: 1, height: 1)
    // auto hide menubar and dock
    NSApp.presentationOptions.insert(.autoHideMenuBar)
    NSApp.presentationOptions.insert(.autoHideDock)
    // set window frame and in some cases content view frame
    setWindowFrameForLegacyFullScreen()
    // call delegate
    windowDidEnterFullScreen(Notification(name: .iinaLegacyFullScreen))
  }

  // MARK: - Window delegate: Size

  func windowWillResize(_ sender: NSWindow, to frameSize: NSSize) -> NSSize {
    guard let window = window else { return frameSize }
    Logger.log("WindowWillResize requested with desired size: \(frameSize)", level: .verbose, subsystem: player.subsystem)
    if frameSize.height <= minSize.height || frameSize.width <= minSize.width {
      Logger.log("WindowWillResize: requested size is too small; will change to minimum (\(minSize))", level: .verbose, subsystem: player.subsystem)
      return window.aspectRatio.grow(toSize: minSize)
    }
    return frameSize
  }

  func windowDidResize(_ notification: Notification) {
    Logger.log("WindowDidResize: \((notification.object as! NSWindow).frame)", level: .verbose, subsystem: player.subsystem)
    guard let window = window else { return }

    // The `videoView` is not updated during full screen animation (unless using a custom one, however it could be
    // unbearably laggy under current render mechanism). Thus when entering full screen, we should keep `videoView`'s
    // aspect ratio. Otherwise, when entered full screen, there will be an awkward animation that looks like
    // `videoView` "resized" to screen size suddenly when mpv redraws the video content in correct aspect ratio.
    if case let .animating(toFullScreen, _, _) = fsState {
      let aspect: NSSize
      let targetFrame: NSRect
      if toFullScreen {
        aspect = window.aspectRatio == .zero ? window.frame.size : window.aspectRatio
        targetFrame = aspect.shrink(toSize: window.frame.size).centeredRect(in: window.contentView!.frame)
      } else {
        aspect = window.screen?.frame.size ?? NSScreen.main!.frame.size
        targetFrame = aspect.grow(toSize: window.frame.size).centeredRect(in: window.contentView!.frame)
      }

      setConstraintsForVideoView([
        .left: targetFrame.minX,
        .right:  targetFrame.maxX - window.frame.width,
        .bottom: -targetFrame.minY,
        .top: window.frame.height - targetFrame.maxY
      ])
    }

    // interactive mode
    if isInInteractiveMode {
      cropSettingsView?.cropBoxView.resized(with: videoView.frame)
    }

    // TODO: pull out this logic & do OSC resize when panel opens!
    // update control bar position
    if oscPosition == .floating {
      let cph = Preference.float(for: .controlBarPositionHorizontal)
      let cpv = Preference.float(for: .controlBarPositionVertical)

      let windowWidth = window.frame.width
      let margin: CGFloat = 10
      let minWindowWidth: CGFloat = 480 // 460 + 20 margin
      var xPos: CGFloat

      if windowWidth < minWindowWidth {
        // osc is compressed
        xPos = windowWidth / 2
      } else {
        // osc has full width
        let oscHalfWidth: CGFloat = 230
        xPos = windowWidth * CGFloat(cph)
        if xPos - oscHalfWidth < margin {
          xPos = oscHalfWidth + margin
        } else if xPos + oscHalfWidth + margin > windowWidth {
          xPos = windowWidth - oscHalfWidth - margin
        }
      }

      let windowHeight = window.frame.height
      var yPos = windowHeight * CGFloat(cpv)
      let oscHeight: CGFloat = 67
      let yMargin: CGFloat = 25

      if yPos < 0 {
        yPos = 0
      } else if yPos + oscHeight + yMargin > windowHeight {
        yPos = windowHeight - oscHeight - yMargin
      }

      controlBarFloating.xConstraint.constant = xPos
      controlBarFloating.yConstraint.constant = yPos
    }
    
    // Detach the views in oscFloatingTopView manually on macOS 11 only; as it will cause freeze
    if isMacOS11 && oscPosition == .floating {
      guard let maxWidth = [fragVolumeView, fragToolbarView].compactMap({ $0?.frame.width }).max() else {
        return
      }
      
      // window - 10 - controlBarFloating
      // controlBarFloating - 12 - oscFloatingTopView
      let margin: CGFloat = (10 + 12) * 2
      let hide = (window.frame.width
                    - fragControlView.frame.width
                    - maxWidth*2
                    - margin) < 0
      
      let views = oscFloatingTopView.views
      if hide {
        if views.contains(fragVolumeView)
            && views.contains(fragToolbarView) {
          oscFloatingTopView.removeView(fragVolumeView)
          oscFloatingTopView.removeView(fragToolbarView)
        }
      } else {
        if !views.contains(fragVolumeView)
            && !views.contains(fragToolbarView) {
          oscFloatingTopView.addView(fragVolumeView, in: .leading)
          oscFloatingTopView.addView(fragToolbarView, in: .trailing)
        }
      }
    }

    player.events.emit(.windowResized, data: window.frame)
  }

  // resize framebuffer in videoView after resizing.
  func windowDidEndLiveResize(_ notification: Notification) {
    let newSize = window!.convertToBacking(videoView.bounds).size
    let videoSizeStr = videoView.videoSize != nil ? "\(videoView.videoSize!)" : "nil"
    Logger.log("WindowDidEndLiveResize(): videoView.videoSize: \(videoSizeStr) -> backingVideoSize: \(newSize)",
               level: .verbose, subsystem: player.subsystem)
    videoView.videoSize = newSize
    updateWindowParametersForMPV()
  }

  func windowDidChangeBackingProperties(_ notification: Notification) {
    Logger.log("WindowDidChangeBackingProperties()", level: .verbose, subsystem: player.subsystem)
    if let oldScale = (notification.userInfo?[NSWindow.oldScaleFactorUserInfoKey] as? NSNumber)?.doubleValue,
       let window = window, oldScale != Double(window.backingScaleFactor) {
      Logger.log("WindowDidChangeBackingProperties: scale factor changed from \(oldScale) to \(Double(window.backingScaleFactor))",
                 level: .verbose, subsystem: player.subsystem)
      // FIXME: more needs to be changed than just this
      videoView.videoLayer.contentsScale = window.backingScaleFactor
    }
  }
  
  override func windowDidChangeScreen(_ notification: Notification) {
    Logger.log("windowDidChangeScreen()", level: .verbose, subsystem: player.subsystem)
    super.windowDidChangeScreen(notification)

    player.events.emit(.windowScreenChanged)
  }

  // MARK: - Window delegate: Activeness status
  func windowDidMove(_ notification: Notification) {
    Logger.log("windowDidMove()", level: .verbose, subsystem: player.subsystem)
    guard let window = window else { return }
    player.events.emit(.windowMoved, data: window.frame)
  }

  func windowDidBecomeKey(_ notification: Notification) {
    window!.makeFirstResponder(window!)
    if Preference.bool(for: .pauseWhenInactive) && isPausedDueToInactive {
      player.resume()
      isPausedDueToInactive = false
    }
  }

  func windowDidResignKey(_ notification: Notification) {
    // keyWindow is nil: The whole app is inactive
    // keyWindow is another MainWindow: Switched to another video window
    if NSApp.keyWindow == nil ||
      (NSApp.keyWindow?.windowController is MainWindowController ||
        (NSApp.keyWindow?.windowController is MiniPlayerWindowController && NSApp.keyWindow?.windowController != player.miniPlayer)) {
      if Preference.bool(for: .pauseWhenInactive), player.info.isPlaying {
        player.pause()
        isPausedDueToInactive = true
      }
    }
  }

  override func windowDidBecomeMain(_ notification: Notification) {
    super.windowDidBecomeMain(notification)

    if fsState.isFullscreen && Preference.bool(for: .blackOutMonitor) {
      blackOutOtherMonitors()
    }
    player.events.emit(.windowMainStatusChanged, data: true)
  }

  override func windowDidResignMain(_ notification: Notification) {
    super.windowDidResignMain(notification)
    if Preference.bool(for: .blackOutMonitor) {
      removeBlackWindow()
    }
    player.events.emit(.windowMainStatusChanged, data: false)
  }

  func windowWillMiniaturize(_ notification: Notification) {
    if Preference.bool(for: .pauseWhenMinimized), player.info.isPlaying {
      isPausedDueToMiniaturization = true
      player.pause()
    }
  }

  func windowDidMiniaturize(_ notification: Notification) {
    if Preference.bool(for: .togglePipByMinimizingWindow) && !isWindowMiniaturizedDueToPip {
      if #available(macOS 10.12, *) {
        enterPIP()
      }
    }
    player.events.emit(.windowMiniaturized)
  }

  func windowDidDeminiaturize(_ notification: Notification) {
    Logger.log("windowDidDeminiaturize()", level: .verbose, subsystem: player.subsystem)
    if Preference.bool(for: .pauseWhenMinimized) && isPausedDueToMiniaturization {
      player.resume()
      isPausedDueToMiniaturization = false
    }
    if Preference.bool(for: .togglePipByMinimizingWindow) && !isWindowMiniaturizedDueToPip {
      if #available(macOS 10.12, *) {
        exitPIP()
      }
    }
    player.events.emit(.windowDeminiaturized)
  }

  // MARK: - UI: Show / Hide

  @objc func hideUIAndCursor() {
    // don't hide UI when dragging control bar
    if controlBarFloating.isDragging { return }
    hideUI()
    NSCursor.setHiddenUntilMouseMoves(true)
  }

  private func hideUI() {
    // Don't hide UI when in PIP
    guard pipStatus == .notInPIP || animationState == .hidden else {
      return
    }

    // Follow energy efficiency best practices and stop the timer that updates the OSC.
    player.invalidateTimer()
    animationState = .willHide
    fadeableViews.forEach { (v) in
      v.isHidden = false
    }
    NSAnimationContext.runAnimationGroup({ (context) in
      context.duration = UIAnimationDuration
      fadeableViews.forEach { (v) in
        v.animator().alphaValue = 0
      }
      if !self.fsState.isFullscreen {
        titleTextField?.animator().alphaValue = 0
      }
    }) {
      // if no interrupt then hide animation
      if self.animationState == .willHide {
        self.fadeableViews.forEach { (v) in
          if let btn = v as? NSButton, self.standardWindowButtons.contains(btn) {
            v.alphaValue = 1e-100
          } else {
            v.isHidden = true
          }
        }
        self.animationState = .hidden
      }
    }
  }

  private func showUI() {
    if player.disableUI { return }
    animationState = .willShow
    fadeableViews.forEach { (v) in
      v.isHidden = false
    }
    // The OSC was not updated while it was hidden to avoid wasting energy. Update it now.
    player.syncUITime()
    player.createSyncUITimer()
    standardWindowButtons.forEach { $0.isEnabled = true }
    NSAnimationContext.runAnimationGroup({ (context) in
      context.duration = UIAnimationDuration
      fadeableViews.forEach { (v) in
        v.animator().alphaValue = 1
      }
      if !fsState.isFullscreen {
        titleTextField?.animator().alphaValue = 1
      }
    }) {
      // if no interrupt then hide animation
      if self.animationState == .willShow {
        self.animationState = .shown
      }
    }
  }

  // MARK: - UI: Show / Hide Timer

  private func updateTimer() {
    destroyTimer()
    createTimer()
  }

  private func destroyTimer() {
    // if timer exist, destroy first
    if hideControlTimer != nil {
      hideControlTimer!.invalidate()
      hideControlTimer = nil
    }
  }

  private func createTimer() {
    // create new timer
    let timeout = Preference.float(for: .controlBarAutoHideTimeout)
    hideControlTimer = Timer.scheduledTimer(timeInterval: TimeInterval(timeout), target: self, selector: #selector(self.hideUIAndCursor), userInfo: nil, repeats: false)
  }

  // MARK: - UI: Title

  @objc
  override func updateTitle() {
    if player.info.isNetworkResource {
      window?.title = player.getMediaTitle()
    } else {
      window?.representedURL = player.info.currentURL
      // Workaround for issue #3543, IINA crashes reporting:
      // NSInvalidArgumentException [NSNextStepFrame _displayName]: unrecognized selector
      // When running on an M1 under Big Sur and using legacy full screen.
      //
      // Changes in Big Sur broke the legacy full screen feature. The MainWindowController method
      // legacyAnimateToFullscreen had to be changed to get this feature working again. Under Big
      // Sur that method now calls "window.styleMask.remove(.titled)". Removing titled from the
      // style mask causes the AppKit method NSWindow.setTitleWithRepresentedFilename to trigger the
      // exception listed above. This appears to be a defect in the Cocoa framework. The window's
      // title can still be set directly without triggering the exception. The problem seems to be
      // isolated to the setTitleWithRepresentedFilename method, possibly only when running on an
      // Apple Silicon based Mac. Based on the Apple documentation setTitleWithRepresentedFilename
      // appears to be a convenience method. As a workaround for the issue directly set the window
      // title.
      //
      // This problem has been reported to Apple as:
      // "setTitleWithRepresentedFilename throws NSInvalidArgumentException: NSNextStepFrame _displayName"
      // Feedback number FB9789129
      if Preference.bool(for: .useLegacyFullScreen), #available(macOS 11, *) {
        window?.title = player.info.currentURL?.lastPathComponent ?? ""
      } else {
        window?.setTitleWithRepresentedFilename(player.info.currentURL?.path ?? "")
      }
    }
    addDocIconToFadeableViews()
  }

  func updateOnTopIcon() {
    titlebarOnTopButton.isHidden = Preference.bool(for: .alwaysShowOnTopIcon) ? false : !isOntop
    titlebarOnTopButton.state = isOntop ? .on : .off
  }

  // MARK: - UI: OSD

  // Do not call displayOSD directly, call PlayerCore.sendOSD instead.
  func displayOSD(_ message: OSDMessage, autoHide: Bool = true, forcedTimeout: Float? = nil, accessoryView: NSView? = nil, context: Any? = nil) {
    guard player.displayOSD && !isShowingPersistentOSD else { return }

    if hideOSDTimer != nil {
      hideOSDTimer!.invalidate()
      hideOSDTimer = nil
    }
    osdAnimationState = .shown

    let (osdString, osdType) = message.message()

    let osdTextSize = Preference.float(for: .osdTextSize)
    osdLabel.font = NSFont.monospacedDigitSystemFont(ofSize: CGFloat(osdTextSize), weight: .regular)
    osdAccessoryText.font = NSFont.monospacedDigitSystemFont(ofSize: CGFloat(osdTextSize * 0.5).clamped(to: 11...25), weight: .regular)
    osdLabel.stringValue = osdString

    switch osdType {
    case .normal:
      osdStackView.setVisibilityPriority(.notVisible, for: osdAccessoryText)
      osdStackView.setVisibilityPriority(.notVisible, for: osdAccessoryProgress)
    case .withProgress(let value):
      osdStackView.setVisibilityPriority(.notVisible, for: osdAccessoryText)
      osdStackView.setVisibilityPriority(.mustHold, for: osdAccessoryProgress)
      osdAccessoryProgress.doubleValue = value
    case .withText(let text):
      // data for mustache redering
      let osdData: [String: String] = [
        "duration": player.info.videoDuration?.stringRepresentation ?? Constants.String.videoTimePlaceholder,
        "position": player.info.videoPosition?.stringRepresentation ?? Constants.String.videoTimePlaceholder,
        "currChapter": (player.mpv.getInt(MPVProperty.chapter) + 1).description,
        "chapterCount": player.info.chapters.count.description
      ]

      osdStackView.setVisibilityPriority(.mustHold, for: osdAccessoryText)
      osdStackView.setVisibilityPriority(.notVisible, for: osdAccessoryProgress)
      osdAccessoryText.stringValue = try! (try! Template(string: text)).render(osdData)
    }

    osdVisualEffectView.alphaValue = 1
    osdVisualEffectView.isHidden = false
    osdVisualEffectView.layoutSubtreeIfNeeded()

    osdStackView.views(in: .bottom).forEach {
      osdStackView.removeView($0)
    }
    if let accessoryView = accessoryView {
      isShowingPersistentOSD = true
      if context != nil {
        osdContext = context
      }

      if #available(macOS 10.14, *) {} else {
        accessoryView.appearance = NSAppearance(named: .vibrantDark)
      }
      let heightConstraint = NSLayoutConstraint(item: accessoryView, attribute: .height, relatedBy: .greaterThanOrEqual, toItem: nil, attribute: .notAnAttribute, multiplier: 1, constant: 300)
      heightConstraint.priority = .defaultLow
      heightConstraint.isActive = true

      osdStackView.addView(accessoryView, in: .bottom)
      Utility.quickConstraints(["H:|-0-[v(>=240)]-0-|"], ["v": accessoryView])

      // enlarge window if too small
      let winFrame = window!.frame
      var newFrame = winFrame
      if (winFrame.height < 300) {
        newFrame = winFrame.centeredResize(to: winFrame.size.satisfyMinSizeWithSameAspectRatio(NSSize(width: 500, height: 300)))
      }

      accessoryView.wantsLayer = true
      accessoryView.layer?.opacity = 0

      NSAnimationContext.runAnimationGroup({ context in
        context.duration = 0.3
        context.allowsImplicitAnimation = true
        window!.setFrame(newFrame, display: true)
        osdVisualEffectView.layoutSubtreeIfNeeded()
      }, completionHandler: {
        accessoryView.layer?.opacity = 1
      })
    }

    if autoHide {
      let timeout = forcedTimeout ?? Preference.float(for: .osdAutoHideTimeout)
      hideOSDTimer = Timer.scheduledTimer(timeInterval: TimeInterval(timeout), target: self, selector: #selector(self.hideOSD), userInfo: nil, repeats: false)
    }
  }

  @objc
  func hideOSD() {
    NSAnimationContext.runAnimationGroup({ (context) in
      self.osdAnimationState = .willHide
      context.duration = OSDAnimationDuration
      osdVisualEffectView.animator().alphaValue = 0
    }) {
      if self.osdAnimationState == .willHide {
        self.osdAnimationState = .hidden
        self.osdStackView.views(in: .bottom).forEach { self.osdStackView.removeView($0) }
      }
    }
    isShowingPersistentOSD = false
    osdContext = nil
  }

  func updateAdditionalInfo() {
    additionalInfoLabel.stringValue = DateFormatter.localizedString(from: Date(), dateStyle: .none, timeStyle: .short)
    additionalInfoTitle.stringValue = window?.representedURL?.lastPathComponent ?? window?.title ?? ""
    if let capacity = PowerSource.getList().filter({ $0.type == "InternalBattery" }).first?.currentCapacity {
      additionalInfoBattery.stringValue = "\(capacity)%"
      additionalInfoStackView.setVisibilityPriority(.mustHold, for: additionalInfoBatteryView)
    } else {
      additionalInfoStackView.setVisibilityPriority(.notVisible, for: additionalInfoBatteryView)
    }
  }

  // MARK: - UI: Side bar

  private func showSideBar(viewController: SidebarViewController, type: SideBarViewType) {
    guard !isInInteractiveMode else { return }

    // adjust sidebar width
    guard let view = (viewController as? NSViewController)?.view else {
        Logger.fatal("viewController is not a NSViewController")
    }
    sidebarAnimationState = .willShow
    let width = type.width()
    sideBarWidthConstraint.constant = width
    sideBarRightConstraint.constant = -width
    sideBarView.isHidden = false
    // add view and constraints
    sideBarView.addSubview(view)
    let constraintsH = NSLayoutConstraint.constraints(withVisualFormat: "H:|[v]|", options: [], metrics: nil, views: ["v": view])
    let constraintsV = NSLayoutConstraint.constraints(withVisualFormat: "V:|[v]|", options: [], metrics: nil, views: ["v": view])
    NSLayoutConstraint.activate(constraintsH)
    NSLayoutConstraint.activate(constraintsV)
    // show sidebar
    NSAnimationContext.runAnimationGroup({ (context) in
      context.duration = AccessibilityPreferences.adjustedDuration(SideBarAnimationDuration)
      context.timingFunction = CAMediaTimingFunction(name: .easeIn)
      sideBarRightConstraint.animator().constant = 0
    }) {
      self.sidebarAnimationState = .shown
      self.sideBarStatus = type
    }
  }

  func hideSideBar(animate: Bool = true, after: @escaping () -> Void = { }) {
    sidebarAnimationState = .willHide
    let currWidth = sideBarWidthConstraint.constant
    NSAnimationContext.runAnimationGroup({ (context) in
      context.duration = animate ? AccessibilityPreferences.adjustedDuration(SideBarAnimationDuration) : 0
      context.timingFunction = CAMediaTimingFunction(name: .easeIn)
      sideBarRightConstraint.animator().constant = -currWidth
    }) {
      if self.sidebarAnimationState == .willHide {
        self.sideBarStatus = .hidden
        self.sideBarView.subviews.removeAll()
        self.sideBarView.isHidden = true
        self.sidebarAnimationState = .hidden
        after()
      }
    }
  }

  private func setConstraintsForVideoView(_ constraints: [NSLayoutConstraint.Attribute: CGFloat]) {
    for (attr, value) in constraints {
      videoViewConstraints[attr]?.constant = value
    }
  }

  // MARK: - UI: "Fadeable" views

  private func removeStandardButtonsFromFadeableViews() {
    fadeableViews = fadeableViews.filter { view in
      !standardWindowButtons.contains {
        $0 == view
      }
    }
    for view in standardWindowButtons {
      view.alphaValue = 1
      view.isHidden = false
    }
  }

  private func removeTopOverlayViewFromFadeableViews() {
    if let index = (self.fadeableViews.firstIndex { $0 === topOverlayView }) {
      self.fadeableViews.remove(at: index)
    }
  }

  private func addBackStandardButtonsToFadeableViews() {
    fadeableViews.append(contentsOf: standardWindowButtons as [NSView])
  }

  private func addBackTopOverlayViewToFadeableViews() {
    fadeableViews.append(topOverlayView)
  }

  // Sometimes the doc icon may not be available, eg. when opened an online video.
  // We should try to add it every time when window title changed.
  private func addDocIconToFadeableViews() {
    if let docIcon = window?.standardWindowButton(.documentIconButton), !fadeableViews.contains(docIcon) {
      fadeableViews.append(docIcon)
    }
  }

  // MARK: - UI: Interactive mode

  func enterInteractiveMode(_ mode: InteractiveMode, selectWholeVideoByDefault: Bool = false) {
    // prerequisites
    guard let window = window else { return }

    if #available(macOS 10.14, *) {
      window.backgroundColor = .windowBackgroundColor
    } else {
      window.backgroundColor = NSColor(calibratedWhite: 0.1, alpha: 1)
    }

    let (ow, oh) = player.originalVideoSize
    guard ow != 0 && oh != 0 else {
      Utility.showAlert("no_video_track")
      return
    }

    isPausedPriorToInteractiveMode = player.info.isPaused
    player.pause()
    isInInteractiveMode = true
    hideUI()

    if fsState.isFullscreen {
      let aspect: NSSize
      if window.aspectRatio == .zero {
        let dsize = player.videoSizeForDisplay
        aspect = NSSize(width: dsize.0, height: dsize.1)
      } else {
        aspect = window.aspectRatio
      }
      let frame = aspect.shrink(toSize: window.frame.size).centeredRect(in: window.frame)
      setConstraintsForVideoView([
        .left: frame.minX,
        .right: window.frame.width - frame.maxX,  // `frame.x` should also work
        .bottom: -frame.minY,
        .top: window.frame.height - frame.maxY  // `frame.y` should also work
      ])
      videoView.needsLayout = true
      videoView.layoutSubtreeIfNeeded()
      // force rerender a frame
      videoView.videoLayer.draw(forced: true)
    }

    let controlView = mode.viewController()
    controlView.mainWindow = self
    bottomView.isHidden = false
    bottomView.addSubview(controlView.view)
    Utility.quickConstraints(["H:|[v]|", "V:|[v]|"], ["v": controlView.view])

    let origVideoSize = NSSize(width: ow, height: oh)
    // the max region that the video view can occupy
    let newVideoViewBounds = NSRect(x: 20, y: 20 + 60, width: window.frame.width - 40, height: window.frame.height - 104)
    let newVideoViewSize = origVideoSize.shrink(toSize: newVideoViewBounds.size)
    let newVideoViewFrame = newVideoViewBounds.centeredResize(to: newVideoViewSize)

    let newConstants: [NSLayoutConstraint.Attribute: CGFloat] = [
      .left: newVideoViewFrame.minX,
      .right: newVideoViewFrame.maxX - window.frame.width,
      .bottom: -newVideoViewFrame.minY,
      .top: window.frame.height - newVideoViewFrame.maxY
    ]

    let selectedRect: NSRect = selectWholeVideoByDefault ? NSRect(origin: .zero, size: origVideoSize) : .zero

    // add crop setting view
    window.contentView!.addSubview(controlView.cropBoxView)
    controlView.cropBoxView.selectedRect = selectedRect
    controlView.cropBoxView.actualSize = origVideoSize
    controlView.cropBoxView.resized(with: newVideoViewFrame)
    controlView.cropBoxView.isHidden = true
    Utility.quickConstraints(["H:|[v]|", "V:|[v]|"], ["v": controlView.cropBoxView])

    self.cropSettingsView = controlView

    // show crop settings view
    NSAnimationContext.runAnimationGroup({ (context) in
      context.duration = CropAnimationDuration
      context.timingFunction = CAMediaTimingFunction(name: .easeIn)
      bottomBarBottomConstraint.animator().constant = 0
      ([.top, .bottom, .left, .right] as [NSLayoutConstraint.Attribute]).forEach { attr in
        videoViewConstraints[attr]!.animator().constant = newConstants[attr]!
      }
    }) {
      self.cropSettingsView?.cropBoxView.isHidden = false
      self.videoView.layer?.shadowColor = .black
      self.videoView.layer?.shadowOpacity = 1
      self.videoView.layer?.shadowOffset = .zero
      self.videoView.layer?.shadowRadius = 3
    }
  }

  func exitInteractiveMode(immediately: Bool = false, then: @escaping () -> Void = {}) {
    window?.backgroundColor = .black

    if !isPausedPriorToInteractiveMode {
      player.resume()
    }
    isInInteractiveMode = false
    cropSettingsView?.cropBoxView.isHidden = true

    // if exit without animation
    if immediately {
      bottomBarBottomConstraint.constant = -InteractiveModeBottomViewHeight
      ([.top, .bottom, .left, .right] as [NSLayoutConstraint.Attribute]).forEach { attr in
        videoViewConstraints[attr]!.constant = 0
      }
      self.cropSettingsView?.cropBoxView.removeFromSuperview()
      self.sideBarStatus = .hidden
      self.bottomView.subviews.removeAll()
      self.bottomView.isHidden = true
      return
    }

    // if with animation
    NSAnimationContext.runAnimationGroup({ (context) in
      context.duration = CropAnimationDuration
      context.timingFunction = CAMediaTimingFunction(name: .easeIn)
      bottomBarBottomConstraint.animator().constant = -InteractiveModeBottomViewHeight
      ([.top, .bottom, .left, .right] as [NSLayoutConstraint.Attribute]).forEach { attr in
        videoViewConstraints[attr]!.animator().constant = 0
      }
    }) {
      self.cropSettingsView?.cropBoxView.removeFromSuperview()
      self.sideBarStatus = .hidden
      self.bottomView.subviews.removeAll()
      self.bottomView.isHidden = true
      self.showUI()
      then()
    }
  }

  // TODO: fix typo: 'timnePreviewYPos'
  /// Determine if the thumbnail preview can be shown above the progress bar in the on screen controller..
  ///
  /// Normally the OSC's thumbnail preview is shown above the time preview. This is the preferred location. However the
  /// thumbnail preview extends beyond the frame of the OSC. If the OSC is near the top of the window this could result
  /// in the thumbnail extending outside of the window resulting in clipping. This method checks if there is room for the
  /// thumbnail to fully fit in the window. Otherwise the thumbnail must be displayed below the OSC's progress bar.
  /// - Parameters:
  ///   - timePreviewYPos: The y-coordinate of the time preview `TextField`.
  ///   - thumbnailHeight: The height of the thumbnail.
  /// - Returns: `true` if the thumbnail can be shown above the slider, `false` otherwise.
  private func canShowThumbnailAbove(timePreviewYPos: Double, thumbnailHeight: Double) -> Bool {
    guard oscPosition != .insideBottom else { return true }
    guard oscPosition != .insideTop else { return false }
    // The layout preference for the on screen controller is set to the default floating layout.
    // Must ensure the top of the thumbnail will be below the top of the window.
    let topOfThumbnail = timePreviewYPos + timePreviewWhenSeek.frame.height + thumbnailHeight
    // Normally the height of the usable area of the window can be obtained from the content
    // layout. But when the legacy full screen preference is enabled the layout height may be
    // larger than the content view if the display contains a camera housing. Use the lower of
    // the two heights.
    let windowContentHeight = min(window!.contentLayoutRect.height, window!.contentView!.frame.height)
    return topOfThumbnail <= windowContentHeight
  }

  // MARK: WIP -------------------------------------------------------------------------
  /** Display time label when mouse over slider */
  private func updateTimeLabel(_ mouseXPos: CGFloat, originalPos: NSPoint) {
    let timeLabelXPos = round(mouseXPos + playSlider.frame.origin.x - timePreviewWhenSeek.frame.width / 2)
    let timeLabelYPos = playSlider.frame.origin.y + playSlider.frame.height
    timePreviewWhenSeek.frame.origin = NSPoint(x: timeLabelXPos, y: timeLabelYPos)
    let sliderFrameInWindow = playSlider.superview!.convert(playSlider.frame.origin, to: nil)
    var percentage = Double((mouseXPos - 3) / (playSlider.frame.width - 6))
    if percentage < 0 {
      percentage = 0
    }

    guard let duration = player.info.videoDuration else { return }
    let previewTime = duration * percentage
    Logger.log("Setting seek time indicator to: \(previewTime.stringRepresentation)")
    timePreviewWhenSeek.stringValue = previewTime.stringRepresentation

    if player.info.thumbnailsReady, let image = player.info.getThumbnail(forSecond: previewTime.second)?.image {
      thumbnailPeekView.imageView.image = image.rotate(rotation)
      thumbnailPeekView.isHidden = false

      let thumbWidth = CGFloat(player.info.thumbnailWidth)
      let thumbHeight = round(thumbWidth / thumbnailPeekView.imageView.image!.size.aspect)
      thumbnailPeekView.frame.size = NSSize(width: thumbWidth, height: thumbHeight)

      let timePreviewOriginY = timePreviewWhenSeek.superview!.convert(timePreviewWhenSeek.frame.origin, to: nil).y
      let showAbove = canShowThumbnailAbove(timePreviewYPos: timePreviewOriginY, thumbnailHeight: thumbHeight)
      let thumbOriginY: CGFloat
      if showAbove {
        // Show thumbnail above seek time, which is above slider
        thumbOriginY = timePreviewOriginY + timePreviewWhenSeek.frame.height
      } else {
        // Show thumbnail below slider
        thumbOriginY = sliderFrameInWindow.y - thumbHeight
      }
      thumbnailPeekView.frame.origin = NSPoint(x: round(originalPos.x - thumbnailPeekView.frame.width / 2), y: thumbOriginY)
    } else {
      thumbnailPeekView.isHidden = true
    }
  }

  func updateBufferIndicatorView() {
    guard loaded else { return }

    if player.info.isNetworkResource {
      bufferIndicatorView.isHidden = false
      bufferSpin.startAnimation(nil)
      bufferProgressLabel.stringValue = NSLocalizedString("main.opening_stream", comment:"Opening stream…")
      bufferDetailLabel.stringValue = ""
    } else {
      bufferIndicatorView.isHidden = true
    }
  }

  // MARK: - UI: Window size / aspect

  /** Calculate the window frame from a parsed struct of mpv's `geometry` option. */
  func windowFrameFromGeometry(newSize: NSSize? = nil, screen: NSScreen? = nil) -> NSRect? {
    guard let geometry = cachedGeometry ?? player.getGeometry(), let screenFrame = (screen ?? window?.screen)?.visibleFrame else {
      Logger.log("WindowFrameFromGeometry: returning nil", level: .verbose, subsystem: player.subsystem)
      return nil
    }
    Logger.log("WindowFrameFromGeometry: using \(geometry), screenFrame: \(screenFrame)", level: .verbose, subsystem: player.subsystem)

    cachedGeometry = geometry
    var winFrame = window!.frame
    if let ns = newSize {
      winFrame.size.width = ns.width
      winFrame.size.height = ns.height
    }
    let winAspect = winFrame.size.aspect
    var widthOrHeightIsSet = false
    // w and h can't take effect at same time
    if let strw = geometry.w, strw != "0" {
      var w: CGFloat
      if strw.hasSuffix("%") {
        w = CGFloat(Double(String(strw.dropLast()))! * 0.01 * Double(screenFrame.width))
      } else {
        w = CGFloat(Int(strw)!)
      }
      w = max(minSize.width, w)
      winFrame.size.width = w
      winFrame.size.height = w / winAspect
      widthOrHeightIsSet = true
    } else if let strh = geometry.h, strh != "0" {
      var h: CGFloat
      if strh.hasSuffix("%") {
        h = CGFloat(Double(String(strh.dropLast()))! * 0.01 * Double(screenFrame.height))
      } else {
        h = CGFloat(Int(strh)!)
      }
      h = max(minSize.height, h)
      winFrame.size.height = h
      winFrame.size.width = h * winAspect
      widthOrHeightIsSet = true
    }
    // x, origin is window center
    if let strx = geometry.x, let xSign = geometry.xSign {
      let x: CGFloat
      if strx.hasSuffix("%") {
        x = CGFloat(Double(String(strx.dropLast()))! * 0.01 * Double(screenFrame.width)) - winFrame.width / 2
      } else {
        x = CGFloat(Int(strx)!)
      }
      winFrame.origin.x = xSign == "+" ? x : screenFrame.width - x
      // if xSign equals "-", need set right border as origin
      if (xSign == "-") {
        winFrame.origin.x -= winFrame.width
      }
    }
    // y
    if let stry = geometry.y, let ySign = geometry.ySign {
      let y: CGFloat
      if stry.hasSuffix("%") {
        y = CGFloat(Double(String(stry.dropLast()))! * 0.01 * Double(screenFrame.height)) - winFrame.height / 2
      } else {
        y = CGFloat(Int(stry)!)
      }
      winFrame.origin.y = ySign == "+" ? y : screenFrame.height - y
      if (ySign == "-") {
        winFrame.origin.y -= winFrame.height
      }
    }
    // if x and y are not specified
    if geometry.x == nil && geometry.y == nil && widthOrHeightIsSet {
      winFrame.origin.x = (screenFrame.width - winFrame.width) / 2
      winFrame.origin.y = (screenFrame.height - winFrame.height) / 2
    }
    // if the screen has offset
    winFrame.origin.x += screenFrame.origin.x
    winFrame.origin.y += screenFrame.origin.y

    Logger.log("WindowFrameFromGeometry: result: \(winFrame)", level: .verbose, subsystem: player.subsystem)
    return winFrame
  }

  /** Set window size when info available, or video size changed. Called in response to receiving 'video-reconfig' msg  */
  func adjustFrameByVideoSize() {
    guard let window = window else { return }
    Logger.log("AdjustFrameByVideoSize() entered", level: .verbose)

    let (width, height) = player.videoSizeForDisplay
    if width != player.info.displayWidth || height != player.info.displayHeight {
      Logger.log("adjustFrameByVideoSize: videoSizeForDisplay (W: \(width), H: \(height)) does not match PlayerInfo (W: \(player.info.displayWidth!), H: \(player.info.displayHeight!) Rot: \(player.info.rotation)°)", level: .error)
    }

    // set aspect ratio
    let originalVideoSize = NSSize(width: width, height: height)
    window.aspectRatio = originalVideoSize
    if #available(macOS 10.12, *) {
      pip.aspectRatio = originalVideoSize
    }

    let newSize = window.convertToBacking(videoView.frame).size
    Logger.log("AdjustFrameByVideoSize: videoView.frame: \(videoView.frame) -> backingVideoSize: \(newSize)", level: .verbose)
    videoView.videoSize = newSize

    var rect: NSRect
    let needResizeWindow: Bool

    let frame = fsState.priorWindowedFrame ?? window.frame

    // FIXME: this looks wrong, but what is the actual intent?
    if player.info.justStartedFile {
      // resize option applies
      let resizeTiming = Preference.enum(for: .resizeWindowTiming) as Preference.ResizeWindowTiming
      switch resizeTiming {
      case .always:
        needResizeWindow = true
      case .onlyWhenOpen:
        needResizeWindow = player.info.justOpenedFile
      case .never:
        needResizeWindow = false
      }
    } else {
      // video size changed during playback
      needResizeWindow = true
    }

    Logger.log("From videoSizeForDisplay (\(width)x\(height)), setting frameSize: \(newSize.width)x\(newSize.height); willResizeWindow: \(needResizeWindow)", level: .verbose)

    if needResizeWindow {
      let resizeRatio = (Preference.enum(for: .resizeWindowOption) as Preference.ResizeWindowOption).ratio
      // get videoSize on screen
      var videoSize = originalVideoSize
      let screenRect = window.screen?.visibleFrame

      Logger.log("Starting resizeWindow calculations. OriginalVideoSize: \(videoSize)", level: .verbose)

      if Preference.bool(for: .usePhysicalResolution) {
        videoSize = window.convertFromBacking(
          NSMakeRect(window.frame.origin.x, window.frame.origin.y, CGFloat(width), CGFloat(height))).size
        Logger.log("Converted to physical resolution, result: \(videoSize)", level: .verbose)
      }
      if player.info.justStartedFile {
        if resizeRatio < 0 {
          if let screenSize = screenRect?.size {
            videoSize = videoSize.shrink(toSize: screenSize)
            Logger.log("Shrinking videoSize to fit in screenSize: \(screenSize), result: \(videoSize)", level: .verbose)
          }
        } else {
          videoSize = videoSize.multiply(CGFloat(resizeRatio))
        }
        Logger.log("Applied resizeRatio: (\(resizeRatio)), result: \(videoSize)", level: .verbose)
      }
      // check screen size
      if let screenSize = screenRect?.size {
        videoSize = videoSize.satisfyMaxSizeWithSameAspectRatio(screenSize)
        Logger.log("Constrained max size to screenSize: \(screenSize), result: \(videoSize)", level: .verbose)
      }
      // guard min size
      // must be slightly larger than the min size, or it will crash when the min size is auto saved as window frame size.
      videoSize = videoSize.satisfyMinSizeWithSameAspectRatio(minSize)
      Logger.log("Constrained min size: \(minSize). Final result for videoSize: \(videoSize)", level: .verbose)
      // check if have geometry set (initial window position/size)
      if shouldApplyInitialWindowSize, let wfg = windowFrameFromGeometry(newSize: videoSize) {
        Logger.log("Applied initial window geometry; resulting windowFrame: \(wfg)", level: .verbose)
        rect = wfg
      } else {
        if player.info.justStartedFile, resizeRatio < 0, let screenRect = screenRect {
          rect = screenRect.centeredResize(to: videoSize)
          Logger.log("Did a centered resize using screen rect \(screenRect); resulting windowFrame: \(rect)", level: .verbose)
        } else {
          rect = frame.centeredResize(to: videoSize)
          Logger.log("Did a centered resize using prior frame \(frame); resulting windowFrame: \(rect)", level: .verbose)
        }
      }

    } else {
      // user is navigating in playlist. remain same window width.
      let newHeight = frame.width / CGFloat(width) * CGFloat(height)
      let newSize = NSSize(width: frame.width, height: newHeight).satisfyMinSizeWithSameAspectRatio(minSize)
      rect = NSRect(origin: frame.origin, size: newSize)
      Logger.log("Using same width, with new height (\(newHeight)) \(frame); resulting windowFrame: \(rect)", level: .verbose)
    }

    // maybe not a good position, consider putting these at playback-restart
    player.info.justOpenedFile = false
    player.info.justStartedFile = false
    shouldApplyInitialWindowSize = false

    if fsState.isFullscreen {
      Logger.log("Window is in fullscreen; setting priorWindowedFrame to: \(rect)", level: .verbose)
      fsState.priorWindowedFrame = rect
    } else {
      if let screenFrame = window.screen?.frame {
        rect = rect.constrain(in: screenFrame)
      }
      Logger.log("Updating windowFrame to: \(rect). animate: \(!player.disableWindowAnimation)", level: .verbose)
      if player.disableWindowAnimation {
        window.setFrame(rect, display: true, animate: false)
      } else {
        // animated `setFrame` can be inaccurate!
        window.setFrame(rect, display: true, animate: true)
//        window.setFrame(rect, display: true)
      }
      updateWindowParametersForMPV(withFrame: rect)
    }
    Logger.log("AdjustFrameByVideoSize done; resulting windowFrame: \(rect)", level: .verbose)

    // UI and slider
    updatePlayTime(withDuration: true, andProgressBar: true)
    player.events.emit(.windowSizeAdjusted, data: rect)
  }

  func updateWindowParametersForMPV(withFrame frame: NSRect? = nil) {
    guard let window = self.window else { return }
    if let videoWidth = player.info.videoWidth {
      let windowScale = Double((frame ?? window.frame).width) / Double(videoWidth)
      Logger.log("Updating mpv windowScale to: \(windowScale) (prev: \(player.info.cachedWindowScale))")
      player.info.cachedWindowScale = windowScale
      player.mpv.setDouble(MPVProperty.windowScale, windowScale)
    }
  }

  func setWindowScale(_ scale: Double) {
    guard let window = window, fsState == .windowed else { return }
    let screenFrame = (window.screen ?? NSScreen.main!).visibleFrame
    let (videoWidth, videoHeight) = player.videoSizeForDisplay
    let newFrame: NSRect
    // calculate 1x size
    let useRetinaSize = Preference.bool(for: .usePhysicalResolution)
    let logicalFrame = NSRect(x: window.frame.origin.x,
                             y: window.frame.origin.y,
                             width: CGFloat(videoWidth),
                             height: CGFloat(videoHeight))
    var finalSize = (useRetinaSize ? window.convertFromBacking(logicalFrame) : logicalFrame).size
    // calculate scaled size
    let scalef = CGFloat(scale)
    finalSize.width *= scalef
    finalSize.height *= scalef
    // set size
    if finalSize.width > screenFrame.size.width || finalSize.height > screenFrame.size.height {
      // if final size is bigger than screen
      newFrame = window.frame.centeredResize(to: window.frame.size.shrink(toSize: screenFrame.size)).constrain(in: screenFrame)
    } else {
      // otherwise, resize the window normally
      newFrame = window.frame.centeredResize(to: finalSize.satisfyMinSizeWithSameAspectRatio(minSize)).constrain(in: screenFrame)
    }
    Logger.log("Setting windowScale to: \(scale) -> newFrame: \(newFrame)")
    window.setFrame(newFrame, display: true, animate: true)
  }

  // MARK: - UI: Others

  private func blackOutOtherMonitors() {
    screens = NSScreen.screens.filter { $0 != window?.screen }

    blackWindows = []

    for screen in screens {
      var screenRect = screen.frame
      screenRect.origin = CGPoint(x: 0, y: 0)
      let blackWindow = NSWindow(contentRect: screenRect, styleMask: [], backing: .buffered, defer: false, screen: screen)
      blackWindow.backgroundColor = .black
      blackWindow.level = .iinaBlackScreen

      blackWindows.append(blackWindow)
      blackWindow.makeKeyAndOrderFront(nil)
    }
  }

  private func removeBlackWindow() {
    for window in blackWindows {
      window.orderOut(self)
    }
    blackWindows = []
  }

  override func setWindowFloatingOnTop(_ onTop: Bool, updateOnTopStatus: Bool = true) {
    guard !fsState.isFullscreen else { return }
    super.setWindowFloatingOnTop(onTop, updateOnTopStatus: updateOnTopStatus)

    resetCollectionBehavior()
    // don't know why they will be disabled
    standardWindowButtons.forEach { $0.isEnabled = true }
  }

  // MARK: - Sync UI with playback

  override func updatePlayButtonState(_ state: NSControl.StateValue) {
    super.updatePlayButtonState(state)
    if state == .off {
      speedValueIndex = AppData.availableSpeedValues.count / 2
      leftArrowLabel.isHidden = true
      rightArrowLabel.isHidden = true
    }
  }

  func updateNetworkState() {
    let needShowIndicator = player.info.pausedForCache || player.info.isSeeking

    if needShowIndicator {
      let usedStr = FloatingPointByteCountFormatter.string(fromByteCount: player.info.cacheUsed, prefixedBy: .ki)
      let speedStr = FloatingPointByteCountFormatter.string(fromByteCount: player.info.cacheSpeed)
      let bufferingState = player.info.bufferingState
      bufferIndicatorView.isHidden = false
      bufferProgressLabel.stringValue = String(format: NSLocalizedString("main.buffering_indicator", comment:"Buffering... %d%%"), bufferingState)
      bufferDetailLabel.stringValue = "\(usedStr)B (\(speedStr)/s)"
    } else {
      bufferIndicatorView.isHidden = true
    }
  }

  func updateArrowButtonImage() {
    if arrowBtnFunction == .playlist {
      leftArrowButton.image = #imageLiteral(resourceName: "nextl")
      rightArrowButton.image = #imageLiteral(resourceName: "nextr")
    } else {
      leftArrowButton.image = #imageLiteral(resourceName: "speedl")
      rightArrowButton.image = #imageLiteral(resourceName: "speed")
    }
  }

  // MARK: - IBActions

  @IBAction override func playButtonAction(_ sender: NSButton) {
    super.playButtonAction(sender)
    if (player.info.isPaused) {
      // speed is already reset by playerCore
      speedValueIndex = AppData.availableSpeedValues.count / 2
      leftArrowLabel.isHidden = true
      rightArrowLabel.isHidden = true
      // set speed to 0 if is fastforwarding
      if isFastforwarding {
        player.setSpeed(1)
        isFastforwarding = false
      }
    }
  }

  @IBAction override func muteButtonAction(_ sender: NSButton) {
    super.muteButtonAction(sender)
    player.sendOSD(player.info.isMuted ? .mute : .unMute)
  }

  @IBAction func leftButtonAction(_ sender: NSButton) {
    if arrowBtnFunction == .speed {
      let speeds = AppData.availableSpeedValues.count
      // If fast forwarding change speed to 1x
      if speedValueIndex > speeds / 2 {
        speedValueIndex = speeds / 2
      }

      if sender.intValue == 0 { // Released
        if maxPressure == 1 &&
          (speedValueIndex < speeds / 2 - 1 ||
          Date().timeIntervalSince(lastClick) < minimumPressDuration) { // Single click ended, 2x speed
          speedValueIndex = oldIndex - 1
        } else { // Force Touch or long press ended
          speedValueIndex = speeds / 2
        }
        maxPressure = 0
      } else {
        if sender.intValue == 1 && maxPressure == 0 { // First press
          oldIndex = speedValueIndex
          speedValueIndex -= 1
          lastClick = Date()
        } else { // Force Touch
          speedValueIndex = max(oldIndex - Int(sender.intValue), 0)
        }
        maxPressure = max(maxPressure, sender.intValue)
      }
      arrowButtonAction(left: true)
    } else {
      // trigger action only when released button
      if sender.intValue == 0 {
        arrowButtonAction(left: true)
      }
    }
  }

  @IBAction func rightButtonAction(_ sender: NSButton) {
    if arrowBtnFunction == .speed {
      let speeds = AppData.availableSpeedValues.count
      // If rewinding change speed to 1x
      if speedValueIndex < speeds / 2 {
        speedValueIndex = speeds / 2
      }

      if sender.intValue == 0 { // Released
        if maxPressure == 1 &&
          (speedValueIndex > speeds / 2 + 1 ||
          Date().timeIntervalSince(lastClick) < minimumPressDuration) { // Single click ended
          speedValueIndex = oldIndex + 1
        } else { // Force Touch or long press ended
          speedValueIndex = speeds / 2
        }
        maxPressure = 0
      } else {
        if sender.intValue == 1 && maxPressure == 0 { // First press
          oldIndex = speedValueIndex
          speedValueIndex += 1
          lastClick = Date()
        } else { // Force Touch
          speedValueIndex = min(oldIndex + Int(sender.intValue), speeds - 1)
        }
        maxPressure = max(maxPressure, sender.intValue)
      }
      arrowButtonAction(left: false)
    } else {
      // trigger action only when released button
      if sender.intValue == 0 {
        arrowButtonAction(left: false)
      }
    }
  }

  /** handle action of both left and right arrow button */
  func arrowButtonAction(left: Bool) {
    switch arrowBtnFunction {
    case .speed:
      isFastforwarding = true
      let speedValue = AppData.availableSpeedValues[speedValueIndex]
      player.setSpeed(speedValue)
      if speedValueIndex == 5 {
        leftArrowLabel.isHidden = true
        rightArrowLabel.isHidden = true
      } else if speedValueIndex < 5 {
        leftArrowLabel.isHidden = false
        rightArrowLabel.isHidden = true
        leftArrowLabel.stringValue = String(format: "%.2fx", speedValue)
      } else if speedValueIndex > 5 {
        leftArrowLabel.isHidden = true
        rightArrowLabel.isHidden = false
        rightArrowLabel.stringValue = String(format: "%.0fx", speedValue)
      }
      // if is paused
      if playButton.state == .off {
        updatePlayButtonState(.on)
        player.resume()
      }

    case .playlist:
      player.mpv.command(left ? .playlistPrev : .playlistNext, checkError: false)

    case .seek:
      player.seek(relativeSecond: left ? -10 : 10, option: .relative)

    }
  }

  // TODO: fix typo
  @IBAction func ontopButtonnAction(_ sender: NSButton) {
    setWindowFloatingOnTop(!isOntop)
  }

  func showSettingsSidebar(tab: QuickSettingViewController.TabViewType? = nil, force: Bool = false, hideIfAlreadyShown: Bool = true) {
    Logger.log("showSettingsSidebar(): tab=\(tab?.name ?? "nil"), force=\(force), hideIfAlreadyShown=\(hideIfAlreadyShown)")
    if !force && sidebarAnimationState == .willShow || sidebarAnimationState == .willHide {
      return  // do not interrput other actions while it is animating
    }
    let view = quickSettingView
    switch sideBarStatus {
    case .hidden:
      if let tab = tab {
        view.pleaseSwitchToTab(tab)
      }
      showSideBar(viewController: view, type: .settings)
    case .playlist:
      if let tab = tab {
        view.pleaseSwitchToTab(tab)
      }
      hideSideBar {
        self.showSideBar(viewController: view, type: .settings)
      }
    case .settings:
      if view.currentTab == tab || tab == nil {
        if hideIfAlreadyShown {
          hideSideBar()
        }
      } else if let tab = tab {
        view.pleaseSwitchToTab(tab)
      }
    }
  }

  func showPlaylistSidebar(tab: PlaylistViewController.TabViewType? = nil, force: Bool = false, hideIfAlreadyShown: Bool = true) {
    if !force && sidebarAnimationState == .willShow || sidebarAnimationState == .willHide {
      return  // do not interrput other actions while it is animating
    }
    let view = playlistView
    switch sideBarStatus {
    case .hidden:
      if let tab = tab {
        view.pleaseSwitchToTab(tab)
      }
      showSideBar(viewController: view, type: .playlist)
    case .settings:
      if let tab = tab {
        view.pleaseSwitchToTab(tab)
      }
      hideSideBar {
        self.showSideBar(viewController: view, type: .playlist)
      }
    case .playlist:
      if view.currentTab == tab || tab == nil {
        if hideIfAlreadyShown {
          hideSideBar()
        }
      } else if let tab = tab {
        view.pleaseSwitchToTab(tab)
      }
    }
  }

  /** When slider changes */
  @IBAction override func playSliderChanges(_ sender: NSSlider) {
    // guard let event = NSApp.currentEvent else { return }
    guard !player.info.fileLoading else { return }
    super.playSliderChanges(sender)

    // seek and update time
    let percentage = 100 * sender.doubleValue / sender.maxValue
    // label
    timePreviewWhenSeek.frame.origin = CGPoint(
      x: round(sender.knobPointPosition() - timePreviewWhenSeek.frame.width / 2),
      y: playSlider.frame.origin.y + playSlider.frame.height)
    let seekTime = player.info.videoDuration! * percentage * 0.01
    Logger.log("PlaySliderChanged: setting time indicator to: \(seekTime.stringRepresentation)")
    timePreviewWhenSeek.stringValue = seekTime.stringRepresentation
  }

  @objc func toolBarButtonAction(_ sender: NSButton) {
    guard let buttonType = Preference.ToolBarButton(rawValue: sender.tag) else { return }
    switch buttonType {
    case .fullScreen:
      toggleWindowFullScreen()
    case .musicMode:
      player.switchToMiniPlayer()
    case .pip:
      if #available(macOS 10.12, *) {
        if pipStatus == .inPIP {
          exitPIP()
        } else if pipStatus == .notInPIP {
          enterPIP()
        }
      }
    case .playlist:
      showPlaylistSidebar()
    case .settings:
      showSettingsSidebar()
    case .subTrack:
      quickSettingView.showSubChooseMenu(forView: sender, showLoadedSubs: true)
    }
  }

  // MARK: - Utility

  internal override func handleIINACommand(_ cmd: IINACommand) {
    super.handleIINACommand(cmd)
    switch cmd {
    case .togglePIP:
      if #available(macOS 10.12, *) {
        menuTogglePIP(.dummy)
      }
    case .videoPanel:
      menuShowVideoQuickSettings(.dummy)
    case .audioPanel:
      menuShowAudioQuickSettings(.dummy)
    case .subPanel:
      menuShowSubQuickSettings(.dummy)
    case .playlistPanel:
      menuShowPlaylistPanel(.dummy)
    case .chapterPanel:
      menuShowChaptersPanel(.dummy)
    case .toggleMusicMode:
      menuSwitchToMiniPlayer(.dummy)
    case .deleteCurrentFileHard:
      menuDeleteCurrentFileHard(.dummy)
    case .biggerWindow:
      let item = NSMenuItem()
      item.tag = 11
      menuChangeWindowSize(item)
    case .smallerWindow:
      let item = NSMenuItem()
      item.tag = 10
      menuChangeWindowSize(item)
    case .fitToScreen:
      let item = NSMenuItem()
      item.tag = 3
      menuChangeWindowSize(item)
    default:
      break
    }
  }

  private func resetCollectionBehavior() {
    guard !fsState.isFullscreen else { return }
    if Preference.bool(for: .useLegacyFullScreen) {
      window?.collectionBehavior = [.managed, .fullScreenAuxiliary]
    } else {
      window?.collectionBehavior = [.managed, .fullScreenPrimary]
    }
  }

}

// MARK: - Picture in Picture

@available(macOS 10.12, *)
extension MainWindowController: PIPViewControllerDelegate {

  func enterPIP() {
    guard pipStatus != .inPIP else { return }
    pipStatus = .inPIP
    showUI()

    pipVideo = NSViewController()
    pipVideo.view = videoView
    pip.playing = player.info.isPlaying
    pip.title = window?.title

    pip.presentAsPicture(inPicture: pipVideo)
    pipOverlayView.isHidden = false

    // If the video is paused, it will end up in a weird state due to the
    // animation. By forcing a redraw it will keep its paused image throughout.
    // (At least) in 10.15, presentAsPictureInPicture: behaves asynchronously.
    // Therefore we should wait until the view is moved to the PIP superview.
    let currentTrackIsAlbumArt = player.info.currentTrack(.video)?.isAlbumart ?? false
    if player.info.isPaused || currentTrackIsAlbumArt {
      // It takes two `layout` before finishing entering PIP (tested on macOS 12, but
      // could be earlier). Force redraw for the first two `layout`s.
      videoView.pendingRedrawsAfterEnteringPIP = 2
    }

    if let window = self.window {
      let windowShouldDoNothing = window.styleMask.contains(.fullScreen) || window.isMiniaturized
      let pipBehavior = windowShouldDoNothing ? .doNothing : Preference.enum(for: .windowBehaviorWhenPip) as Preference.WindowBehaviorWhenPip
      switch pipBehavior {
      case .doNothing:
        break
      case .hide:
        isWindowHidden = true
        window.orderOut(self)
        break
      case .minimize:
        isWindowMiniaturizedDueToPip = true
        window.miniaturize(self)
        break
      }
      if Preference.bool(for: .pauseWhenPip) {
        player.pause()
      }
    }

    player.events.emit(.pipChanged, data: true)
  }

  func exitPIP() {
    guard pipStatus == .inPIP else { return }
    if pipShouldClose(pip) {
      // Prod Swift to pick the dismiss(_ viewController: NSViewController)
      // overload over dismiss(_ sender: Any?). A change in the way implicitly
      // unwrapped optionals are handled in Swift means that the wrong method
      // is chosen in this case. See https://bugs.swift.org/browse/SR-8956.
      pip.dismiss(pipVideo!)
    }
    player.events.emit(.pipChanged, data: false)
  }

  func doneExitingPIP() {
    if isWindowHidden {
      window?.makeKeyAndOrderFront(self)
    }

    pipStatus = .notInPIP

    addVideoViewToWindow()

    // Similarly, we need to run a redraw here as well. We check to make sure we
    // are paused, because this causes a janky animation in either case but as
    // it's not necessary while the video is playing and significantly more
    // noticeable, we only redraw if we are paused.
    let currentTrackIsAlbumArt = player.info.currentTrack(.video)?.isAlbumart ?? false
    if player.info.isPaused || currentTrackIsAlbumArt {
      videoView.videoLayer.draw(forced: true)
    }

    updateTimer()

    isWindowMiniaturizedDueToPip = false
    isWindowHidden = false
  }

  func prepareForPIPClosure(_ pip: PIPViewController) {
    guard pipStatus == .inPIP else { return }
    guard let window = window else { return }
    // This is called right before we're about to close the PIP
    pipStatus = .intermediate

    // Hide the overlay view preemptively, to prevent any issues where it does
    // not hide in time and ends up covering the video view (which will be added
    // to the window under everything else, including the overlay).
    pipOverlayView.isHidden = true

    // Set frame to animate back to
    if fsState.isFullscreen {
      let newVideoSize = videoView.frame.size.shrink(toSize: window.frame.size)
      pip.replacementRect = newVideoSize.centeredRect(in: .init(origin: .zero, size: window.frame.size))
    } else {
      pip.replacementRect = window.contentView?.frame ?? .zero
    }
    pip.replacementWindow = window

    // Bring the window to the front and deminiaturize it
    NSApp.activate(ignoringOtherApps: true)
    window.deminiaturize(pip)
  }

  func pipWillClose(_ pip: PIPViewController) {
    prepareForPIPClosure(pip)
  }

  func pipShouldClose(_ pip: PIPViewController) -> Bool {
    prepareForPIPClosure(pip)
    return true
  }

  func pipDidClose(_ pip: PIPViewController) {
    doneExitingPIP()
  }

  func pipActionPlay(_ pip: PIPViewController) {
    player.resume()
  }

  func pipActionPause(_ pip: PIPViewController) {
    player.pause()
  }

  func pipActionStop(_ pip: PIPViewController) {
    // Stopping PIP pauses playback
    player.pause()
  }
}

protocol SidebarViewController {
}<|MERGE_RESOLUTION|>--- conflicted
+++ resolved
@@ -79,11 +79,6 @@
     return StandardTitleBarHeight
   }()
 
-<<<<<<< HEAD
-  /** Adjust vertical offset of sidebars so that when a sidebar is open while "top" OSC is shown,
-   the horizontal line under the sidebar tab buttons aligns with bottom of the OSC. */
-  lazy var sidebarDownShift: CGFloat = reducedTitleBarHeight - 11
-=======
   // Preferred height for "full-width" OSCs (i.e. top and bottom, not floating)
   let fullWidthOSCPreferredHeight: CGFloat = 44
 
@@ -102,7 +97,6 @@
   /** Adjust vertical offset of sidebars so that when a sidebar is open while "top" OSC is shown,
    the horizontal line under the sidebar tab buttons aligns with bottom of the OSC. */
   lazy var sidebarSeparatorOffsetFromTop: CGFloat = fullWidthOSCPreferredHeight + reducedTitleBarHeight
->>>>>>> bbf8a1b3
 
   // MARK: - Objects, Views
 
@@ -386,7 +380,6 @@
     super.observeValue(forKeyPath: keyPath, of: object, change: change, context: context)
 
     switch keyPath {
-<<<<<<< HEAD
     case PK.enableOSC.rawValue, PK.oscPosition.rawValue, PK.titleBarLayout.rawValue:
       setupTitleBarAndOSC()
     case PK.thumbnailWidth.rawValue:
@@ -403,10 +396,6 @@
       // May need to remove thumbs or generate new ones: let method below figure it out:
       self.player.refreshThumbnailsForPlayer()
         
-=======
-    case PK.oscPosition.rawValue:
-      setupOnScreenController()
->>>>>>> bbf8a1b3
     case PK.showChapterPos.rawValue:
       if let newValue = change[.newKey] as? Bool {
         (playSlider.cell as! PlaySliderCell).drawChapters = newValue
@@ -488,17 +477,9 @@
   @IBOutlet weak var titleBarOverlayHeightConstraint: NSLayoutConstraint!
   // Size of each side of the square 3 playback buttons ⏪⏯️⏩ (Left Arrow, Play/Pause, Right Arrow):
   @IBOutlet weak var playbackButtonSizeConstraint: NSLayoutConstraint!
-<<<<<<< HEAD
-  // Scale of spacing around & between playback buttons:
-  // (1) 1x margin above and below buttons,
-  // (2) 2x margin to left and right of button group,
-  // (3) 4x spacing betwen buttons
-  @IBOutlet weak var playbackButtonMarginSizeConstraint: NSLayoutConstraint!
-=======
   @IBOutlet weak var playbackButtonMarginSizeConstraint: NSLayoutConstraint!
   @IBOutlet weak var topOSCPreferredHeightConstraint: NSLayoutConstraint!
   @IBOutlet weak var bottomOSCPreferredHeightConstraint: NSLayoutConstraint!
->>>>>>> bbf8a1b3
 
   // Top-of-video overlay, may contain title bar and/or top OSC if configured:
   @IBOutlet weak var topOverlayView: NSVisualEffectView!
@@ -640,13 +621,9 @@
     fadeableViews.append(topOverlayView)
     fadeableViews.append(titlebarAccessoryView)
 
-<<<<<<< HEAD
+    playbackButtonSizeConstraint.constant = playbackButtonSize
+
     setupTitleBarAndOSC()
-=======
-    playbackButtonSizeConstraint.constant = playbackButtonSize
-
-    setupOnScreenController()
->>>>>>> bbf8a1b3
     let buttons = (Preference.array(for: .controlBarToolbarButtons) as? [Int] ?? []).compactMap(Preference.ToolBarButton.init(rawValue:))
     setupOSCToolbarButtons(buttons)
 
@@ -790,15 +767,10 @@
     }
   }
 
-<<<<<<< HEAD
   private func setupTitleBarAndOSC() {
     let oscPositionNew: Preference.OSCPosition = Preference.enum(for: .oscPosition)
     let oscEnabledNew = Preference.bool(for: .enableOSC)
     let titleBarLayoutNew: Preference.TitleBarLayout = Preference.enum(for: .titleBarLayout)
-=======
-  private func setupOnScreenController() {
-    let newPosition: Preference.OSCPosition = Preference.enum(for: .oscPosition)
->>>>>>> bbf8a1b3
 
     let isSwitchingToTop = oscPositionNew == .insideTop
     let isSwitchingFromTop = oscPosition == .insideTop
@@ -811,13 +783,11 @@
 
     // reset
     ([controlBarFloating, controlBarBottom, oscTopMainView] as [NSView]).forEach { $0.isHidden = true }
-<<<<<<< HEAD
 
     let showTitleBar = titleBarLayoutNew != .none
     if showTitleBar { // SHOW title bar
       if let window = self.window as? MainWindow {
 //        window.standardWindowButton(.documentIconButton)!.alphaValue = 1
-//        topOverlayView.isHidden = false
         window.titleVisibility = .visible
 //        addBackTopOverlayViewToFadeableViews()
       }
@@ -826,11 +796,8 @@
 //        window.standardWindowButton(.documentIconButton)!.alphaValue = 1e-100
         window.titleVisibility = .hidden
       }
-//      topOverlayView.isHidden = true
 //      removeTopOverlayViewFromFadeableViews()
     }
-=======
->>>>>>> bbf8a1b3
 
     controlBarFloating.isDragging = false
 
@@ -852,11 +819,6 @@
       if isInFullScreen {
         topOverlayView.isHidden = false
         addBackTopOverlayViewToFadeableViews()
-<<<<<<< HEAD
-      }
-      if isInFullScreen || !showTitleBar {
-=======
->>>>>>> bbf8a1b3
         titleBarOverlayHeightConstraint.constant = 0
       } else {
         titleBarOverlayHeightConstraint.constant = reducedTitleBarHeight
@@ -866,11 +828,8 @@
     } else {
       // titleBarBottomBorder.isHidden = false
       titleBarOverlayHeightConstraint.constant = StandardTitleBarHeight
-<<<<<<< HEAD
-=======
       topOSCPreferredHeightConstraint.constant = 0
       bottomOSCPreferredHeightConstraint.constant = fullWidthOSCPreferredHeight
->>>>>>> bbf8a1b3
     }
 
     if isSwitchingFromTop {
@@ -943,20 +902,12 @@
     showUI()
 
     if isFloating {
-<<<<<<< HEAD
-      playbackButtonMarginSizeConstraint.constant = 6
-=======
       playbackButtonMarginSizeConstraint.constant = playbackButtonMarginForFloatingOSC
->>>>>>> bbf8a1b3
       oscFloatingLeadingTrailingConstraint = NSLayoutConstraint.constraints(withVisualFormat: "H:|-(>=10)-[v]-(>=10)-|",
                                                                             options: [], metrics: nil, views: ["v": controlBarFloating as Any])
       NSLayoutConstraint.activate(oscFloatingLeadingTrailingConstraint!)
     } else {
-<<<<<<< HEAD
-      playbackButtonMarginSizeConstraint.constant = 4
-=======
       playbackButtonMarginSizeConstraint.constant = playbackButtonMarginForFullWidthOSC
->>>>>>> bbf8a1b3
       if let constraints = oscFloatingLeadingTrailingConstraint {
         controlBarFloating.superview?.removeConstraints(constraints)
         oscFloatingLeadingTrailingConstraint = nil
@@ -1055,10 +1006,7 @@
         hideSideBar()
         return
       }
-<<<<<<< HEAD
-=======
-
->>>>>>> bbf8a1b3
+
       if event.clickCount == 2 && isMouseEvent(event, inAnyOf: [topOverlayView]) {
         let userDefault = UserDefaults.standard.string(forKey: "AppleActionOnDoubleClick")
         if userDefault == "Minimize" {
@@ -1452,14 +1400,9 @@
     guard let w = self.window, let cv = w.contentView else { return }
     cv.trackingAreas.forEach(cv.removeTrackingArea)
     playSlider.trackingAreas.forEach(playSlider.removeTrackingArea)
-<<<<<<< HEAD
 
     // TODO: save window position & state here
     
-=======
-    UserDefaults.standard.set(NSStringFromRect(window!.frame), forKey: "MainWindowLastPosition")
-
->>>>>>> bbf8a1b3
     player.events.emit(.windowWillClose)
   }
 
@@ -1512,17 +1455,17 @@
     }
 
     // show titlebar
-<<<<<<< HEAD
     if oscPosition == .insideTop {
-=======
-    if oscPosition == .top {
->>>>>>> bbf8a1b3
       topOverlayView.isHidden = false
     } else {
       // stop animation and hide topOverlayView
       removeTopOverlayViewFromFadeableViews()
       topOverlayView.isHidden = true
-    }
+      // stop animation and hide topOverlayView
+      removeTopOverlayViewFromFadeableViews()
+      topOverlayView.isHidden = true
+    }
+    titleBarOverlayHeightConstraint.constant = 0
     titleBarOverlayHeightConstraint.constant = 0
     standardWindowButtons.forEach { $0.alphaValue = 0 }
     titleTextField?.alphaValue = 0
@@ -1586,11 +1529,7 @@
       exitInteractiveMode(immediately: true)
     }
 
-<<<<<<< HEAD
     if oscPosition == .insideTop {
-=======
-    if oscPosition == .top {
->>>>>>> bbf8a1b3
       titleBarOverlayHeightConstraint.constant = reducedTitleBarHeight
     } else {
       titleBarOverlayHeightConstraint.constant = StandardTitleBarHeight
