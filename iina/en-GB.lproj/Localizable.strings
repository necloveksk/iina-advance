/*
  String_ui.strings
  iina

  Created by lhc on 3/1/2017.
  Copyright © 2017 lhc. All rights reserved.
*/
// Common

"general.on" = "On";
"general.off" = "Off";
"general.login" = "Login";
"general.logout" = "Logout";
"general.ok" = "OK";
"general.cancel" = "Cancel";
"general.username" = "Username";
"general.password" = "Password";

// Guide Window
"guide.highlights" = "Highlights";
"guide.basic_settings" = "Basic Settings";
"guide.faq" = "Frequently Asked Questions";

// Initial Window
"initial.announcement" = "You are using a %@ version of IINA";
"initial.beta.desc" = "If you want to rollback to a release version, uncheck \"receive beta updates\" from Settings > General, and install a stable release from our <a href=\"https://iina.io\">official website</a>.";
"initial.nightly.desc" = "Nightly is not recommended to be used as daily drive. Currently, nightly builds do not support auto update. Please manually download newer builds from our <a href=\"https://nightly.iina.io\">nightly website</a>.";
"initial.debug.desc" = "Debug builds are usually not optimized for performance, so it is not recommended to be used as a daily drive. Debug builds do not support auto update.";
"initial.bug_report" = "Report via <a href=\"https://github.com/iina/iina/issues\">GitHub issues</a>.";

// Inspector Window
"inspector.error" = "Error";

// PlayerWindowController.swift
"main.buffering_indicator" = "Buffering… %d%%";
"main.opening_stream" = "Opening stream…";
"osc.precision" = "Precision";
"osc.1s" = "1 second";
"osc.100ms" = "100 milliseconds";
"osc.10ms" = "10 milliseconds";
"osc.1ms" = "1 millisecond";

// QuickSettingViewController.swift
"quicksetting.item_default" = "Default";
"quicksetting.item_none" = "None";
"quicksetting.hwdec" = "Hardware Decoding";
"quicksetting.deinterlace" = "Deinterlace";
"quicksetting.hdr" = "HDR";

// OSDMessage.swift
"osd.pause" = "Pause";
"osd.resume" = "Resume";
"osd.frame_step" = "Next Frame";
"osd.frame_step_back" = "Prev Frame";
"osd.volume" = "Volume: %i";
"osd.speed" = "Speed: %.2fx";
"osd.aspect" = "Aspect Ratio: %@";
"osd.crop" = "Crop: %@";
"osd.rotate" = "Rotation: %i°";
"osd.deinterlace" = "Deinterlace: %@";
"osd.hwdec" = "Hardware Decoding: %@";
"osd.audio_delay.nodelay" = "Audio Delay: No Delay";
"osd.audio_delay.later" = "Audio Delay: %.2fs Later";
"osd.audio_delay.earlier" = "Audio Delay: %.2fs Earlier";
"osd.sub_delay.nodelay" = "Subtitle Delay: No Delay";
"osd.sub_delay.later" = "Subtitle Delay: %.2fs Later";
"osd.sub_delay.earlier" = "Subtitle Delay: %.2fs Earlier";
"osd.subtitle_pos" = "Subtitle Position: %.1f";
"osd.sub_hidden" = "Subtitles Hidden";
"osd.sub_visible" = "Subtitles Visible";
"osd.sub_second_hidden" = "Second Subtitles Hidden";
"osd.sub_second_visible" = "Second Subtitles Visible";
"osd.mute" = "Mute";
"osd.unmute" = "Unmute";
"osd.screenshot" = "Screenshot Captured";
"osd.abloop.a" = "AB-Loop: A";
"osd.abloop.b" = "AB-Loop: B";
"osd.abloop.clear" = "AB-Loop: Cleared";
"osd.stop" = "Stop";
"osd.chapter" = "Chapter: %@";
"osd.subtitle_scale" = "Subtitle Scale: %.2fx";
"osd.add_to_playlist" = "Added %i Files to Playlist";
"osd.clear_playlist" = "Cleared Playlist";
"osd.video_eq.contrast" = "Contrast: %i";
"osd.video_eq.gamma" = "Gamma: %i";
"osd.video_eq.hue" = "Hue: %i";
"osd.video_eq.saturation" = "Saturation: %i";
"osd.video_eq.brightness" = "Brightness: %i";
"osd.find_online_sub" = "Finding online subtitles…";
"osd.find_online_sub.source" = "from";
"osd.sub_not_found" = "No subtitles found";
"osd.sub_found" = "%d subtitles found. Downloading…";
"osd.sub_downloaded" = "Subtitle downloaded";
"osd.sub_saved" = "Subtitle saved";
"osd.network_error" = "Network error";
"osd.file_error" = "Error reading file";
"osd.cannot_login" = "Cannot login";
"osd.canceled" = "Cancelled";
"osd.cannot_connect" = "Cannot connect";
"osd.timed_out" = "Timed Out";
"osd.filter_added" = "Added Filter: %@";
"osd.filter_removed" = "Removed Filter";
"osd.file_loop" = "Loop Single File";
"osd.playlist_loop" = "Loop Playlist";
"osd.no_loop" = "Disable Looping";

"preference.title" = "Preferences";
"preference.general" = "General";
"preference.ui" = "UI";
"preference.video_audio" = "Video/Audio";
"preference.subtitle" = "Subtitle";
"preference.network" = "Network";
"preference.control" = "Control";
"preference.keybindings" = "Key Bindings";
"preference.advanced" = "Advanced";
"preference.plugins" = "Plugins";
"preference.utilities" = "Utilities";
"preference.scripts" = "Scripts";
"preference.not_logged_in" = "Not logged in";
"preference.logged_in_as" = "Logged in as %@";
"preference.system_media_control" = "Use system media control";

"preference.key_binding_hint_1" = "To edit key bindings in current configuration file, click \"Duplicate\" button first to create a copy.";
"preference.key_binding_hint_2" = "Double click a row at the right side to edit the corresponding key binding.\nIf more than one row has the same value for \"Key\", only the last will be enabled, and all previous will be ignored.";
"preference.show_all_bindings" = "Display %@ present in %@";
"preference.show_all_bindings.last_player" = "player window";
"preference.show_all_bindings.other_sources" = "all other bindings";

"preference.enable_adv_settings" = "Enable advanced settings";

"menu.volume" = "Volume: %d";
"menu.volume_muted" = "Volume: %d (Muted)";
"menu.audio_delay" = "Audio Delay: %.2fs";
"menu.sub_delay" = "Subtitle Delay: %.2fs";
"menu.sub_hide" = "Hide Subtitles";
"menu.sub_show" = "Show Subtitles";
"menu.sub_second_hide" = "Hide Second Subtitles";
"menu.sub_second_show" = "Show Second Subtitles";
"menu.fullscreen" = "Enter Full Screen";
"menu.exit_fullscreen" = "Exit Full Screen";
"menu.pip" = "Enter Picture-in-Picture";
"menu.exit_pip" = "Exit Picture-in-Picture";
"menu.mini_player" = "Enter Music Mode";
"menu.exit_mini_player" = "Exit Music Mode";
"menu.pause" = "Pause";
"menu.resume" = "Resume";
"menu.speed" = "Speed: %.2fx";
"menu.chapters" = "Show Chapters Panel";
"menu.hide_chapters" = "Hide Chapters Panel";
"menu.playlist" = "Show Playlist Panel";
"menu.hide_playlist" = "Hide Playlist Panel";
"menu.video" = "Show Video Panel";
"menu.hide_video" = "Hide Video Panel";
"menu.audio" = "Show Audio Panel";
"menu.hide_audio" = "Hide Audio Panel";
"menu.subtitles" = "Show Subtitles Panel";
"menu.hide_subtitles" = "Hide Subtitles Panel";

"menu.seek_forward" = "Step Forward %.0fs";
"menu.seek_backward" = "Step Backward %.0fs";
"menu.speed_up" = "Speed Up by %.1fx";
"menu.speed_down" = "Speed Down by %.1fx";
"menu.volume_up" = "Volume + %.0f%%";
"menu.volume_down" = "Volume - %.0f%%";
"menu.audio_delay_up" = "Audio Delay + %.1fs";
"menu.audio_delay_down" = "Audio Delay - %.1fs";
"menu.sub_delay_up" = "Subtitle Delay + %.1fs";
"menu.sub_delay_down" = "Subtitle Delay - %.1fs";

"menu.crop_custom" = "Custom...";
"menu.find_online_sub" = "Find Online Subtitles from %@";

"track.none" = "<None>";

"subtrack.no_loaded" = "No Subtitles Loaded";
"subtrack.no_external" = "No External Subtitles Found";

// Alerts
"alert.beta_channel.title" = "Receive Updates for Beta Versions";

"alert.title_error" = "Error";
"alert.title_warning" = "Warning";
"alert.title_info" = "Information";

"alert.fatal_error" = "Fatal error: %@ \nThe application will exit now.";
"alert.mpv_error" = "Internal error %@ (%@) when setting option %@.";
"alert.sleep" = "Cannot prevent display sleep! (0x%0X8)";

"alert.unsupported_audio" = "Unsupported external audio file.";
"alert.unsupported_sub" = "Unsupported external subtitle.";
"alert.unsupported_url" = "Unsupported URL.";
"alert.wrong_url_format" = "Wrong URL format.";

"alert.restore_cancelled" = "Another copy of IINA is still running. Restoring or saving windows will be disabled for this instance.";
"alert.restore_prev_error.title" = "Retry Restore";
"alert.restore_prev_error.message" = "Looks like there was a problem restoring windows from the last launch. Do you want to try again?";
"alert.restore_prev_error.ok" = "Yes, Restore";
"alert.restore_prev_error.cancel" = "No, Discard Save";
"alert.restore_confirm.title" = "Confirm Restore";
"alert.restore_confirm.message" = "Do you want to restore windows from the previous launch?";
"alert.restore_confirm.ok" = "Yes, Restore";
"alert.restore_confirm.cancel" = "No, Discard";

"alert.error_open" = "Cannot open file or stream!";
"alert.error_open_name" = "Cannot open file or stream:\n%@";
"alert.error_finding_file" = "Cannot find %@ file!";
"alert.error_loading_script" = "Cannot load script %@!";
"alert.error_saving_file" = "Error occurred when saving %@: %@";
"alert.error_deleting_file" = "Cannot delete the file.";

"alert.config.new.title" = "New Input Configuration";
"alert.config.new.message" = "Please enter a name for the new configuration.";
"alert.config.duplicate.title" = "Duplicate Configuration";
"alert.config.duplicate.message" = "Please enter name for the duplicated configuration file.";
"alert.config.empty_name" = "The name cannot be empty.";
"alert.config.name_existing" = "The name already exists.";
"alert.config.file_existing.title" = "File Already Exists";
"alert.config.file_existing.message" = "This should not happen. Choose OK to overwrite, Cancel to show the file in Finder.";
"alert.config.cannot_create" = "Cannot create config file!\n%@";
"alert.config.cannot_write" = "Cannot write to config file!";

"alert.filter.incorrect" = "Error occurred when setting filters. Please check your parameter format.";
"alert.add_filter.title" = "New Filter";
"alert.add_filter.message" = "Please enter a filter string in format of mpv's vf or af command.";

"alert.keybinding_config.error" = "Error parsing keybinding configuration file \"%@\"! Fallback to IINA Default keybinding setting. Please check your configuration.";

"alert.extra_option.cannot_read" = "Cannot read user defined extra mpv options.";
"alert.extra_option.empty" = "Key or value cannot be empty!";
"alert.extra_option.error" = "Error setting option --%@=%@ with return value %d. Please check your extra option settings in Preference > Advanced.";
"alert.extra_option.config_folder" = "Error setting config directory \"%@\".";

"alert.playlist.error_deleting" = "Error deleting: %@";

"alert.screenshot.error_taking" = "Cannot take a screenshot!";

"alert.sub.no_selected" = "Please select a downloaded subtitle first.";
"alert.sub_lang_not_set" = "Please set preferred subtitle languages in preferences before using OpenSubtitles. English(eng) will be used this time.";
"alert.sub.cannot_save_passwd" = "Cannot save your password to Keychain: %@";
"alert.sub.cannot_login" = "Cannot login. Please check your username, password and network status.\n\n%@";
"alert.sub.save_downloaded.title" = "Save Downloaded Subtitle";

"alert.set_default.title" = "Setting IINA as Default App";
"alert.set_default.message" = "IINA will be set as the default app for all file types it supports.";
"alert.set_default.success" = "Finished with %d success and %d failed.";

"alert.add_watch.title" = "Add Watch Property";
"alert.add_watch.message" = "Please enter a valid mpv property name.";

"alert.jump_to.title" = "Jump to";
"alert.jump_to.message" = "Please enter the time you want to jump to. Example: 20:35";

"alert.opensub.login.title" = "OpenSubtitles Login";
"alert.opensub.login.message" = "Please enter your username and password";

"alert.open_url.title" = "Open URL";
"alert.open_url.message" = "Please enter the URL:";
"alert.choose_media_file.title" = "Choose Media Files";

"alert.add_url.title" = "Add URL";
"alert.add_url.message" = "Please enter the URL:";

"alert.delete_history.title" = "Delete Playback History";
"alert.delete_history.message" = "Are you sure to delete selected entries?";

"alert.filter_hwdec.message" = "You are about to apply a video filter. However, your current hardware decoder may not support video filters well. You can either disable hardware decoding or switch to Auto(Copy), which will consume twice the memory.\nYou may need to repeat previous operation (like setting the crop) to make it work.";
"alert.filter_hwdec.abort" = "Abort";
"alert.filter_hwdec.turn_off" = "Turn off hardware decoding";
"alert.filter_hwdec.use_copy" = "Switch to Auto(Copy)";

"alert.clear_cache.title" = "Clear Thumbnail Cache";
"alert.clear_cache.message" = "Are you sure to clear all thumbnail Cache?";

"alert.clear_history.title" = "Clear Playback History";
"alert.clear_history.message" = "Are you sure to delete all playback history?";

"alert.clear_watch_later.title" = "Clear Saved Playback Progress";
"alert.clear_watch_later.message" = "Are you sure to delete all saved playback progress (\"watch later\" data)?";

"alert.restore_alerts.title" = "Restore Suppressed Alerts";
"alert.restore_alerts.message" = "Are you sure you want to restore suppressed alerts?";

"alert.nothing_to_open" = "Nothing to open.";

"alert.no_video_track" = "There is no video track.";

"alert.duplicate_config" = "You cannot edit default configurations directly. Please duplicate one before editing.";

"alert.assrt_register" = "Due to limited API quota, you are strongly recommended to use your own API token. The default token is only for demo usage, and you may encounter network error.";
"alert.assrt_register.register" = "Register Now";
"alert.assrt_register.try" = "Try First";
"alert.assrt_token_prompt.title" = "Enter your API token";
"alert.assrt_token_prompt.message" = "Please register in the opened webpage. Get your token in your user home page and enter it below:";
"alert.assrt_token_invalid" = "Your Assrt API token seems to be invalid.";

"alert.plugin_uninstall.title" = "Are you sure to uninstall %@?";
"alert.plugin_uninstall.message" = "The plugin will be deleted from your disk.";
"alert.plugin_reinstall.title" = "Plugin %@ already exists";
"alert.plugin_reinstall.message" = "Do you want to reinstall the plugin?";
"alert.duplicated_plugin_id" = "Duplicated plugin identifiers detected. Two or more plugins have the same identifier \"%@\". This may cause abnormal behaviors. Please find them in Preferences - Plugins and report to their authors. If a plugin is installed locally, you can also manually change its identifier in the plugin's Info.json file.";
"alert.plugin_no_update" = "No update found.";
"alert.plugin_update_found.title" = "Update found for %@";
"alert.plugin_update_found.message" = "The latest version is %@. You have %@. Would you like to update?";
"alert.plugin_permission" = "This plugin requires the following permissions. Please review them before proceeding.";
"alert.plugin_permission_added" = "This update requires additional permissions. Please review them before proceeding.";

"playlist.total_length" = "%@ in total";
"playlist.total_length_with_selected" = "%@ of %@ selected";
"pl_menu.title_multi" = "%d Items";
"pl_menu.play_next" = "Play Next";
"pl_menu.play_in_new_window" = "Play in New Window";
"pl_menu.remove" = "Remove";
"pl_menu.remove_multi" = "Remove Selected";
"pl_menu.delete" = "Move to Trash";
"pl_menu.delete_multi" = "Move Selected Files to Trash";
"pl_menu.delete_after_play" = "Move to Trash After Playback";
"pl_menu.delete_after_play_multi" = "Move Selected Files to Trash After Playback";
"pl_menu.show_in_finder" = "Show in Finder";
"pl_menu.add_file" = "Add File…";
"pl_menu.add_url" = "Add URL…";
"pl_menu.clear_playlist" = "Clear Playlist";
"pl_menu.matched_sub" = "Matched %d Subtitle(s)";
"pl_menu.add_sub" = "Add Subtitle…";
"pl_menu.wrong_sub" = "Wrong Subtitle!";
"pl_menu.browser" = "Open in Browser";
"pl_menu.copy_url" = "Copy URL";
"pl_menu.copy_url_multi" = "Copy URLs";

"keymapping.title" = "Key Mapping";
"keymapping.message" = "Press any key to record.";

"filter.video_filters" = "Video Filters";
"filter.audio_filters" = "Audio Filters";

"hwdec.no" = "Disable hardware decoding. Most compatible, but usually consumes the most CPU and memory.";
"hwdec.auto" = "Enable hardware decoding. However, most of the video filters won't work properly.";
"hwdec.auto-copy" = "Enable hardware decoding. \"Copy\" will consume more memory but will work with video filters.";

"subencoding.auto" = "Auto detect";

"osc_toolbar.settings" = "Quick Settings";
"osc_toolbar.playlist" = "Playlist and chapters";
"osc_toolbar.pip" = "Toggle Picture-in-Picture";
"osc_toolbar.full_screen" = "Toggle full screen";
"osc_toolbar.music_mode" = "Enter music mode";
"osc_toolbar.sub_track" = "Choose subtitle track";
<<<<<<< HEAD
"osc_toolbar.screenshot" = "Take a screenshot"; 
=======
"osc_toolbar.screenshot" = "Take a screenshot";
>>>>>>> 681287b9

"mini_player.album_art" = "Toggle album art";
"mini_player.loop" = "Repeat playlist";
"mini_player.loop_file" = "Repeat single file";
"mini_player.shuffle" = "Shuffle";
"mini_player.remove" = "Remove from playlist";
"mini_player.add" = "Add to playlist";
"mini_player.delete" = "Delete all tracks from playlist";
"mini_player.volume" = "Volume";
"mini_player.close" = "Close music mode";
"mini_player.back" = "Return to video mode";

// Touch bar

"touchbar.ahead_15" = "15sec Ahead";
"touchbar.ahead_30" = "30sec Ahead";
"touchbar.back_15" = "15sec Back";
"touchbar.back_30" = "30sec Back";
"touchbar.next_video" = "Next Video";
"touchbar.prev_video" = "Previous Video";
"touchbar.increase_volume" = "Volume +";
"touchbar.decrease_volume" = "Volume -";
"touchbar.rewind" = "Rewind";
"touchbar.fast_forward" = "Fast Forward";
"touchbar.play_pause" = "Play / Pause";
"touchbar.seek" = "Seek";
"touchbar.time" = "Time Position";
"touchbar.remainingTimeOrTotalDuration" = "Remaining Time / Total Duration";
"touchbar.toggle_pip" = "Toggle Picture-in-Picture";

// Plugin permissions

"permissions.network-request.name" = "Network Request";
"permissions.network-request.desc" = "This plugin can make requsts from or upload data to these websites:";
"permissions.network-request.any_site" = "Any site";
"permissions.show-osd.name" = "Show OSD";
"permissions.show-osd.desc" = "This plugin can show OSD (On Screen Display) messages.";
"permissions.show-alert.name" = "Show Alerts";
"permissions.show-alert.desc" = "This plugin can show pop-up alerts.";
"permissions.video-overlay.name" = "Add overlays on videos";
"permissions.video-overlay.desc" = "This plugin can render additional content on the top of the video.";
"permissions.file-system.name" = "Access the file system";
"permissions.file-system.desc" = "This plugin can read or write files on your disk, which may include sensitive information. It can also execute other programs or applications that can harm your computer. So be sure to verify the source.";

"plugin.install" = "Install";
"plugin.installed" = "Installed";
"plugin.not_installed" = "Not Installed";
"plugin.local" = "Installed locally";
"alert.plugin.install_error" = "Error occurred during the installation: %@";
"alert.invalid_url" = "The URL is invalid.";
"plugin.install_error.invalid_url" = "The URL is invalid.";
"plugin.install_error.file_not_found" = "Cannot find the package file.";
"plugin.install_error.cannot_download" = "Failed to download the plugin.\n\nOutput:%@\n";
"plugin.install_error.cannot_unpackage" = "Failed to unpackage the plugin.\n\nOutput:%@\n";
"plugin.install_error.cannot_load" = "IINA cannot load this plugin. It might be in the wrong format.";
"plugin.check_for_updates" = "Check for Updates";
"plugin.updating" = "Downloading update…";<|MERGE_RESOLUTION|>--- conflicted
+++ resolved
@@ -344,15 +344,10 @@
 "osc_toolbar.full_screen" = "Toggle full screen";
 "osc_toolbar.music_mode" = "Enter music mode";
 "osc_toolbar.sub_track" = "Choose subtitle track";
-<<<<<<< HEAD
-"osc_toolbar.screenshot" = "Take a screenshot"; 
-=======
 "osc_toolbar.screenshot" = "Take a screenshot";
->>>>>>> 681287b9
 
 "mini_player.album_art" = "Toggle album art";
-"mini_player.loop" = "Repeat playlist";
-"mini_player.loop_file" = "Repeat single file";
+"mini_player.loop" = "Repeat";
 "mini_player.shuffle" = "Shuffle";
 "mini_player.remove" = "Remove from playlist";
 "mini_player.add" = "Add to playlist";
