//
//  AppDelegate.swift
//  iina
//
//  Created by lhc on 8/7/16.
//  Copyright © 2016 lhc. All rights reserved.
//

import Cocoa
import MediaPlayer
import Sparkle

let IINA_ENABLE_PLUGIN_SYSTEM = Preference.bool(for: .iinaEnablePluginSystem)

/** Tags for "Open File/URL" menu item when "Always open file in new windows" is off. Vice versa. */
fileprivate let NormalMenuItemTag = 0
/** Tags for "Open File/URL in New Window" when "Always open URL" when "Open file in new windows" is off. Vice versa. */
fileprivate let AlternativeMenuItemTag = 1


@NSApplicationMain
class AppDelegate: NSObject, NSApplicationDelegate, SPUUpdaterDelegate {

  /**
   Becomes true once `application(_:openFile:)` or `droppedText()` is called.
   Mainly used to distinguish normal launches from others triggered by drag-and-dropping files.
   */
  var openFileCalled = false
  var shouldIgnoreOpenFile = false

  private var commandLineStatus = CommandLineStatus()

  private(set) var isTerminating = false

  private var launchID: Int!

  private var observers: [NSObjectProtocol] = []
  var observedPrefKeys: [Preference.Key] = [
    .iinaLaunchCount,
    .iinaPing
  ]

  // Windows

  lazy var initialWindow: InitialWindowController = InitialWindowController()
  lazy var openURLWindow: OpenURLWindowController = OpenURLWindowController()
  lazy var aboutWindow: AboutWindowController = AboutWindowController()
  lazy var fontPicker: FontPickerWindowController = FontPickerWindowController()
  lazy var inspector: InspectorWindowController = InspectorWindowController()
  lazy var historyWindow: HistoryWindowController = HistoryWindowController()
  lazy var guideWindow: GuideWindowController = GuideWindowController()

  lazy var vfWindow: FilterWindowController = FilterWindowController(filterType: MPVProperty.vf,
                                                                     autosaveName: Constants.WindowAutosaveName.videoFilter)

  lazy var afWindow: FilterWindowController = FilterWindowController(filterType: MPVProperty.af,
                                                                     autosaveName: Constants.WindowAutosaveName.audioFilter)

  lazy var preferenceWindowController: NSWindowController = {
    var list: [NSViewController & PreferenceWindowEmbeddable] = [
      PrefGeneralViewController(),
      PrefUIViewController(),
      PrefCodecViewController(),
      PrefSubViewController(),
      PrefNetworkViewController(),
      PrefControlViewController(),
      PrefKeyBindingViewController(),
      PrefAdvancedViewController(),
      // PrefPluginViewController(),
      PrefUtilsViewController(),
    ]

    if IINA_ENABLE_PLUGIN_SYSTEM {
      list.insert(PrefPluginViewController(), at: 8)
    }
    return PreferenceWindowController(viewControllers: list)
  }()

  // MARK: Other components

  // Need to store these somewhere which isn't only inside a struct.
  // Swift doesn't seem to count them as strong references
  private let bindingTableStateManger: BindingTableStateManager = BindingTableState.manager
  private let confTableStateManager: ConfTableStateManager = ConfTableState.manager

  @IBOutlet weak var menuController: MenuController!

  @IBOutlet weak var dockMenu: NSMenu!

  override func observeValue(forKeyPath keyPath: String?, of object: Any?, change: [NSKeyValueChangeKey : Any]?, context: UnsafeMutableRawPointer?) {
    guard let keyPath = keyPath, let change = change else { return }

    switch keyPath {
    /// Each instance of IINA, when it starts, grabs the previous launch count from the prefs and increments it by 1.
    /// It uses it this value as its launchID, and stores the new value back to the prefs, which will notify anyone listening to pref changes.
    /// So this acts like a sort of registration mechanism. Each instance listens to see if the pref is updated by other instances.
    /// If an older launch sees a newer launch register itself, it will set an `.iinaPing`, which the newer instance will receive, and
    /// assuming it is well-behaved, disable its usage of shared UI state for the remainder of its run, so that multiple instances don't
    /// corrupt each other's shared state or create echo-like behavior.
    case PK.iinaLaunchCount.rawValue:
      if let newLaunchID = change[.newKey] as? Int {
        guard newLaunchID != self.launchID else { return }
        if newLaunchID < self.launchID {
          Logger.log("Detected update to iinaLaunchCount (\(newLaunchID)) which looks invalid because it is below the current value! Will disable UI state load/save functionality to be safe.", level: .warning)
          Preference.UIState.disablePersistentStateUntilNextLaunch()
        } else {
          Logger.log("Detected update to iinaLaunchCount (\(newLaunchID)) which is larger than this instance's launchID (\(self.launchID!)).")
          Logger.log("Will assume a newer instance of IINA has started; sending a ping to notify it.")
          let (version, build) = InfoDictionary.shared.version
          let buildString = "IINA \(version) Build \(build)"
          Preference.set(buildString, for: .iinaPing)
        }
      }
    case PK.iinaPing.rawValue:
      if let info = change[.newKey] as? String {
        Logger.log("Got a ping. Will assume an instance of IINA is already running, and disable loading/saving UI state. [PingInfo: \(info)]")
        Preference.UIState.disablePersistentStateUntilNextLaunch()
      }
    default:
      break
    }
  }

  // MARK: - SPUUpdaterDelegate

  @IBOutlet weak var updaterController: SPUStandardUpdaterController!

  func feedURLString(for updater: SPUUpdater) -> String? {
    return Preference.bool(for: .receiveBetaUpdate) ? AppData.appcastBetaLink : AppData.appcastLink
  }

  // MARK: - App Delegate

  /// Log details about when and from what sources IINA was built.
  ///
  /// For developers that take a development build to other machines for testing it is useful to log information that can be used to
  /// distinguish between development builds.
  ///
  /// In support of this the build populated `Info.plist` with keys giving:
  /// - The build date
  /// - The git branch
  /// - The git commit
  private func logBuildDetails() {
    guard let branch = InfoDictionary.shared.buildBranch,
          let commit = InfoDictionary.shared.buildCommit,
          let date = InfoDictionary.shared.buildDate else { return }
    Logger.log("Built \(date) from branch \(branch), commit \(commit)")
  }

  func applicationWillFinishLaunching(_ notification: Notification) {
    // Must setup preferences before logging so log level is set correctly.
    registerUserDefaultValues()

    // Start the log file by logging the version of IINA producing the log file.
    let (version, build) = InfoDictionary.shared.version
    Logger.log("IINA \(version) Build \(build)")

    // The copyright is used in the Finder "Get Info" window which is a narrow window so the
    // copyright consists of multiple lines.
    let copyright = InfoDictionary.shared.copyright
    copyright.enumerateLines { line, _ in
      Logger.log(line)
    }

    // Useful to know the versions of significant dependencies that are being used so log that
    // information as well when it can be obtained.

    // The version of mpv is not logged at this point because mpv does not provide a static
    // method that returns the version. To obtain version related information you must
    // construct a mpv object, which has side effects. So the mpv version is logged in
    // applicationDidFinishLaunching to preserve the existing order of initialization.

    Logger.log("FFmpeg \(String(cString: av_version_info()))")
    // FFmpeg libraries and their versions in alphabetical order.
    let libraries: [(name: String, version: UInt32)] = [("libavcodec", avcodec_version()), ("libavformat", avformat_version()), ("libavutil", avutil_version()), ("libswscale", swscale_version())]
    for library in libraries {
      // The version of FFmpeg libraries is encoded into an unsigned integer in a proprietary
      // format which needs to be decoded into a string for display.
      Logger.log("  \(library.name) \(AppDelegate.versionAsString(library.version))")
    }
    logBuildDetails()

    Logger.log("App will launch")

    Logger.log("Checking for other running instances of IINA...", level: .verbose)
    self.launchID = Preference.integer(for: .iinaLaunchCount) + 1
    for key in self.observedPrefKeys {
      UserDefaults.standard.addObserver(self, forKeyPath: key.rawValue, options: .new, context: nil)
    }
    Preference.set(self.launchID, for: .iinaLaunchCount)

    // Call this *before* registering for url events, to guarantee that menu is init'd
    confTableStateManager.startUp()
    menuController.bindMenuItems()

    // register for url event
    NSAppleEventManager.shared().setEventHandler(self, andSelector: #selector(self.handleURLEvent(event:withReplyEvent:)), forEventClass: AEEventClass(kInternetEventClass), andEventID: AEEventID(kAEGetURL))

    // guide window
    if FirstRunManager.isFirstRun(for: .init("firstLaunchAfter\(version)")) {
      guideWindow.show(pages: [.highlights])
    }

    // Hide Window > "Enter Full Screen" menu item, because this is already present in the Video menu
    UserDefaults.standard.set(false, forKey: "NSFullScreenMenuItemEverywhere")

    // handle arguments
    let arguments = ProcessInfo.processInfo.arguments.dropFirst()
    guard arguments.count > 0 else { return }

    var iinaArgs: [String] = []
    var iinaArgFilenames: [String] = []
    var dropNextArg = false

    Logger.log("Got arguments \("\(arguments)".pii)")
    for arg in arguments {
      if dropNextArg {
        dropNextArg = false
        continue
      }
      if arg.first == "-" {
        let indexAfterDash = arg.index(after: arg.startIndex)
        if indexAfterDash == arg.endIndex {
          // single '-'
          commandLineStatus.isStdin = true
        } else if arg[indexAfterDash] == "-" {
          // args starting with --
          iinaArgs.append(arg)
        } else {
          // args starting with -
          dropNextArg = true
        }
      } else {
        // assume args starting with nothing is a filename
        iinaArgFilenames.append(arg)
      }
    }

    Logger.log("IINA arguments: \("\(iinaArgs)".pii)")
    Logger.log("Filenames from arguments: \(iinaArgFilenames.map {$0.pii})")
    commandLineStatus.parseArguments(iinaArgs)

    print("IINA \(version) Build \(build)")

    guard !iinaArgFilenames.isEmpty || commandLineStatus.isStdin else {
      print("This binary is not intended for being used as a command line tool. Please use the bundled iina-cli.")
      print("Please ignore this message if you are running in a debug environment.")
      return
    }

    shouldIgnoreOpenFile = true
    commandLineStatus.isCommandLine = true
    commandLineStatus.filenames = iinaArgFilenames
  }

  func applicationDidFinishLaunching(_ aNotification: Notification) {
    Logger.log("App launched")

<<<<<<< HEAD
    // FIXME: this actually causes a window to opened in the background. Should delay this until intending to show it
=======
    if !isReady {
      getReady()
    }

    // see https://sparkle-project.org/documentation/api-reference/Classes/SPUUpdater.html#/c:objc(cs)SPUUpdater(im)clearFeedURLFromUserDefaults
    updaterController.updater.clearFeedURLFromUserDefaults()

>>>>>>> 067f2a94
    // show alpha in color panels
    NSColorPanel.shared.showsAlpha = true

    // other initializations at App level
    if #available(macOS 10.12.2, *) {
      NSApp.isAutomaticCustomizeTouchBarMenuItemEnabled = false
      NSWindow.allowsAutomaticWindowTabbing = false
    }

    JavascriptPlugin.loadGlobalInstances()

    /** In case we are restoring windows from a previous launch, we must do it early, before any `PlayerCore` is referenced.
        This is because `PlayerCore.active` immediately creates the first `PlayerCore`, which creates its `MainWindowController`
        in its contructor, and we need to supply the window's autosave name to its constructor. */
    if !commandLineStatus.isCommandLine {

      // The "action on last window closed" action will vary slightly depending on which type of window was closed.
      // Here we add a listener which fires when *any* window is closed, in order to handle that logic all in one place.
      self.observers.append(NotificationCenter.default.addObserver(forName: NSWindow.willCloseNotification, object: nil,
                                                            queue: .main, using: self.windowWillClose))

      /** Show welcome window (or other configured action) if `application(_:openFile:)` wasn't called, i.e. app was launched on its own. */
      var useLaunchDefaultAction = true
      if !self.openFileCalled {
        // Restore window state *before* hooking up the listener which saves state
        useLaunchDefaultAction = !restoreWindowsFromPreviousLaunch()
      }

      // Save ordered list of open windows each time the order of windows changed.
      self.observers.append(NotificationCenter.default.addObserver(forName: NSWindow.didBecomeKeyNotification, object: nil,
                                                            queue: .main, using: self.keyWindowDidChange))

      if useLaunchDefaultAction {
        doLaunchOrReopenAction()
      }
    }

    let activePlayer = PlayerCore.active  // will load the first PlayerCore if not already loaded
    Logger.log("Using \(activePlayer.mpv.mpvVersion!)")

    if #available(macOS 10.13, *) {
      if RemoteCommandController.useSystemMediaControl {
        Logger.log("Setting up MediaPlayer integration")
        RemoteCommandController.setup()
        NowPlayingInfoManager.updateInfo(state: .unknown)
      }
    }

    if commandLineStatus.isCommandLine {
      var lastPlayerCore: PlayerCore? = nil
      let getNewPlayerCore = { () -> PlayerCore in
        let pc = PlayerCore.newPlayerCore
        self.commandLineStatus.assignMPVArguments(to: pc)
        lastPlayerCore = pc
        return pc
      }
      if commandLineStatus.isStdin {
        getNewPlayerCore().openURLString("-")
      } else {
        let validFileURLs: [URL] = commandLineStatus.filenames.compactMap { filename in
          if Regex.url.matches(filename) {
            return URL(string: filename.addingPercentEncoding(withAllowedCharacters: .urlAllowed) ?? filename)
          } else {
            return FileManager.default.fileExists(atPath: filename) ? URL(fileURLWithPath: filename) : nil
          }
        }
        if commandLineStatus.openSeparateWindows {
          validFileURLs.forEach { url in
            getNewPlayerCore().openURL(url)
          }
        } else {
          getNewPlayerCore().openURLs(validFileURLs)
        }
      }

      // enter PIP
      if #available(macOS 10.12, *), let pc = lastPlayerCore, commandLineStatus.enterPIP {
        pc.mainWindow.enterPIP()
      }
    }
    NSRunningApplication.current.activate(options: [.activateIgnoringOtherApps, .activateAllWindows])

    NSApplication.shared.servicesProvider = self

    (NSApp.delegate as? AppDelegate)?.menuController?.updatePluginMenu()
  }

  func applicationShouldAutomaticallyLocalizeKeyEquivalents(_ application: NSApplication) -> Bool {
    // Do not re-map keyboard shortcuts based on keyboard position in different locales
    return false
  }

  // MARK: Opening/restoring windows

  // Saves an ordered list of current open windows (if configured) each time *any* window becomes the key window.
  private func keyWindowDidChange(_ notification: Notification) {
    // This notification can sometimes happen if the app had multiple windows at shutdown.
    // We will ignore it in this case, because this is exactly the case that we want to save!
    guard !self.isTerminating else {
      return
    }
    // Query for the list of open windows and save it.
    // Don't do this too soon, or their orderIndexes may not yet be up to date.
    DispatchQueue.main.async {
      Preference.UIState.saveOpenWindowList(windowNamesBackToFront: self.getCurrentOpenWindowNames())
    }
  }

  private func doLaunchOrReopenAction() {
    let action: Preference.ActionAfterLaunch = Preference.enum(for: .actionAfterLaunch)
    Logger.log("Doing actionAfterLaunch: \(action)", level: .verbose)

    switch action {
    case .welcomeWindow:
      showWelcomeWindow()
    case .openPanel:
      openFile(self)
    case .historyWindow:
      showHistoryWindow(self)
    case .none:
      break
    }
  }

  private func restoreWindowsFromPreviousLaunch() -> Bool {
    let windowNamesBackToFront = Preference.UIState.getSavedOpenWindowsBackToFront()
    guard !windowNamesBackToFront.isEmpty else {
      return false
    }

    Logger.log("Restoring open windows: \(windowNamesBackToFront)")
    // Show windows one by one, starting at back and iterating to front:
    for autosaveName in windowNamesBackToFront {
      switch autosaveName {
      case Constants.WindowAutosaveName.playbackHistory:
        showHistoryWindow(self)
      case Constants.WindowAutosaveName.welcome:
        showWelcomeWindow()
      case Constants.WindowAutosaveName.preference:
        showPreferences(self)
      case Constants.WindowAutosaveName.about:
        showAboutWindow(self)
      case Constants.WindowAutosaveName.openURL:
        // TODO: persist isAlternativeAction too
        showOpenURLWindow(isAlternativeAction: true)
      case Constants.WindowAutosaveName.inspector:
        showInspectorWindow()
      case Constants.WindowAutosaveName.videoFilter:
        showVideoFilterWindow(self)
      case Constants.WindowAutosaveName.audioFilter:
        showAudioFilterWindow(self)
      default:
        // TODO
        //          if let uniqueID = parseIdentifierFromMatchingWindowName(autosaveName: autosaveName, mustStartWith: "PlayerWindow-") {
        //            PlayerCore.restoreSavedState(forPlayerUID: uniqueID)
        //          } else {
        //            Logger.log("Cannot restore window because it is not recognized: \(autosaveName)", level: .warning)
        //          }
        break
      }
    }

    // Count only "important windows" (IINA startup can open other windows which are hidden, such as color picker)
    let openWindowCount = NSApp.windows.reduce(0, {count, win in (win.isImportant() && win.isOpen()) ? count + 1 : count})
    if openWindowCount == 0 {
      Logger.log("Looks like none of the windows was restored successfully. Falling back to user launch preference")
      return false
    }
    return true
  }

  private func parseIdentifierFromMatchingWindowName(autosaveName: String, mustStartWith prefix: String) -> String? {
    if autosaveName.starts(with: prefix) {
      let splitted = autosaveName.split(separator: "-")
      if splitted.count == 2 {
        return String(splitted[1])
      }
    }
    return nil
  }

  private func getCurrentOpenWindowNames(excludingWindowName nameToExclude: String? = nil) -> [String] {
    var orderNamePairs: [(Int, String)] = []
    for window in NSApp.windows {
      let name = window.frameAutosaveName
      if !name.isEmpty && window.isVisible {
        if let nameToExclude = nameToExclude, nameToExclude == name {
          continue
        }
        orderNamePairs.append((window.orderedIndex, name))
      }
    }
    return orderNamePairs.sorted(by: { (left, right) in left.0 > right.0}).map{ $0.1 }
  }

  func showWelcomeWindow() {
    Logger.log("Showing WelcomeWindow", level: .verbose)
    initialWindow.reloadData()
    initialWindow.showWindow(nil)
  }

  func showOpenURLWindow(isAlternativeAction: Bool) {
    Logger.log("Showing OpenURLWindow (isAlternativeAction: \(isAlternativeAction))", level: .verbose)
    openURLWindow.isAlternativeAction = isAlternativeAction
    openURLWindow.showWindow(nil)
    openURLWindow.resetFields()
  }

  func showInspectorWindow() {
    Logger.log("Showing Inspector window", level: .verbose)
    inspector.showWindow(self)
    inspector.updateInfo()
  }

  func applicationShouldTerminateAfterLastWindowClosed(_ sender: NSApplication) -> Bool {
    // Certain events (like when PIP is enabled) can result in this being called when it shouldn't.
    guard !PlayerCore.active.mainWindow.isOpen else { return false }

    if Preference.ActionWhenNoOpenedWindow(key: .actionWhenNoOpenedWindow) == .quit {
      Preference.UIState.clearOpenWindowList()
      Logger.log("Will quit on last window closed", level: .verbose)
      return true
    } else {
      self.doActionWhenLastWindowWillClose()
      return false
    }
  }

  private func windowWillClose(_ notification: Notification) {
    guard let window = notification.object as? NSWindow else { return }

    guard !isTerminating else { return }

    /// Query for the list of open windows and save it (excluding the window which is about to close).
    /// Most cases are covered by saving when `keyWindowDidChange` is called, but this covers the case where
    /// the user closes a window which is not in the foreground.
    let openWindowNamesNew = self.getCurrentOpenWindowNames(excludingWindowName: window.frameAutosaveName)
    Preference.UIState.saveOpenWindowList(windowNamesBackToFront: openWindowNamesNew)

    // Check whether this is the last player closed; show welcome or history window if configured.
    // Other windows like Settings may be open, and user shouldn't need to close them all to get back the welcome window.
    if let player = (window.windowController as? MainWindowController)?.player, player.isOnlyOpenPlayer {
      Logger.log("Window was last player window open", level: .verbose, subsystem: player.subsystem)
      doActionWhenLastWindowWillClose()
    } else if window.isOnlyOpenWindow() {
      let quitForAction: Preference.ActionWhenNoOpenedWindow?
      switch window.frameAutosaveName {
      case Constants.WindowAutosaveName.playbackHistory:
        quitForAction = .historyWindow
      case Constants.WindowAutosaveName.welcome:
        guard !initialWindow.expectingAnotherWindowToOpen else {
          return
        }
        quitForAction = .welcomeWindow
      default:
        quitForAction = nil
      }
      doActionWhenLastWindowWillClose(quitFor: quitForAction)
    }
  }


  private func doActionWhenLastWindowWillClose(quitFor quitForAction: Preference.ActionWhenNoOpenedWindow? = nil) {
    guard !isTerminating else { return }

    if let whatToDo = Preference.ActionWhenNoOpenedWindow(key: .actionWhenNoOpenedWindow) {
      Logger.log("ActionWhenNoOpenedWindow: \(whatToDo)", level: .verbose)
      if whatToDo == quitForAction {
        Logger.log("Last window closed was the configured ActionWhenNoOpenedWindow. Will quit instead of re-opening it.")
        Preference.UIState.clearOpenWindowList()
        return
      }

      switch whatToDo {
      case .welcomeWindow:
        showWelcomeWindow()
      case .historyWindow:
        showHistoryWindow(self)
      default:
        break
      }
    }
  }

  // MARK: Application termination

  func applicationShouldTerminate(_ sender: NSApplication) -> NSApplication.TerminateReply {
    Logger.log("App should terminate")
    isTerminating = true

    // Remove observers for IINA preferences.
    ObjcUtils.silenced {
      for key in self.observedPrefKeys {
        UserDefaults.standard.removeObserver(self, forKeyPath: key.rawValue)
      }
    }

    // Normally termination happens fast enough that the user does not have time to initiate
    // additional actions, however to be sure shutdown further input from the user.
    Logger.log("Disabling all menus")
    menuController.disableAllMenus()
    // Remove custom menu items added by IINA to the dock menu. AppKit does not allow the dock
    // supplied items to be changed by an application so there is no danger of removing them.
    // The menu items are being removed because setting the isEnabled property to false had no
    // effect under macOS 12.6.
    removeAllMenuItems(dockMenu)
    // If supported and enabled disable all remote media commands. This also removes IINA from
    // the Now Playing widget.
    if #available(macOS 10.13, *) {
      if RemoteCommandController.useSystemMediaControl {
        Logger.log("Disabling remote commands")
        RemoteCommandController.disableAllCommands()
      }
    }

    // Close all windows. When a player window is closed it will send a stop command to mpv to stop
    // playback and unload the file.
    Logger.log("Closing all windows")
    for window in NSApp.windows {
      window.close()
    }

    // Check if there are any players that are not shutdown. If all players are already shutdown
    // then application termination can proceed immediately. This will happen if there is only one
    // player and shutdown was initiated by typing "q" in the player window. That sends a quit
    // command directly to mpv causing mpv and the player to shutdown before application
    // termination is initiated.
    var canTerminateNow = true
    for player in PlayerCore.playerCores {
      if !player.isShutdown {
        canTerminateNow = false
        break
      }
    }
    if canTerminateNow {
      Logger.log("All players have shutdown; proceeding with application termination")
      // Tell Cocoa that it is ok to immediately proceed with termination.
      return .terminateNow
    }

    // Shutdown of player cores involves sending the stop and quit commands to mpv. Even though
    // these commands are sent to mpv using the synchronous API mpv executes them asynchronously.
    // This requires IINA to wait for mpv to finish executing these commands.
    Logger.log("Waiting for players to stop and shutdown")

    // To ensure termination completes and the user is not required to force quit IINA, impose an
    // arbitrary timeout that forces termination to complete. The expectation is that this timeout
    // is never triggered. If a timeout warning is logged during termination then that needs to be
    // investigated.
    var timedOut = false
    let timer = Timer(timeInterval: 10, repeats: false) { _ in
      timedOut = true
      Logger.log("Timed out waiting for players to stop and shutdown", level: .warning)
      // For debugging list players that have not terminated.
      for player in PlayerCore.playerCores {
        let label = player.label
        if !player.isStopped {
          Logger.log("Player \(label) failed to stop", level: .warning)
        } else if !player.isShutdown {
          Logger.log("Player \(label) failed to shutdown", level: .warning)
        }
      }
      // For debugging purposes we do not remove observers in case players stop or shutdown after
      // the timeout has fired as knowing that occurred maybe useful for debugging why the
      // termination sequence failed to complete on time.
      Logger.log("Not waiting for players to shutdown; proceeding with application termination",
                 level: .warning)
      // Tell Cocoa to proceed with termination.
      NSApp.reply(toApplicationShouldTerminate: true)
    }
    RunLoop.main.add(timer, forMode: .common)

    // Establish an observer for a player core stopping.
    let center = NotificationCenter.default
    var observers: [NSObjectProtocol] = []
    var observer = center.addObserver(forName: .iinaPlayerStopped, object: nil, queue: .main) { note in
      guard !timedOut else {
        // The player has stopped after IINA already timed out, gave up waiting for players to
        // shutdown, and told Cocoa to proceed with termination. AppKit will continue to process
        // queued tasks during application termination even after AppKit has called
        // applicationWillTerminate. So this observer can be called after IINA has told Cocoa to
        // proceed with termination. When the termination sequence times out IINA does not remove
        // observers as it may be useful for debugging purposes to know that a player stopped after
        // the timeout as that indicates the stopping was proceeding as opposed to being permanently
        // blocked. Log that this has occurred and take no further action as it is too late to
        // proceed with the normal termination sequence.  If the log file has already been closed
        // then the message will only be printed to the console.
        Logger.log("Player stopped after application termination timed out", level: .warning)
        return
      }
      guard let player = note.object as? PlayerCore else { return }
      // Now that the player has stopped it is safe to instruct the player to terminate. IINA MUST
      // wait for the player to stop before instructing it to terminate because sending the quit
      // command to mpv while it is still asynchronously executing the stop command can result in a
      // watch later file that is missing information such as the playback position. See issue #3939
      // for details.
      player.shutdown()
    }
    observers.append(observer)

    // Establish an observer for a player core shutting down.
    observer = center.addObserver(forName: .iinaPlayerShutdown, object: nil, queue: .main) { _ in
      guard !timedOut else {
        // The player has shutdown after IINA already timed out, gave up waiting for players to
        // shutdown, and told Cocoa to proceed with termination. AppKit will continue to process
        // queued tasks during application termination even after AppKit has called
        // applicationWillTerminate. So this observer can be called after IINA has told Cocoa to
        // proceed with termination. When the termination sequence times out IINA does not remove
        // observers as it may be useful for debugging purposes to know that a player shutdown after
        // the timeout as that indicates shutdown was proceeding as opposed to being permanently
        // blocked. Log that this has occurred and take no further action as it is too late to
        // proceed with the normal termination sequence. If the log file has already been closed
        // then the message will only be printed to the console.
        Logger.log("Player shutdown after application termination timed out", level: .warning)
        return
      }
      // If any player has not shutdown then continue waiting.
      for player in PlayerCore.playerCores {
        guard player.isShutdown else { return }
      }
      // All players have shutdown. Proceed with termination.
      Logger.log("All players have shutdown; proceeding with application termination")
      // No longer need the timer that forces termination to proceed.
      timer.invalidate()
      // No longer need the observers for players stopping and shutting down.
      ObjcUtils.silenced {
        observers.forEach {
          NotificationCenter.default.removeObserver($0)
        }
      }
      // Tell Cocoa to proceed with termination.
      NSApp.reply(toApplicationShouldTerminate: true)
    }
    observers.append(observer)

    // Instruct any players that are already stopped to start shutting down.
    for player in PlayerCore.playerCores {
      if player.isStopped && !player.isShutdown {
        player.shutdown()
      }
    }

    // Tell Cocoa that it is ok to proceed with termination, but wait for our reply.
    return .terminateLater
  }

  func applicationShouldHandleReopen(_ sender: NSApplication, hasVisibleWindows flag: Bool) -> Bool {
    // Once termination starts subsystems such as mpv are being shutdown. Accessing mpv
    // once it has been instructed to shutdown can trigger a crash. MUST NOT permit
    // reopening once termination has started.
    guard !isTerminating else { return false }
    guard !flag else { return true }
    Logger.log("Handle reopen")
    doLaunchOrReopenAction()
    return true
  }

  func applicationWillTerminate(_ notification: Notification) {
    Logger.log("App will terminate")
    Logger.closeLogFiles()

    ObjcUtils.silenced {
      self.observers.forEach {
        NotificationCenter.default.removeObserver($0)
      }
    }
  }

  func application(_ sender: NSApplication, openFiles filePaths: [String]) {
    Logger.log("application(openFiles:) called with: \(filePaths)")
    openFileCalled = true
    // if launched from command line, should ignore openFile once
    if shouldIgnoreOpenFile {
      shouldIgnoreOpenFile = false
      return
    }
    // open pending files
    let urls = filePaths.map { URL(fileURLWithPath: $0) }

    let playableFileCount = PlayerCore.activeOrNew.openURLs(urls)
    if playableFileCount == 0 {
      Utility.showAlert("nothing_to_open")
      NSApp.reply(toOpenOrPrint: .failure)
    } else {
      NSApp.reply(toOpenOrPrint: .success)
    }
  }

  // MARK: - Accept dropped string and URL on Dock icon

  @objc
  func droppedText(_ pboard: NSPasteboard, userData:String, error: NSErrorPointer) {
    Logger.log("Text dropped on app's Dock icon", level: .verbose)
    if let url = pboard.string(forType: .string) {
      PlayerCore.active.openURLString(url)
    }
  }

  // MARK: - Dock menu

  func applicationDockMenu(_ sender: NSApplication) -> NSMenu? {
    return dockMenu
  }

  /// Remove all menu items in the given menu and any submenus.
  ///
  /// This method recursively descends through the entire tree of menu items removing all items.
  /// - Parameter menu: Menu to remove items from
  private func removeAllMenuItems(_ menu: NSMenu) {
    for item in menu.items {
      if item.hasSubmenu {
        removeAllMenuItems(item.submenu!)
      }
      menu.removeItem(item)
    }
  }

  // MARK: - URL Scheme

  @objc func handleURLEvent(event: NSAppleEventDescriptor, withReplyEvent replyEvent: NSAppleEventDescriptor) {
    openFileCalled = true
    guard let url = event.paramDescriptor(forKeyword: keyDirectObject)?.stringValue else { return }
    Logger.log("Handling URL event: \(url)")
    parsePendingURL(url)
  }

  /**
   Parses the pending iina:// url.
   - Parameter url: the pending URL.
   - Note:
   The iina:// URL scheme currently supports the following actions:

   __/open__
   - `url`: a url or string to open.
   - `new_window`: 0 or 1 (default) to indicate whether open the media in a new window.
   - `enqueue`: 0 (default) or 1 to indicate whether to add the media to the current playlist.
   - `full_screen`: 0 (default) or 1 to indicate whether open the media and enter fullscreen.
   - `pip`: 0 (default) or 1 to indicate whether open the media and enter pip.
   - `mpv_*`: additional mpv options to be passed. e.g. `mpv_volume=20`.
     Options starting with `no-` are not supported.
   */
  private func parsePendingURL(_ url: String) {
    Logger.log("Parsing URL \(url)")
    guard let parsed = URLComponents(string: url) else {
      Logger.log("Cannot parse URL using URLComponents", level: .warning)
      return
    }
    
    if parsed.scheme != "iina" {
      // try to open the URL directly
      PlayerCore.activeOrNewForMenuAction(isAlternative: false).openURLString(url)
      return
    }
    
    // handle url scheme
    guard let host = parsed.host else { return }

    if host == "open" || host == "weblink" {
      // open a file or link
      guard let queries = parsed.queryItems else { return }
      let queryDict = [String: String](uniqueKeysWithValues: queries.map { ($0.name, $0.value ?? "") })

      // url
      guard let urlValue = queryDict["url"], !urlValue.isEmpty else {
        Logger.log("Cannot find parameter \"url\", stopped")
        return
      }

      // new_window
      let player: PlayerCore
      if let newWindowValue = queryDict["new_window"], newWindowValue == "1" {
        player = PlayerCore.newPlayerCore
      } else {
        player = PlayerCore.activeOrNewForMenuAction(isAlternative: false)
      }

      // enqueue
      if let enqueueValue = queryDict["enqueue"], enqueueValue == "1", !PlayerCore.lastActive.info.playlist.isEmpty {
        PlayerCore.lastActive.addToPlaylist(urlValue)
        PlayerCore.lastActive.postNotification(.iinaPlaylistChanged)
        PlayerCore.lastActive.sendOSD(.addToPlaylist(1))
      } else {
        player.openURLString(urlValue)
      }

      // presentation options
      if let fsValue = queryDict["full_screen"], fsValue == "1" {
        // full_screeen
        player.mpv.setFlag(MPVOption.Window.fullscreen, true)
      } else if let pipValue = queryDict["pip"], pipValue == "1" {
        // pip
        if #available(macOS 10.12, *) {
          player.mainWindow.enterPIP()
        }
      }

      // mpv options
      for query in queries {
        if query.name.hasPrefix("mpv_") {
          let mpvOptionName = String(query.name.dropFirst(4))
          guard let mpvOptionValue = query.value else { continue }
          Logger.log("Setting \(mpvOptionName) to \(mpvOptionValue)")
          player.mpv.setString(mpvOptionName, mpvOptionValue)
        }
      }

      Logger.log("Finished URL scheme handling")
    }
  }

  // MARK: - Menu actions

  @IBAction func openFile(_ sender: AnyObject) {
    Logger.log("Menu - Open file")
    let panel = NSOpenPanel()
    panel.title = NSLocalizedString("alert.choose_media_file.title", comment: "Choose Media File")
    panel.canCreateDirectories = false
    panel.canChooseFiles = true
    panel.canChooseDirectories = true
    panel.allowsMultipleSelection = true
    if panel.runModal() == .OK {
      if Preference.bool(for: .recordRecentFiles) {
        for url in panel.urls {
          NSDocumentController.shared.noteNewRecentDocumentURL(url)
        }
      }
      let isAlternative = (sender as? NSMenuItem)?.tag == AlternativeMenuItemTag
      let playerCore = PlayerCore.activeOrNewForMenuAction(isAlternative: isAlternative)
      if playerCore.openURLs(panel.urls) == 0 {
        Utility.showAlert("nothing_to_open")
      }
    }
  }

  @IBAction func openURL(_ sender: AnyObject) {
    Logger.log("Menu - Open URL")
    showOpenURLWindow(isAlternativeAction: sender.tag == AlternativeMenuItemTag)
  }

  @IBAction func menuNewWindow(_ sender: Any) {
    showWelcomeWindow()
  }

  @IBAction func menuOpenScreenshotFolder(_ sender: NSMenuItem) {
    let screenshotPath = Preference.string(for: .screenshotFolder)!
    let absoluteScreenshotPath = NSString(string: screenshotPath).expandingTildeInPath
    let url = URL(fileURLWithPath: absoluteScreenshotPath, isDirectory: true)
      NSWorkspace.shared.open(url)
  }

  @IBAction func menuSelectAudioDevice(_ sender: NSMenuItem) {
    if let name = sender.representedObject as? String {
      PlayerCore.active.setAudioDevice(name)
    }
  }

  @IBAction func showPreferences(_ sender: AnyObject) {
    preferenceWindowController.showWindow(self)
  }

  @IBAction func showVideoFilterWindow(_ sender: AnyObject) {
    Logger.log("Showing Video Filter window", level: .verbose)
    vfWindow.showWindow(self)
  }

  @IBAction func showAudioFilterWindow(_ sender: AnyObject) {
    Logger.log("Showing Audio Filter window", level: .verbose)
    afWindow.showWindow(self)
  }

  @IBAction func showAboutWindow(_ sender: AnyObject) {
    Logger.log("Showing About window", level: .verbose)
    aboutWindow.showWindow(self)
  }

  @IBAction func showHistoryWindow(_ sender: AnyObject) {
    Logger.log("Showing History window", level: .verbose)
    historyWindow.showWindow(self)
  }

  @IBAction func showHighlights(_ sender: AnyObject) {
    guideWindow.show(pages: [.highlights])
  }

  @IBAction func helpAction(_ sender: AnyObject) {
    NSWorkspace.shared.open(URL(string: AppData.wikiLink)!)
  }

  @IBAction func githubAction(_ sender: AnyObject) {
    NSWorkspace.shared.open(URL(string: AppData.githubLink)!)
  }

  @IBAction func websiteAction(_ sender: AnyObject) {
    NSWorkspace.shared.open(URL(string: AppData.websiteLink)!)
  }

  private func registerUserDefaultValues() {
    UserDefaults.standard.register(defaults: [String: Any](uniqueKeysWithValues: Preference.defaultPreference.map { ($0.0.rawValue, $0.1) }))
  }

  // MARK: - FFmpeg version parsing

  /// Extracts the major version number from the given FFmpeg encoded version number.
  ///
  /// This is a Swift implementation of the FFmpeg macro `AV_VERSION_MAJOR`.
  /// - Parameter version: Encoded version number in FFmpeg proprietary format.
  /// - Returns: The major version number
  private static func avVersionMajor(_ version: UInt32) -> UInt32 {
    version >> 16
  }

  /// Extracts the minor version number from the given FFmpeg encoded version number.
  ///
  /// This is a Swift implementation of the FFmpeg macro `AV_VERSION_MINOR`.
  /// - Parameter version: Encoded version number in FFmpeg proprietary format.
  /// - Returns: The minor version number
  private static func avVersionMinor(_ version: UInt32) -> UInt32 {
    (version & 0x00FF00) >> 8
  }

  /// Extracts the micro version number from the given FFmpeg encoded version number.
  ///
  /// This is a Swift implementation of the FFmpeg macro `AV_VERSION_MICRO`.
  /// - Parameter version: Encoded version number in FFmpeg proprietary format.
  /// - Returns: The micro version number
  private static func avVersionMicro(_ version: UInt32) -> UInt32 {
    version & 0xFF
  }

  /// Forms a string representation from the given FFmpeg encoded version number.
  ///
  /// FFmpeg returns the version number of its libraries encoded into an unsigned integer. The FFmpeg source
  /// `libavutil/version.h` describes FFmpeg's versioning scheme and provides C macros for operating on encoded
  /// version numbers. Since the macros can't be used in Swift code we've had to code equivalent functions in Swift.
  /// - Parameter version: Encoded version number in FFmpeg proprietary format.
  /// - Returns: A string containing the version number.
  private static func versionAsString(_ version: UInt32) -> String {
    let major = AppDelegate.avVersionMajor(version)
    let minor = AppDelegate.avVersionMinor(version)
    let micro = AppDelegate.avVersionMicro(version)
    return "\(major).\(minor).\(micro)"
  }
}


struct CommandLineStatus {
  var isCommandLine = false
  var isStdin = false
  var openSeparateWindows = false
  var enterPIP = false
  var mpvArguments: [(String, String)] = []
  var iinaArguments: [(String, String)] = []
  var filenames: [String] = []

  mutating func parseArguments(_ args: [String]) {
    mpvArguments.removeAll()
    iinaArguments.removeAll()
    for arg in args {
      let splitted = arg.dropFirst(2).split(separator: "=", maxSplits: 1)
      let name = String(splitted[0])
      if (name.hasPrefix("mpv-")) {
        // mpv args
        let strippedName = String(name.dropFirst(4))
        if strippedName == "-" {
          isStdin = true
        } else if splitted.count <= 1 {
          mpvArguments.append((strippedName, "yes"))
        } else {
          mpvArguments.append((strippedName, String(splitted[1])))
        }
      } else {
        // other args
        if splitted.count <= 1 {
          iinaArguments.append((name, "yes"))
        } else {
          iinaArguments.append((name, String(splitted[1])))
        }
        if name == "stdin" {
          isStdin = true
        }
        if name == "separate-windows" {
          openSeparateWindows = true
        }
        if name == "pip" {
          enterPIP = true
        }
      }
    }
  }

  func assignMPVArguments(to playerCore: PlayerCore) {
    Logger.log("Setting mpv properties from arguments: \(mpvArguments)")
    for arg in mpvArguments {
      playerCore.mpv.setString(arg.0, arg.1)
    }
  }
}

@available(macOS 10.13, *)
class RemoteCommandController {
  static let remoteCommand = MPRemoteCommandCenter.shared()

  static var useSystemMediaControl: Bool = Preference.bool(for: .useMediaKeys)

  static func setup() {
    remoteCommand.playCommand.addTarget { _ in
      PlayerCore.lastActive.resume()
      return .success
    }
    remoteCommand.pauseCommand.addTarget { _ in
      PlayerCore.lastActive.pause()
      return .success
    }
    remoteCommand.togglePlayPauseCommand.addTarget { _ in
      PlayerCore.lastActive.togglePause()
      return .success
    }
    remoteCommand.stopCommand.addTarget { _ in
      PlayerCore.lastActive.stop()
      return .success
    }
    remoteCommand.nextTrackCommand.addTarget { _ in
      PlayerCore.lastActive.navigateInPlaylist(nextMedia: true)
      return .success
    }
    remoteCommand.previousTrackCommand.addTarget { _ in
      PlayerCore.lastActive.navigateInPlaylist(nextMedia: false)
      return .success
    }
    remoteCommand.changeRepeatModeCommand.addTarget { _ in
      PlayerCore.lastActive.togglePlaylistLoop()
      return .success
    }
    remoteCommand.changeShuffleModeCommand.isEnabled = false
    // remoteCommand.changeShuffleModeCommand.addTarget {})
    remoteCommand.changePlaybackRateCommand.supportedPlaybackRates = [0.5, 1, 1.5, 2]
    remoteCommand.changePlaybackRateCommand.addTarget { event in
      PlayerCore.lastActive.setSpeed(Double((event as! MPChangePlaybackRateCommandEvent).playbackRate))
      return .success
    }
    remoteCommand.skipForwardCommand.preferredIntervals = [15]
    remoteCommand.skipForwardCommand.addTarget { event in
      PlayerCore.lastActive.seek(relativeSecond: (event as! MPSkipIntervalCommandEvent).interval, option: .exact)
      return .success
    }
    remoteCommand.skipBackwardCommand.preferredIntervals = [15]
    remoteCommand.skipBackwardCommand.addTarget { event in
      PlayerCore.lastActive.seek(relativeSecond: -(event as! MPSkipIntervalCommandEvent).interval, option: .exact)
      return .success
    }
    remoteCommand.changePlaybackPositionCommand.addTarget { event in
      PlayerCore.lastActive.seek(absoluteSecond: (event as! MPChangePlaybackPositionCommandEvent).positionTime)
      return .success
    }
  }

  static func disableAllCommands() {
    remoteCommand.playCommand.removeTarget(nil)
    remoteCommand.pauseCommand.removeTarget(nil)
    remoteCommand.togglePlayPauseCommand.removeTarget(nil)
    remoteCommand.stopCommand.removeTarget(nil)
    remoteCommand.nextTrackCommand.removeTarget(nil)
    remoteCommand.previousTrackCommand.removeTarget(nil)
    remoteCommand.changeRepeatModeCommand.removeTarget(nil)
    remoteCommand.changeShuffleModeCommand.removeTarget(nil)
    remoteCommand.changePlaybackRateCommand.removeTarget(nil)
    remoteCommand.skipForwardCommand.removeTarget(nil)
    remoteCommand.skipBackwardCommand.removeTarget(nil)
    remoteCommand.changePlaybackPositionCommand.removeTarget(nil)
  }
}<|MERGE_RESOLUTION|>--- conflicted
+++ resolved
@@ -256,19 +256,12 @@
   func applicationDidFinishLaunching(_ aNotification: Notification) {
     Logger.log("App launched")
 
-<<<<<<< HEAD
     // FIXME: this actually causes a window to opened in the background. Should delay this until intending to show it
-=======
-    if !isReady {
-      getReady()
-    }
+    // show alpha in color panels
+    NSColorPanel.shared.showsAlpha = true
 
     // see https://sparkle-project.org/documentation/api-reference/Classes/SPUUpdater.html#/c:objc(cs)SPUUpdater(im)clearFeedURLFromUserDefaults
     updaterController.updater.clearFeedURLFromUserDefaults()
-
->>>>>>> 067f2a94
-    // show alpha in color panels
-    NSColorPanel.shared.showsAlpha = true
 
     // other initializations at App level
     if #available(macOS 10.12.2, *) {
