--- conflicted
+++ resolved
@@ -238,7 +238,6 @@
 
     Logger.log("App will launch")
 
-<<<<<<< HEAD
     for key in self.observedPrefKeys {
       UserDefaults.standard.addObserver(self, forKeyPath: key.rawValue, options: .new, context: nil)
     }
@@ -246,11 +245,10 @@
     // Call this *before* registering for url events, to guarantee that menu is init'd
     confTableStateManager.startUp()
     menuController.bindMenuItems()
-=======
+
 #if DEBUG
     restoreRecentDocuments()
 #endif
->>>>>>> 681287b9
 
     // register for url event
     NSAppleEventManager.shared().setEventHandler(self, andSelector: #selector(self.handleURLEvent(event:withReplyEvent:)), forEventClass: AEEventClass(kInternetEventClass), andEventID: AEEventID(kAEGetURL))
@@ -694,6 +692,9 @@
           for url in panel.urls {
             NSDocumentController.shared.noteNewRecentDocumentURL(url)
           }
+#if DEBUG
+          saveRecentDocuments()
+#endif
         }
         let playerCore = PlayerCore.activeOrNewForMenuAction(isAlternative: isAlternativeAction)
         if playerCore.openURLs(panel.urls) == 0 {
@@ -1249,33 +1250,8 @@
   // MARK: - Menu actions
 
   @IBAction func openFile(_ sender: AnyObject) {
-<<<<<<< HEAD
     Logger.log("Menu - Open File")
     showOpenFileWindow(isAlternativeAction: sender.tag == AlternativeMenuItemTag)
-=======
-    Logger.log("Menu - Open file")
-    let panel = NSOpenPanel()
-    panel.title = NSLocalizedString("alert.choose_media_file.title", comment: "Choose Media File")
-    panel.canCreateDirectories = false
-    panel.canChooseFiles = true
-    panel.canChooseDirectories = true
-    panel.allowsMultipleSelection = true
-    if panel.runModal() == .OK {
-      if Preference.bool(for: .recordRecentFiles) {
-        for url in panel.urls {
-          NSDocumentController.shared.noteNewRecentDocumentURL(url)
-        }
-#if DEBUG
-        saveRecentDocuments()
-#endif
-      }
-      let isAlternative = (sender as? NSMenuItem)?.tag == AlternativeMenuItemTag
-      let playerCore = PlayerCore.activeOrNewForMenuAction(isAlternative: isAlternative)
-      if playerCore.openURLs(panel.urls) == 0 {
-        Utility.showAlert("nothing_to_open")
-      }
-    }
->>>>>>> 681287b9
   }
 
   @IBAction func openURL(_ sender: AnyObject) {
