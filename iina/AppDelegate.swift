//
//  AppDelegate.swift
//  iina
//
//  Created by lhc on 8/7/16.
//  Copyright © 2016 lhc. All rights reserved.
//

import Cocoa
import MediaPlayer
import Sparkle

let IINA_ENABLE_PLUGIN_SYSTEM = Preference.bool(for: .iinaEnablePluginSystem)

/** Tags for "Open File/URL" menu item when "Always open file in new windows" is off. Vice versa. */
fileprivate let NormalMenuItemTag = 0
/** Tags for "Open File/URL in New Window" when "Always open URL" when "Open file in new windows" is off. Vice versa. */
fileprivate let AlternativeMenuItemTag = 1


@NSApplicationMain
class AppDelegate: NSObject, NSApplicationDelegate, SPUUpdaterDelegate {

  /// Each instance of IINA, when it starts, grabs the previous launch count from the prefs and increments it by 1, which becomes its launchID.
  static let launchID: Int = {
    let nextID = Preference.integer(for: .launchCount) + 1
    Preference.set(nextID, for: .launchCount)
    Logger.log("LaunchID: \(nextID)", level: .verbose)
    return nextID
  }()

  /// The unique name for this launch, used as a pref key
  static var launchName: String = Preference.UIState.launchName(forID: launchID)
  static var launchTime = Date().timeIntervalSince1970

  static var windowsHidden = Set<String>()
  static var windowsMinimized = Set<String>()

  /**
   Becomes true once `application(_:openFile:)` or `droppedText()` is called.
   Mainly used to distinguish normal launches from others triggered by drag-and-dropping files.
   */
  var openFileCalled = false
  var shouldIgnoreOpenFile = false

  private var allPlayersHaveShutdown = false

  private var commandLineStatus = CommandLineStatus()

  private(set) var isTerminating = false

  private var observers: [NSObjectProtocol] = []
  var observedPrefKeys: [Preference.Key] = [
    .logLevel,
    .enableLogging,
    .enableAdvancedSettings,
    .enableCmdN,
//    .hideWindowsWhenInactive, // TODO: #1, see below
  ]

  /// Longest time to wait for asynchronous shutdown tasks to finish before giving up on waiting and proceeding with termination.
  ///
  /// Ten seconds was chosen to provide plenty of time for termination and yet not be long enough that users start thinking they will
  /// need to force quit IINA. As termination may involve logging out of an online subtitles provider it can take a while to complete if
  /// the provider is slow to respond to the logout request.
  private let terminationTimeout: TimeInterval = 10

  // Windows

  lazy var initialWindow: InitialWindowController = InitialWindowController()
  lazy var openURLWindow: OpenURLWindowController = OpenURLWindowController()
  lazy var aboutWindow: AboutWindowController = AboutWindowController()
  lazy var fontPicker: FontPickerWindowController = FontPickerWindowController()
  lazy var inspector: InspectorWindowController = InspectorWindowController()
  lazy var historyWindow: HistoryWindowController = HistoryWindowController()
  lazy var guideWindow: GuideWindowController = GuideWindowController()
  lazy var logWindow: LogWindowController = LogWindowController()

  lazy var vfWindow: FilterWindowController = FilterWindowController(filterType: MPVProperty.vf,
                                                                     autosaveName: WindowAutosaveName.videoFilter.string)

  lazy var afWindow: FilterWindowController = FilterWindowController(filterType: MPVProperty.af,
                                                                     autosaveName: WindowAutosaveName.audioFilter.string)

  lazy var preferenceWindowController: PreferenceWindowController = {
    var list: [NSViewController & PreferenceWindowEmbeddable] = [
      PrefGeneralViewController(),
      PrefUIViewController(),
      PrefCodecViewController(),
      PrefSubViewController(),
      PrefNetworkViewController(),
      PrefControlViewController(),
      PrefKeyBindingViewController(),
      PrefAdvancedViewController(),
      // PrefPluginViewController(),
      PrefUtilsViewController(),
    ]

    if IINA_ENABLE_PLUGIN_SYSTEM {
      list.insert(PrefPluginViewController(), at: 8)
    }
    return PreferenceWindowController(viewControllers: list)
  }()

  // MARK: Other components

  // Need to store these somewhere which isn't only inside a struct.
  // Swift doesn't seem to count them as strong references
  private let bindingTableStateManger: BindingTableStateManager = BindingTableState.manager
  private let confTableStateManager: ConfTableStateManager = ConfTableState.manager

  /// Whether the shutdown sequence timed out.
  private var timedOut = false

  @IBOutlet var menuController: MenuController!

  @IBOutlet weak var dockMenu: NSMenu!

  override func observeValue(forKeyPath keyPath: String?, of object: Any?, change: [NSKeyValueChangeKey : Any]?, context: UnsafeMutableRawPointer?) {
    guard let keyPath = keyPath, let change = change else { return }

    if keyPath == AppDelegate.launchName {
      if let newLaunchStatus = change[.newKey] as? Int {
        guard !isTerminating else { return }
        guard newLaunchStatus != 0 else { return }
        Logger.log("Detected change to this instance's status pref (\(keyPath.quoted)). Probably a newer instance of IINA has started and is attempting to restore")
        Logger.log("Changing launch status back to 'stillRunning' so the other launch will skip this instance.")
        UserDefaults.standard.setValue(Preference.UIState.LaunchStatus.stillRunning, forKey: keyPath)
      }
      return
    }

    switch keyPath {
    case Preference.Key.enableAdvancedSettings.rawValue, Preference.Key.enableLogging.rawValue:
      Logger.updateEnablement()

    case Preference.Key.logLevel.rawValue:
      if let newValue = change[.newKey] as? Int {
        Logger.Level.preferred = Logger.Level(rawValue: newValue.clamped(to: 0...3))!
      }

    case PK.enableCmdN.rawValue:
      menuController.refreshBuiltInMenuItemBindings()
      break

      // TODO: #1, see above
//    case PK.hideWindowsWhenInactive.rawValue:
//      if let newValue = change[.newKey] as? Bool {
//        for window in NSApp.windows {
//          guard window as? PlayerWindow == nil else { continue }
//          window.hidesOnDeactivate = newValue
//        }
//      }

    default:
      break
    }
  }

  // MARK: - Logs

  /// Log details about when and from what sources IINA was built.
  ///
  /// For developers that take a development build to other machines for testing it is useful to log information that can be used to
  /// distinguish between development builds.
  ///
  /// In support of this the build populated `Info.plist` with keys giving:
  /// - The build date
  /// - The git branch
  /// - The git commit
  private func logBuildDetails() {
    guard let branch = InfoDictionary.shared.buildBranch,
          let commit = InfoDictionary.shared.buildCommit,
          let date = InfoDictionary.shared.buildDate else { return }
    Logger.log("Built \(date) from branch \(branch), commit \(commit)")
  }

  /// Log details about the Mac IINA is running on.
  ///
  /// Certain IINA capabilities, such as hardware acceleration, are contingent upon aspects of the Mac IINA is running on. If available,
  /// this method will log:
  /// - macOS version
  /// - model identifier of the Mac
  /// - kind of processor
  private func logPlatformDetails() {
    Logger.log("Running under macOS \(ProcessInfo.processInfo.operatingSystemVersionString)")
    guard let cpu = Sysctl.shared.machineCpuBrandString, let model = Sysctl.shared.hwModel else { return }
    Logger.log("On a \(model) with an \(cpu) processor")
  }

  // MARK: - SPUUpdaterDelegate
  @IBOutlet var updaterController: SPUStandardUpdaterController!

  func feedURLString(for updater: SPUUpdater) -> String? {
    return Preference.bool(for: .receiveBetaUpdate) ? AppData.appcastBetaLink : AppData.appcastLink
  }

  // MARK: - App Delegate

  func applicationWillFinishLaunching(_ notification: Notification) {
    // Check for legacy pref entries and migrate them to their modern equivalents.
    // Must do this before setting defaults so that checking for existing entries doesn't result in false positives
    LegacyMigration.migrateLegacyPreferences()

    // Must setup preferences before logging so log level is set correctly.
    registerUserDefaultValues()

    // Start the log file by logging the version of IINA producing the log file.
    Logger.log(InfoDictionary.shared.printableBuildInfo)

    // The copyright is used in the Finder "Get Info" window which is a narrow window so the
    // copyright consists of multiple lines.
    let copyright = InfoDictionary.shared.copyright
    copyright.enumerateLines { line, _ in
      Logger.log(line)
    }

    // Useful to know the versions of significant dependencies that are being used so log that
    // information as well when it can be obtained.

    // The version of mpv is not logged at this point because mpv does not provide a static
    // method that returns the version. To obtain version related information you must
    // construct a mpv object, which has side effects. So the mpv version is logged in
    // applicationDidFinishLaunching to preserve the existing order of initialization.

    Logger.log("FFmpeg \(String(cString: av_version_info()))")
    // FFmpeg libraries and their versions in alphabetical order.
    let libraries: [(name: String, version: UInt32)] = [("libavcodec", avcodec_version()), ("libavformat", avformat_version()), ("libavutil", avutil_version()), ("libswscale", swscale_version())]
    for library in libraries {
      // The version of FFmpeg libraries is encoded into an unsigned integer in a proprietary
      // format which needs to be decoded into a string for display.
      Logger.log("  \(library.name) \(AppDelegate.versionAsString(library.version))")
    }
    logBuildDetails()
    logPlatformDetails()

    Logger.log("App will launch")

    for key in self.observedPrefKeys {
      UserDefaults.standard.addObserver(self, forKeyPath: key.rawValue, options: .new, context: nil)
    }

    // Call this *before* registering for url events, to guarantee that menu is init'd
    confTableStateManager.startUp()
    menuController.bindMenuItems()

    // register for url event
    NSAppleEventManager.shared().setEventHandler(self, andSelector: #selector(self.handleURLEvent(event:withReplyEvent:)), forEventClass: AEEventClass(kInternetEventClass), andEventID: AEEventID(kAEGetURL))

    // guide window
    let version = InfoDictionary.shared.version.0
    if FirstRunManager.isFirstRun(for: .init("firstLaunchAfter\(version)")) {
      guideWindow.show(pages: [.highlights])
    }

    // Hide Window > "Enter Full Screen" menu item, because this is already present in the Video menu
    UserDefaults.standard.set(false, forKey: "NSFullScreenMenuItemEverywhere")

    // handle command line arguments
    let arguments = ProcessInfo.processInfo.arguments.dropFirst()
    if !arguments.isEmpty {
      parseCommandLine(arguments)
    }
  }

  // TODO: refactor to put this all in CommandLineStatus class
  private func parseCommandLine(_ args: ArraySlice<String>) {
    var iinaArgs: [String] = []
    var iinaArgFilenames: [String] = []
    var dropNextArg = false

    Logger.log("Command-line arguments \("\(args)".pii)")
    for arg in args {
      if dropNextArg {
        dropNextArg = false
        continue
      }
      if arg.first == "-" {
        let indexAfterDash = arg.index(after: arg.startIndex)
        if indexAfterDash == arg.endIndex {
          // single '-'
          commandLineStatus.isStdin = true
        } else if arg[indexAfterDash] == "-" {
          // args starting with --
          iinaArgs.append(arg)
        } else {
          // args starting with -
          dropNextArg = true
        }
      } else {
        // assume args starting with nothing is a filename
        iinaArgFilenames.append(arg)
      }
    }

    commandLineStatus.parseArguments(iinaArgs)
    Logger.log("Filenames from args: \(iinaArgFilenames)")
    Logger.log("Derived mpv properties from args: \(commandLineStatus.mpvArguments)")

    print(InfoDictionary.shared.printableBuildInfo)

    guard !iinaArgFilenames.isEmpty || commandLineStatus.isStdin else {
      print("This binary is not intended for being used as a command line tool. Please use the bundled iina-cli.")
      print("Please ignore this message if you are running in a debug environment.")
      return
    }

    shouldIgnoreOpenFile = true
    commandLineStatus.isCommandLine = true
    commandLineStatus.filenames = iinaArgFilenames
  }

  deinit {
    ObjcUtils.silenced {
      for key in self.observedPrefKeys {
        UserDefaults.standard.removeObserver(self, forKeyPath: key.rawValue)
      }
    }
  }

  func applicationDidFinishLaunching(_ aNotification: Notification) {
    Logger.log("App launched")

    // FIXME: this actually causes a window to open in the background. Should wait until intending to show it
    // show alpha in color panels
    NSColorPanel.shared.showsAlpha = true

    // see https://sparkle-project.org/documentation/api-reference/Classes/SPUUpdater.html#/c:objc(cs)SPUUpdater(im)clearFeedURLFromUserDefaults
    updaterController.updater.clearFeedURLFromUserDefaults()

    // other initializations at App level
    if #available(macOS 10.12.2, *) {
      NSApp.isAutomaticCustomizeTouchBarMenuItemEnabled = false
      NSWindow.allowsAutomaticWindowTabbing = false
    }

    JavascriptPlugin.loadGlobalInstances()
    menuController.updatePluginMenu()
    menuController.refreshBuiltInMenuItemBindings()

    // Register to restore for successive launches. Set status to currently running so that it isn't restored immediately by the next launch
    UserDefaults.standard.setValue(Preference.UIState.LaunchStatus.stillRunning, forKey: AppDelegate.launchName)
    UserDefaults.standard.addObserver(self, forKeyPath: AppDelegate.launchName, options: .new, context: nil)

    let activePlayer = PlayerCore.active  // Load the first PlayerCore
    Logger.log("Using \(activePlayer.mpv.mpvVersion!)")

    if commandLineStatus.isCommandLine {
      // (Option A) Launch from command line
      startFromCommandLine()
    } else if openFileCalled {
      // (Option B) Launch app from UI with open file(s)
      // do nothing special here
    } else {
      // (Option C) Launch app (standalone)
      startWithNoOpenedFiles()
    }

    finishLaunching()
  }

  private func startWithNoOpenedFiles() {
    // Restore window state *before* hooking up the listener which saves state
    let restoredSomething = restoreWindowsFromPreviousLaunch()
    if !restoredSomething {
      // Fall back to default action
      doLaunchOrReopenAction()
    }
  }

  private func startFromCommandLine() {
    Preference.UIState.disableSaveAndRestoreUntilNextLaunch()

    var lastPlayerCore: PlayerCore? = nil
    let getNewPlayerCore = { () -> PlayerCore in
      let pc = PlayerCore.newPlayerCore
      self.commandLineStatus.assignMPVArguments(to: pc)
      lastPlayerCore = pc
      return pc
    }
    if commandLineStatus.isStdin {
      getNewPlayerCore().openURLString("-")
    } else {
      let validFileURLs: [URL] = commandLineStatus.filenames.compactMap { filename in
        if Regex.url.matches(filename) {
          return URL(string: filename.addingPercentEncoding(withAllowedCharacters: .urlAllowed) ?? filename)
        } else {
          return FileManager.default.fileExists(atPath: filename) ? URL(fileURLWithPath: filename) : nil
        }
      }
      if commandLineStatus.openSeparateWindows {
        validFileURLs.forEach { url in
          getNewPlayerCore().openURL(url)
        }
      } else {
        getNewPlayerCore().openURLs(validFileURLs)
      }
    }

    if let pc = lastPlayerCore {
      if commandLineStatus.shufflePlaylist {
        pc.toggleShuffle()
      }

      if commandLineStatus.enterMusicMode {
        Logger.log("Entering music mode as specified via command line", level: .verbose)
        if commandLineStatus.enterPIP {
          // PiP is not supported in music mode. Combining these options is not permitted and is
          // rejected by iina-cli. The IINA executable must have been invoked directly with
          // arguments.
          Logger.log("Cannot specify both --music-mode and --pip", level: .error)
          // Command line usage error.
          exit(EX_USAGE)
        }
        pc.enterMusicMode()
      } else if #available(macOS 10.12, *), commandLineStatus.enterPIP {
        Logger.log("Entering PIP as specified via command line", level: .verbose)
        pc.windowController.enterPIP()
      }
    }
  }

  private func finishLaunching() {
    Logger.log("Adding window observers")

    // The "action on last window closed" action will vary slightly depending on which type of window was closed.
    // Here we add a listener which fires when *any* window is closed, in order to handle that logic all in one place.
    observers.append(NotificationCenter.default.addObserver(forName: NSWindow.willCloseNotification, object: nil,
                                                            queue: .main, using: self.windowWillClose))

    if Preference.UIState.isSaveEnabled {
      // Save ordered list of open windows each time the order of windows changed.
      observers.append(NotificationCenter.default.addObserver(forName: NSWindow.didBecomeKeyNotification, object: nil,
                                                              queue: .main, using: self.keyWindowDidChange))

      observers.append(NotificationCenter.default.addObserver(forName: NSWindow.didMiniaturizeNotification, object: nil,
                                                              queue: .main, using: self.windowDidMiniaturize))

      observers.append(NotificationCenter.default.addObserver(forName: NSWindow.didDeminiaturizeNotification, object: nil,
                                                              queue: .main, using: self.windowDidDeminiaturize))

    } else {
      // TODO: remove existing state...somewhere
      Logger.log("Note: UI state saving is disabled")
    }

    if #available(macOS 10.13, *) {
      if RemoteCommandController.useSystemMediaControl {
        Logger.log("Setting up MediaPlayer integration")
        RemoteCommandController.setup()
        NowPlayingInfoManager.updateInfo(state: .unknown)
      }
    }

    NSRunningApplication.current.activate(options: [.activateIgnoringOtherApps, .activateAllWindows])
    NSApplication.shared.servicesProvider = self
  }

  func applicationShouldAutomaticallyLocalizeKeyEquivalents(_ application: NSApplication) -> Bool {
    // Do not re-map keyboard shortcuts based on keyboard position in different locales
    return false
  }

  func applicationDidBecomeActive(_ notfication: Notification) {
    // When using custom window style, sometimes AppKit will remove their entries from the Window menu (e.g. when hiding the app).
    // Make sure to add them again if they are missing:
    for player in PlayerCoreManager.playerCores {
      if player.windowController.loaded && !player.isShutdown {
        player.windowController.updateTitle()
      }
    }
  }

  func applicationWillResignActive(_ notfication: Notification) {
  }

  // MARK: - Opening/restoring windows

  // Saves an ordered list of current open windows (if configured) each time *any* window becomes the key window.
  private func keyWindowDidChange(_ notification: Notification) {
    // This notification can sometimes happen if the app had multiple windows at shutdown.
    // We will ignore it in this case, because this is exactly the case that we want to save!
    guard !self.isTerminating else {
      return
    }
    // Query for the list of open windows and save it.
    // Don't do this too soon, or their orderIndexes may not yet be up to date.
    DispatchQueue.main.async {
      Preference.UIState.saveCurrentOpenWindowList()
    }
  }

  private func windowDidMiniaturize(_ notification: Notification) {
    guard !self.isTerminating else {
      return
    }
    guard let window = notification.object as? NSWindow else { return }
    let savedStateName = window.savedStateName
    guard !savedStateName.isEmpty else { return }

    Logger.log("Window did minimize; adding to minimized windows list: \(savedStateName.quoted)")
    AppDelegate.windowsMinimized.insert(savedStateName)
    DispatchQueue.main.async {
      Preference.UIState.saveCurrentOpenWindowList()
    }
  }

  private func windowDidDeminiaturize(_ notification: Notification) {
    guard !self.isTerminating else {
      return
    }
    guard let window = notification.object as? NSWindow else { return }
    let savedStateName = window.savedStateName
    guard !savedStateName.isEmpty else { return }

    Logger.log("Window did unminimize; removing from minimized windows list: \(savedStateName.quoted)")
    AppDelegate.windowsMinimized.remove(savedStateName)
    DispatchQueue.main.async {
      Preference.UIState.saveCurrentOpenWindowList()
    }
  }

  private func doLaunchOrReopenAction() {
    let action: Preference.ActionAfterLaunch = Preference.enum(for: .actionAfterLaunch)
    Logger.log("Doing actionAfterLaunch: \(action)", level: .verbose)

    switch action {
    case .welcomeWindow:
      showWelcomeWindow()
    case .openPanel:
      openFile(self)
    case .historyWindow:
      showHistoryWindow(self)
    case .none:
      break
    }
  }

  private func restoreWindowsFromPreviousLaunch() -> Bool {
    guard Preference.UIState.isRestoreEnabled else {
      Logger.log("Not restoring windows because restore is disabled", level: .verbose)
      return false
    }

    let pastLaunches: [String] = Preference.UIState.collectPastLaunches()
    Logger.log("Found \(pastLaunches.count) past launches to restore", level: .verbose)
    if pastLaunches.isEmpty {
      return false
    }

    let stopwatch = Utility.Stopwatch()

    let isRestoreApproved: Bool // false means delete restored state
    if Preference.bool(for: .isRestoreInProgress) {
      // If this flag is still set, the last restore probably failed. If it keeps failing, launch will be impossible.
      // Let user decide whether to try again or delete saved state.
      Logger.log("Looks like there was a previous restore which didn't complete (pref \(Preference.Key.isRestoreInProgress.rawValue) == true). Asking user whether to retry or skip")
      isRestoreApproved = Utility.quickAskPanel("restore_prev_error", useCustomButtons: true)
    } else if Preference.bool(for: .alwaysAskBeforeRestoreAtLaunch) {
      Logger.log("Prompting user whether to restore app state, per pref", level: .verbose)
      isRestoreApproved = Utility.quickAskPanel("restore_confirm", useCustomButtons: true)
    } else {
      isRestoreApproved = true
    }

    if !isRestoreApproved {
      // Clear out old state. It may have been causing errors, or user wants to start new
      Preference.UIState.clearAllSavedLaunchState()
      Preference.set(false, for: .isRestoreInProgress)
      return false
    }

    // If too much time has passed (in particular if user took a long time to respond to confirmation dialog), consider the data stale.
    // Due to 1s delay in chosen strategy for verifying whether other instances are running, try not to repeat it twice.
    // Users who are quick with their user interface device probably know what they are doing and will be impatient.
    let pastLaunchesCache = stopwatch.msElapsed > 1000 ? nil : pastLaunches
    let savedWindowsBackToFront = Preference.UIState.consolidateOpenWindowsFromPastLaunches(pastLaunches: pastLaunchesCache)

    guard !savedWindowsBackToFront.isEmpty else {
      Logger.log("Not restoring windows: stored window list empty")
      return false
    }

    if savedWindowsBackToFront.count == 1 {
      let onlyWindow = savedWindowsBackToFront[0].saveName

      if onlyWindow == WindowAutosaveName.inspector {
        // Do not restore this on its own
        Logger.log("Not restoring windows because only open window was Inspector", level: .verbose)
        return false
      }

      let action: Preference.ActionAfterLaunch = Preference.enum(for: .actionAfterLaunch)
      if (onlyWindow == WindowAutosaveName.welcome && action == .welcomeWindow)
          || (onlyWindow == WindowAutosaveName.openURL && action == .openPanel)
          || (onlyWindow == WindowAutosaveName.playbackHistory && action == .historyWindow) {
        Logger.log("Not restoring windows because only open window was identical to launch action (\(action))",
                   level: .verbose)
        // Skip the prompts below because they are just unnecessary nagging
        return false
      }
    }

    Logger.log("Starting restore of \(savedWindowsBackToFront.count) windows", level: .verbose)
    Preference.set(true, for: .isRestoreInProgress)

    // Show windows one by one, starting at back and iterating to front:
    for savedWindow in savedWindowsBackToFront {
      var wc: NSWindowController? = nil
      switch savedWindow.saveName {
      case .playbackHistory:
        showHistoryWindow(self)
        wc = historyWindow
      case .welcome:
        showWelcomeWindow()
        wc = initialWindow
      case .preference:
        showPreferences(self)
        wc = preferenceWindowController
      case .about:
        showAboutWindow(self)
        wc = aboutWindow
      case .openURL:
        // TODO: persist isAlternativeAction too
        showOpenURLWindow(isAlternativeAction: true)
        wc = openURLWindow
      case .inspector:
        showInspectorWindow()
        wc = inspector
      case .videoFilter:
        showVideoFilterWindow(self)
        wc = vfWindow
      case .audioFilter:
        showAudioFilterWindow(self)
        wc = afWindow
      case .playerWindow(let id):
        let player = PlayerCoreManager.restoreFromPriorLaunch(playerID: id)
        wc = player.windowController
      default:
        Logger.log("Cannot restore unrecognized autosave enum: \(savedWindow.saveName)", level: .error)
        break
      }
      if savedWindow.isMinimized, let wc {
        wc.window?.miniaturize(self)
      }
    }

    Logger.log("Done restoring windows", level: .verbose)
    Preference.set(false, for: .isRestoreInProgress)

    // Count only "important windows" (IINA startup can open other windows which are hidden, such as color picker)
    let openWindowCount = NSApp.windows.reduce(0, {count, win in (win.isImportant() && win.isOpen()) ? count + 1 : count})
    if openWindowCount == 0 {
      Logger.log("Looks like none of the windows was restored successfully. Falling back to user launch preference")
      return false
    }
    return true
  }

  func showWelcomeWindow() {
    Logger.log("Showing WelcomeWindow", level: .verbose)
    let sw = Utility.Stopwatch()
    initialWindow.reloadData()
    Logger.log("Total WelcomeWindow reload time: \(sw) ms")
    initialWindow.showWindow(nil)
  }

  func showOpenURLWindow(isAlternativeAction: Bool) {
    Logger.log("Showing OpenURLWindow (isAlternativeAction: \(isAlternativeAction))", level: .verbose)
    openURLWindow.isAlternativeAction = isAlternativeAction
    openURLWindow.showWindow(nil)
    openURLWindow.resetFields()
  }

  func showInspectorWindow() {
    inspector.showWindow(self)
  }

  func applicationShouldTerminateAfterLastWindowClosed(_ sender: NSApplication) -> Bool {
    Logger.log("applicationShouldTerminateAfterLastWindowClosed() entered", level: .verbose)
    // Certain events (like when PIP is enabled) can result in this being called when it shouldn't.
    guard !PlayerCore.active.windowController.isOpen else { return false }

    if Preference.ActionWhenNoOpenedWindow(key: .actionWhenNoOpenedWindow) == .quit {
      Preference.UIState.clearSavedStateForThisLaunch()
      Logger.log("Will quit on last window closed", level: .verbose)
      return true
    } else {
      self.doActionWhenLastWindowWillClose()
      return false
    }
  }

  private func windowWillClose(_ notification: Notification) {
    guard let window = notification.object as? NSWindow else { return }

    guard !isTerminating else { return }

    let windowName = window.savedStateName
    if !windowName.isEmpty {
      AppDelegate.windowsHidden.remove(windowName)
      AppDelegate.windowsMinimized.remove(windowName)

      /// Query for the list of open windows and save it (excluding the window which is about to close).
      /// Most cases are covered by saving when `keyWindowDidChange` is called, but this covers the case where
      /// the user closes a window which is not in the foreground.
      Preference.UIState.saveCurrentOpenWindowList(excludingWindowName: window.savedStateName)

      // Player window was closed? Need to remove some additional state
      if let player = (window.windowController as? PlayerWindowController)?.player {
        Preference.UIState.clearPlayerSaveState(forPlayerID: player.label)

        // Check whether this is the last player closed; show welcome or history window if configured.
        // Other windows like Settings may be open, and user shouldn't need to close them all to get back the welcome window.
        if player.isOnlyOpenPlayer {
          player.log.verbose("Window was last player window open: \(window.savedStateName.quoted)")
          doActionWhenLastWindowWillClose()
          return
        }
      }
    }

    if window.isOnlyOpenWindow() {
      let quitForAction: Preference.ActionWhenNoOpenedWindow?
      switch window.savedStateName {
      case WindowAutosaveName.playbackHistory.string:
        quitForAction = .historyWindow
      case WindowAutosaveName.welcome.string:
        guard !initialWindow.expectingAnotherWindowToOpen else {
          return
        }
        quitForAction = .welcomeWindow
      default:
        quitForAction = nil
      }
      doActionWhenLastWindowWillClose(quitFor: quitForAction)
    }
  }


  private func doActionWhenLastWindowWillClose(quitFor quitForAction: Preference.ActionWhenNoOpenedWindow? = nil) {
    guard !isTerminating else { return }

    if let whatToDo = Preference.ActionWhenNoOpenedWindow(key: .actionWhenNoOpenedWindow) {
      Logger.log("ActionWhenNoOpenedWindow: \(whatToDo)", level: .verbose)
      if whatToDo == quitForAction {
        Logger.log("Last window closed was the configured ActionWhenNoOpenedWindow. Will quit instead of re-opening it.")
        Preference.UIState.clearSavedStateForThisLaunch()
        DispatchQueue.main.async {
          NSApp.terminate(nil)
        }
        return
      }

      switch whatToDo {
      case .welcomeWindow:
        showWelcomeWindow()
      case .historyWindow:
        showHistoryWindow(self)
      default:
        break
      }
    }
  }

  // MARK: Application termination

  @objc
  func shutdownTimedout() {
    timedOut = true
<<<<<<< HEAD
    Logger.log("Timed out waiting for players to stop and shutdown", level: .warning)
    // For debugging list players that have not terminated.
    for player in PlayerCoreManager.playerCores {
      let label = player.label
      if !player.isStopped {
        Logger.log("Player \(label) failed to stop", level: .warning)
      } else if !player.isShutdown {
        Logger.log("Player \(label) failed to shutdown", level: .warning)
=======
    if !allPlayersHaveShutdown {
      Logger.log("Timed out waiting for players to stop and shutdown", level: .warning)
      // For debugging list players that have not terminated.
      for player in PlayerCore.playerCores {
        let label = player.label ?? "unlabeled"
        if !player.isStopped {
          Logger.log("Player \(label) failed to stop", level: .warning)
        } else if !player.isShutdown {
          Logger.log("Player \(label) failed to shutdown", level: .warning)
        }
>>>>>>> 79cd70c6
      }
      // For debugging purposes we do not remove observers in case players stop or shutdown after
      // the timeout has fired as knowing that occurred maybe useful for debugging why the
      // termination sequence failed to complete on time.
      Logger.log("Not waiting for players to shutdown; proceeding with application termination",
                 level: .warning)
    }
    if OnlineSubtitle.loggedIn {
      // The request to log out of the online subtitles provider has not completed. This should not
      // occur as the logout request uses a timeout that is shorter than the termination timeout to
      // avoid this occurring. Therefore if this message is logged something has gone wrong with the
      // shutdown code.
      Logger.log("Timed out waiting for log out of online subtitles provider to complete",
                 level: .warning)
    }
    Logger.log("Proceeding with application termination due to time out", level: .warning)
    // Tell Cocoa to proceed with termination.
    NSApp.reply(toApplicationShouldTerminate: true)
  }

  func applicationShouldTerminate(_ sender: NSApplication) -> NSApplication.TerminateReply {
    Logger.log("App should terminate")
    isTerminating = true

    // Remove observers for IINA preferences.
    ObjcUtils.silenced {
      for key in self.observedPrefKeys {
        UserDefaults.standard.removeObserver(self, forKeyPath: key.rawValue)
      }
    }

    // Normally termination happens fast enough that the user does not have time to initiate
    // additional actions, however to be sure shutdown further input from the user.
    Logger.log("Disabling all menus")
    menuController.disableAllMenus()
    // Remove custom menu items added by IINA to the dock menu. AppKit does not allow the dock
    // supplied items to be changed by an application so there is no danger of removing them.
    // The menu items are being removed because setting the isEnabled property to false had no
    // effect under macOS 12.6.
    removeAllMenuItems(dockMenu)
    // If supported and enabled disable all remote media commands. This also removes IINA from
    // the Now Playing widget.
    if #available(macOS 10.13, *) {
      if RemoteCommandController.useSystemMediaControl {
        Logger.log("Disabling remote commands")
        RemoteCommandController.disableAllCommands()
      }
    }

<<<<<<< HEAD
    if Preference.UIState.isSaveEnabled {
      // unlock for new launch
      Logger.log("Updating lauch \(AppDelegate.launchName.quoted) to 'done' in prefs", level: .verbose)
      UserDefaults.standard.setValue(Preference.UIState.LaunchStatus.done, forKey: AppDelegate.launchName)
=======
    // The first priority was to shutdown any new input from the user. The second priority is to
    // send a logout request if logged into an online subtitles provider as that needs time to
    // complete.
    if OnlineSubtitle.loggedIn {
      // Force the logout request to timeout earlier than the overall termination timeout. This
      // request taking too long does not represent an error in the shutdown code, whereas the
      // intention of the overall termination timeout is to recover from some sort of hold up in the
      // shutdown sequence that should not occur.
      OnlineSubtitle.logout(timeout: terminationTimeout - 1)
>>>>>>> 79cd70c6
    }

    // Close all windows. When a player window is closed it will send a stop command to mpv to stop
    // playback and unload the file.
    Logger.log("Closing all windows")
    for window in NSApp.windows {
      window.close()
    }

    // Check if there are any players that are not shutdown. If all players are already shutdown
    // then application termination can proceed immediately. This will happen if there is only one
    // player and shutdown was initiated by typing "q" in the player window. That sends a quit
    // command directly to mpv causing mpv and the player to shutdown before application
    // termination is initiated.
<<<<<<< HEAD
    var canTerminateNow = true
    for player in PlayerCoreManager.playerCores {
=======
    allPlayersHaveShutdown = true
    for player in PlayerCore.playerCores {
>>>>>>> 79cd70c6
      if !player.isShutdown {
        allPlayersHaveShutdown = false
        break
      }
    }
    if allPlayersHaveShutdown {
      Logger.log("All players have shutdown")
    } else {
      // Shutdown of player cores involves sending the stop and quit commands to mpv. Even though
      // these commands are sent to mpv using the synchronous API mpv executes them asynchronously.
      // This requires IINA to wait for mpv to finish executing these commands.
      Logger.log("Waiting for players to stop and shutdown")
    }

    // Usually will have to wait for logout request to complete if logged into an online subtitle
    // provider.
    var canTerminateNow = allPlayersHaveShutdown
    if OnlineSubtitle.loggedIn {
      canTerminateNow = false
      Logger.log("Waiting for log out of online subtitles provider to complete")
    }

    // If the user pressed Q and mpv initiated the termination then players will already be
    // shutdown and it may be possible to proceed with termination.
    if canTerminateNow {
      Logger.log("Proceeding with application termination")
      // Tell Cocoa that it is ok to immediately proceed with termination.
      return .terminateNow
    }

    // To ensure termination completes and the user is not required to force quit IINA, impose an
    // arbitrary timeout that forces termination to complete. The expectation is that this timeout
    // is never triggered. If a timeout warning is logged during termination then that needs to be
    // investigated.
    var timer: Timer
    if #available(macOS 10.12, *) {
      timer = Timer(timeInterval: terminationTimeout, repeats: false) { _ in
        // Once macOS 10.11 is no longer supported the contents of the method can be inlined in this
        // closure.
        self.shutdownTimedout()
      }
    } else {
      timer = Timer(timeInterval: terminationTimeout, target: self,
                    selector: #selector(self.shutdownTimedout), userInfo: nil, repeats: false)
    }
    RunLoop.main.add(timer, forMode: .common)

    // Establish an observer for a player core stopping.
    let center = NotificationCenter.default
    var observers: [NSObjectProtocol] = []
    var observer = center.addObserver(forName: .iinaPlayerStopped, object: nil, queue: .main) { note in
      guard !self.timedOut else {
        // The player has stopped after IINA already timed out, gave up waiting for players to
        // shutdown, and told Cocoa to proceed with termination. AppKit will continue to process
        // queued tasks during application termination even after AppKit has called
        // applicationWillTerminate. So this observer can be called after IINA has told Cocoa to
        // proceed with termination. When the termination sequence times out IINA does not remove
        // observers as it may be useful for debugging purposes to know that a player stopped after
        // the timeout as that indicates the stopping was proceeding as opposed to being permanently
        // blocked. Log that this has occurred and take no further action as it is too late to
        // proceed with the normal termination sequence.  If the log file has already been closed
        // then the message will only be printed to the console.
        Logger.log("Player stopped after application termination timed out", level: .warning)
        return
      }
      guard let player = note.object as? PlayerCore else { return }
      // Now that the player has stopped it is safe to instruct the player to terminate. IINA MUST
      // wait for the player to stop before instructing it to terminate because sending the quit
      // command to mpv while it is still asynchronously executing the stop command can result in a
      // watch later file that is missing information such as the playback position. See issue #3939
      // for details.
      player.shutdown()
    }
    observers.append(observer)

    /// Proceed with termination if all outstanding shutdown tasks have completed.
    ///
    /// This method is called when an observer receives a notification that a player has shutdown or an online subtitles provider logout
    /// request has completed. If there are no other termination tasks outstanding then this method will instruct AppKit to proceed with
    /// termination.
    func proceedWithTermination() {
      if !allPlayersHaveShutdown {
        // If any player has not shutdown then continue waiting.
        for player in PlayerCore.playerCores {
          guard player.isShutdown else { return }
        }
        allPlayersHaveShutdown = true
        // All players have shutdown.
        Logger.log("All players have shutdown")
      }
      guard !OnlineSubtitle.loggedIn else { return }
      // All players have shutdown. No longer logged into an online subtitles provider.
      Logger.log("Proceeding with application termination")
      // No longer need the timer that forces termination to proceed.
      timer.invalidate()
      // No longer need the observers for players stopping and shutting down, along with the
      // observer for logout requests completing.
      ObjcUtils.silenced {
        observers.forEach {
          NotificationCenter.default.removeObserver($0)
        }
      }
      // Tell AppKit to proceed with termination.
      NSApp.reply(toApplicationShouldTerminate: true)
    }

    // Establish an observer for a player core shutting down.
    observer = center.addObserver(forName: .iinaPlayerShutdown, object: nil, queue: .main) { _ in
      guard !self.timedOut else {
        // The player has shutdown after IINA already timed out, gave up waiting for players to
        // shutdown, and told Cocoa to proceed with termination. AppKit will continue to process
        // queued tasks during application termination even after AppKit has called
        // applicationWillTerminate. So this observer can be called after IINA has told Cocoa to
        // proceed with termination. When the termination sequence times out IINA does not remove
        // observers as it may be useful for debugging purposes to know that a player shutdown after
        // the timeout as that indicates shutdown was proceeding as opposed to being permanently
        // blocked. Log that this has occurred and take no further action as it is too late to
        // proceed with the normal termination sequence. If the log file has already been closed
        // then the message will only be printed to the console.
        Logger.log("Player shutdown after application termination timed out", level: .warning)
        return
      }
<<<<<<< HEAD
      // If any player has not shutdown then continue waiting.
      for player in PlayerCoreManager.playerCores {
        guard player.isShutdown else { return }
      }
      // All players have shutdown. Proceed with termination.
      Logger.log("All players have shutdown; proceeding with application termination")
      // No longer need the timer that forces termination to proceed.
      timer.invalidate()
      // No longer need the observers for players stopping and shutting down.
      ObjcUtils.silenced {
        observers.forEach {
          NotificationCenter.default.removeObserver($0)
        }
=======
      proceedWithTermination()
    }
    observers.append(observer)

    // Establish an observer for logging out of the online subtitle provider.
    observer = center.addObserver(forName: .iinaLogoutCompleted, object: nil, queue: .main) { _ in
      guard !self.timedOut else {
        // The request to log out of the online subtitles provider has completed after IINA already
        // timed out, gave up waiting for players to shutdown, and told Cocoa to proceed with
        // termination. This should not occur as the logout request uses a timeout that is shorter
        // than the termination timeout to avoid this occurring. Therefore if this message is logged
        // something has gone wrong with the shutdown code.
        Logger.log(
          "Log out of online subtitles provider completed after application termination timed out",
          level: .warning)
        return
>>>>>>> 79cd70c6
      }
      proceedWithTermination()
    }
    observers.append(observer)

    // Instruct any players that are already stopped to start shutting down.
    for player in PlayerCoreManager.playerCores {
      if player.isStopped && !player.isShutdown {
        player.shutdown()
      }
    }

    // Tell AppKit that it is ok to proceed with termination, but wait for our reply.
    return .terminateLater
  }

  func applicationShouldHandleReopen(_ sender: NSApplication, hasVisibleWindows flag: Bool) -> Bool {
    // Once termination starts subsystems such as mpv are being shutdown. Accessing mpv
    // once it has been instructed to shutdown can trigger a crash. MUST NOT permit
    // reopening once termination has started.
    guard !isTerminating else { return false }
    guard !flag else { return true }
    Logger.log("Handle reopen")
    doLaunchOrReopenAction()
    return true
  }

  func applicationWillTerminate(_ notification: Notification) {
    Logger.log("App will terminate")
    Logger.closeLogFiles()

    ObjcUtils.silenced {
      self.observers.forEach {
        NotificationCenter.default.removeObserver($0)
      }
    }
  }

  func application(_ sender: NSApplication, openFiles filePaths: [String]) {
    Logger.log("application(openFiles:) called with: \(filePaths.map{$0.pii})")
    openFileCalled = true
    // if launched from command line, should ignore openFile once
    if shouldIgnoreOpenFile {
      shouldIgnoreOpenFile = false
      return
    }
    let urls = filePaths.map { URL(fileURLWithPath: $0) }
    
    // if installing a plugin package
    if let pluginPackageURL = urls.first(where: { $0.pathExtension == "iinaplgz" }) {
      showPreferences(self)
      preferenceWindowController.performAction(.installPlugin(url: pluginPackageURL))
      return
    }

    DispatchQueue.main.async {
      Logger.log("Opening \(urls.count) files")
      // open pending files
      var playableFileCount = 0
      for url in urls {
        if let openedFileCount = PlayerCore.activeOrNew.openURLs([url]) {
          playableFileCount += openedFileCount
        }
      }
      if playableFileCount == 0 {
        Logger.log("Notifying user nothing was opened", level: .verbose)
        Utility.showAlert("nothing_to_open")
      }
    }
  }

  // MARK: - Accept dropped string and URL on Dock icon

  @objc
  func droppedText(_ pboard: NSPasteboard, userData:String, error: NSErrorPointer) {
    Logger.log("Text dropped on app's Dock icon", level: .verbose)
    if let url = pboard.string(forType: .string) {
      PlayerCore.active.openURLString(url)
    }
  }

  // MARK: - Dock menu

  func applicationDockMenu(_ sender: NSApplication) -> NSMenu? {
    return dockMenu
  }

  /// Remove all menu items in the given menu and any submenus.
  ///
  /// This method recursively descends through the entire tree of menu items removing all items.
  /// - Parameter menu: Menu to remove items from
  private func removeAllMenuItems(_ menu: NSMenu) {
    for item in menu.items {
      if item.hasSubmenu {
        removeAllMenuItems(item.submenu!)
      }
      menu.removeItem(item)
    }
  }

  // MARK: - URL Scheme

  @objc func handleURLEvent(event: NSAppleEventDescriptor, withReplyEvent replyEvent: NSAppleEventDescriptor) {
    openFileCalled = true
    guard let url = event.paramDescriptor(forKeyword: keyDirectObject)?.stringValue else { return }
    Logger.log("Handling URL event: \(url)")
    parsePendingURL(url)
  }

  /**
   Parses the pending iina:// url.
   - Parameter url: the pending URL.
   - Note:
   The iina:// URL scheme currently supports the following actions:

   __/open__
   - `url`: a url or string to open.
   - `new_window`: 0 or 1 (default) to indicate whether open the media in a new window.
   - `enqueue`: 0 (default) or 1 to indicate whether to add the media to the current playlist.
   - `full_screen`: 0 (default) or 1 to indicate whether open the media and enter fullscreen.
   - `pip`: 0 (default) or 1 to indicate whether open the media and enter pip.
   - `mpv_*`: additional mpv options to be passed. e.g. `mpv_volume=20`.
     Options starting with `no-` are not supported.
   */
  private func parsePendingURL(_ url: String) {
    Logger.log("Parsing URL \(url.pii)")
    guard let parsed = URLComponents(string: url) else {
      Logger.log("Cannot parse URL using URLComponents", level: .warning)
      return
    }
    
    if parsed.scheme != "iina" {
      // try to open the URL directly
      PlayerCore.activeOrNewForMenuAction(isAlternative: false).openURLString(url)
      return
    }
    
    // handle url scheme
    guard let host = parsed.host else { return }

    if host == "open" || host == "weblink" {
      // open a file or link
      guard let queries = parsed.queryItems else { return }
      let queryDict = [String: String](uniqueKeysWithValues: queries.map { ($0.name, $0.value ?? "") })

      // url
      guard let urlValue = queryDict["url"], !urlValue.isEmpty else {
        Logger.log("Cannot find parameter \"url\", stopped")
        return
      }

      // new_window
      let player: PlayerCore
      if let newWindowValue = queryDict["new_window"], newWindowValue == "1" {
        player = PlayerCore.newPlayerCore
      } else {
        player = PlayerCore.activeOrNewForMenuAction(isAlternative: false)
      }

      // enqueue
      if let enqueueValue = queryDict["enqueue"], enqueueValue == "1", !PlayerCore.lastActive.info.playlist.isEmpty {
        PlayerCore.lastActive.addToPlaylist(urlValue)
        PlayerCore.lastActive.postNotification(.iinaPlaylistChanged)
        PlayerCore.lastActive.sendOSD(.addToPlaylist(1))
      } else {
        player.openURLString(urlValue)
      }

      // presentation options
      if let fsValue = queryDict["full_screen"], fsValue == "1" {
        // full_screeen
        player.mpv.setFlag(MPVOption.Window.fullscreen, true)
      } else if let pipValue = queryDict["pip"], pipValue == "1" {
        // pip
        if #available(macOS 10.12, *) {
          player.windowController.enterPIP()
        }
      }

      // mpv options
      for query in queries {
        if query.name.hasPrefix("mpv_") {
          let mpvOptionName = String(query.name.dropFirst(4))
          guard let mpvOptionValue = query.value else { continue }
          Logger.log("Setting \(mpvOptionName) to \(mpvOptionValue)")
          player.mpv.setString(mpvOptionName, mpvOptionValue)
        }
      }

      Logger.log("Finished URL scheme handling")
    }
  }

  // MARK: - Menu actions

  @IBAction func openFile(_ sender: AnyObject) {
    Logger.log("Menu - Open file")
    let panel = NSOpenPanel()
    panel.title = NSLocalizedString("alert.choose_media_file.title", comment: "Choose Media File")
    panel.canCreateDirectories = false
    panel.canChooseFiles = true
    panel.canChooseDirectories = true
    panel.allowsMultipleSelection = true
    if panel.runModal() == .OK {
      if Preference.bool(for: .recordRecentFiles) {
        for url in panel.urls {
          NSDocumentController.shared.noteNewRecentDocumentURL(url)
        }
      }
      let isAlternative = (sender as? NSMenuItem)?.tag == AlternativeMenuItemTag
      let playerCore = PlayerCore.activeOrNewForMenuAction(isAlternative: isAlternative)
      if playerCore.openURLs(panel.urls) == 0 {
        Logger.log("OpenFile: notifying user there is nothing to open", level: .verbose)
        Utility.showAlert("nothing_to_open")
      }
    }
  }

  @IBAction func openURL(_ sender: AnyObject) {
    Logger.log("Menu - Open URL")
    showOpenURLWindow(isAlternativeAction: sender.tag == AlternativeMenuItemTag)
  }

  /// Only used if `Preference.Key.enableCmdN` is set to `true`
  @IBAction func menuNewWindow(_ sender: Any) {
    showWelcomeWindow()
  }

  @IBAction func menuOpenScreenshotFolder(_ sender: NSMenuItem) {
    let screenshotPath = Preference.string(for: .screenshotFolder)!
    let absoluteScreenshotPath = NSString(string: screenshotPath).expandingTildeInPath
    let url = URL(fileURLWithPath: absoluteScreenshotPath, isDirectory: true)
      NSWorkspace.shared.open(url)
  }

  @IBAction func menuSelectAudioDevice(_ sender: NSMenuItem) {
    if let name = sender.representedObject as? String {
      PlayerCore.active.setAudioDevice(name)
    }
  }

  @IBAction func showPreferences(_ sender: AnyObject) {
    preferenceWindowController.showWindow(self)
  }

  @IBAction func showVideoFilterWindow(_ sender: AnyObject) {
    Logger.log("Showing Video Filter window", level: .verbose)
    vfWindow.showWindow(self)
  }

  @IBAction func showAudioFilterWindow(_ sender: AnyObject) {
    Logger.log("Showing Audio Filter window", level: .verbose)
    afWindow.showWindow(self)
  }

  @IBAction func showAboutWindow(_ sender: AnyObject) {
    Logger.log("Showing About window", level: .verbose)
    aboutWindow.showWindow(self)
  }

  @IBAction func showHistoryWindow(_ sender: AnyObject) {
    Logger.log("Showing History window", level: .verbose)
    historyWindow.showWindow(self)
  }

  @IBAction func showLogWindow(_ sender: AnyObject) {
    logWindow.showWindow(self)
  }

  @IBAction func showHighlights(_ sender: AnyObject) {
    guideWindow.show(pages: [.highlights])
  }

  @IBAction func helpAction(_ sender: AnyObject) {
    NSWorkspace.shared.open(URL(string: AppData.wikiLink)!)
  }

  @IBAction func githubAction(_ sender: AnyObject) {
    NSWorkspace.shared.open(URL(string: AppData.githubLink)!)
  }

  @IBAction func websiteAction(_ sender: AnyObject) {
    NSWorkspace.shared.open(URL(string: AppData.websiteLink)!)
  }

  private func registerUserDefaultValues() {
    UserDefaults.standard.register(defaults: [String: Any](uniqueKeysWithValues: Preference.defaultPreference.map { ($0.0.rawValue, $0.1) }))
  }

  // MARK: - FFmpeg version parsing

  /// Extracts the major version number from the given FFmpeg encoded version number.
  ///
  /// This is a Swift implementation of the FFmpeg macro `AV_VERSION_MAJOR`.
  /// - Parameter version: Encoded version number in FFmpeg proprietary format.
  /// - Returns: The major version number
  private static func avVersionMajor(_ version: UInt32) -> UInt32 {
    version >> 16
  }

  /// Extracts the minor version number from the given FFmpeg encoded version number.
  ///
  /// This is a Swift implementation of the FFmpeg macro `AV_VERSION_MINOR`.
  /// - Parameter version: Encoded version number in FFmpeg proprietary format.
  /// - Returns: The minor version number
  private static func avVersionMinor(_ version: UInt32) -> UInt32 {
    (version & 0x00FF00) >> 8
  }

  /// Extracts the micro version number from the given FFmpeg encoded version number.
  ///
  /// This is a Swift implementation of the FFmpeg macro `AV_VERSION_MICRO`.
  /// - Parameter version: Encoded version number in FFmpeg proprietary format.
  /// - Returns: The micro version number
  private static func avVersionMicro(_ version: UInt32) -> UInt32 {
    version & 0xFF
  }

  /// Forms a string representation from the given FFmpeg encoded version number.
  ///
  /// FFmpeg returns the version number of its libraries encoded into an unsigned integer. The FFmpeg source
  /// `libavutil/version.h` describes FFmpeg's versioning scheme and provides C macros for operating on encoded
  /// version numbers. Since the macros can't be used in Swift code we've had to code equivalent functions in Swift.
  /// - Parameter version: Encoded version number in FFmpeg proprietary format.
  /// - Returns: A string containing the version number.
  private static func versionAsString(_ version: UInt32) -> String {
    let major = AppDelegate.avVersionMajor(version)
    let minor = AppDelegate.avVersionMinor(version)
    let micro = AppDelegate.avVersionMicro(version)
    return "\(major).\(minor).\(micro)"
  }
}


struct CommandLineStatus {
  var isCommandLine = false
  var isStdin = false
  var openSeparateWindows = false
  var enterMusicMode = false
  var enterPIP = false
  var shufflePlaylist = false
  var mpvArguments: [(String, String)] = []
  var iinaArguments: [(String, String)] = []
  var filenames: [String] = []

  mutating func parseArguments(_ args: [String]) {
    mpvArguments.removeAll()
    iinaArguments.removeAll()
    for arg in args {
      let splitted = arg.dropFirst(2).split(separator: "=", maxSplits: 1)
      let name = String(splitted[0])
      if (name.hasPrefix("mpv-")) {
        // mpv args
        let strippedName = String(name.dropFirst(4))
        if strippedName == "-" {
          isStdin = true
        } else {
          let argPair: (String, String)
          if splitted.count <= 1 {
            argPair = (strippedName, "yes")
          } else {
            argPair = (strippedName, String(splitted[1]))
          }

          if argPair.0 == "shuffle" && argPair.1 == "yes" {
            Logger.log("Found shuffle request in command-line args. Will convert it to \"playlist-shuffle\" command")
            shufflePlaylist = true
          } else {
            mpvArguments.append(argPair)
          }
        }
      } else {
        // other args
        if splitted.count <= 1 {
          iinaArguments.append((name, "yes"))
        } else {
          iinaArguments.append((name, String(splitted[1])))
        }
        if name == "stdin" {
          isStdin = true
        }
        if name == "separate-windows" {
          openSeparateWindows = true
        }
        if name == "music-mode" {
          enterMusicMode = true
        }
        if name == "pip" {
          enterPIP = true
        }
      }
    }
  }

  func assignMPVArguments(to playerCore: PlayerCore) {
    Logger.log("Setting mpv properties from arguments: \(mpvArguments)")
    for arg in mpvArguments {
      playerCore.mpv.setString(arg.0, arg.1)
    }
  }
}

@available(macOS 10.13, *)
class RemoteCommandController {
  static let remoteCommand = MPRemoteCommandCenter.shared()

  static var useSystemMediaControl: Bool = Preference.bool(for: .useMediaKeys)

  static func setup() {
    remoteCommand.playCommand.addTarget { _ in
      PlayerCore.lastActive.resume()
      return .success
    }
    remoteCommand.pauseCommand.addTarget { _ in
      PlayerCore.lastActive.pause()
      return .success
    }
    remoteCommand.togglePlayPauseCommand.addTarget { _ in
      PlayerCore.lastActive.togglePause()
      return .success
    }
    remoteCommand.stopCommand.addTarget { _ in
      PlayerCore.lastActive.stop()
      return .success
    }
    remoteCommand.nextTrackCommand.addTarget { _ in
      PlayerCore.lastActive.navigateInPlaylist(nextMedia: true)
      return .success
    }
    remoteCommand.previousTrackCommand.addTarget { _ in
      PlayerCore.lastActive.navigateInPlaylist(nextMedia: false)
      return .success
    }
    remoteCommand.changeRepeatModeCommand.addTarget { _ in
      PlayerCore.lastActive.togglePlaylistLoop()
      return .success
    }
    remoteCommand.changeShuffleModeCommand.isEnabled = false
    // remoteCommand.changeShuffleModeCommand.addTarget {})
    remoteCommand.changePlaybackRateCommand.supportedPlaybackRates = [0.5, 1, 1.5, 2]
    remoteCommand.changePlaybackRateCommand.addTarget { event in
      PlayerCore.lastActive.setSpeed(Double((event as! MPChangePlaybackRateCommandEvent).playbackRate))
      return .success
    }
    remoteCommand.skipForwardCommand.preferredIntervals = [15]
    remoteCommand.skipForwardCommand.addTarget { event in
      PlayerCore.lastActive.seek(relativeSecond: (event as! MPSkipIntervalCommandEvent).interval, option: .defaultValue)
      return .success
    }
    remoteCommand.skipBackwardCommand.preferredIntervals = [15]
    remoteCommand.skipBackwardCommand.addTarget { event in
      PlayerCore.lastActive.seek(relativeSecond: -(event as! MPSkipIntervalCommandEvent).interval, option: .defaultValue)
      return .success
    }
    remoteCommand.changePlaybackPositionCommand.addTarget { event in
      PlayerCore.lastActive.seek(absoluteSecond: (event as! MPChangePlaybackPositionCommandEvent).positionTime)
      return .success
    }
  }

  static func disableAllCommands() {
    remoteCommand.playCommand.removeTarget(nil)
    remoteCommand.pauseCommand.removeTarget(nil)
    remoteCommand.togglePlayPauseCommand.removeTarget(nil)
    remoteCommand.stopCommand.removeTarget(nil)
    remoteCommand.nextTrackCommand.removeTarget(nil)
    remoteCommand.previousTrackCommand.removeTarget(nil)
    remoteCommand.changeRepeatModeCommand.removeTarget(nil)
    remoteCommand.changeShuffleModeCommand.removeTarget(nil)
    remoteCommand.changePlaybackRateCommand.removeTarget(nil)
    remoteCommand.skipForwardCommand.removeTarget(nil)
    remoteCommand.skipBackwardCommand.removeTarget(nil)
    remoteCommand.changePlaybackPositionCommand.removeTarget(nil)
  }
}<|MERGE_RESOLUTION|>--- conflicted
+++ resolved
@@ -43,9 +43,9 @@
   var openFileCalled = false
   var shouldIgnoreOpenFile = false
 
+  private var commandLineStatus = CommandLineStatus()
+
   private var allPlayersHaveShutdown = false
-
-  private var commandLineStatus = CommandLineStatus()
 
   private(set) var isTerminating = false
 
@@ -768,27 +768,16 @@
   @objc
   func shutdownTimedout() {
     timedOut = true
-<<<<<<< HEAD
-    Logger.log("Timed out waiting for players to stop and shutdown", level: .warning)
-    // For debugging list players that have not terminated.
-    for player in PlayerCoreManager.playerCores {
-      let label = player.label
-      if !player.isStopped {
-        Logger.log("Player \(label) failed to stop", level: .warning)
-      } else if !player.isShutdown {
-        Logger.log("Player \(label) failed to shutdown", level: .warning)
-=======
     if !allPlayersHaveShutdown {
-      Logger.log("Timed out waiting for players to stop and shutdown", level: .warning)
+      Logger.log("Timed out waiting for players to stop and shut down", level: .warning)
       // For debugging list players that have not terminated.
-      for player in PlayerCore.playerCores {
-        let label = player.label ?? "unlabeled"
+      for player in PlayerCoreManager.playerCores {
+        let label = player.label
         if !player.isStopped {
           Logger.log("Player \(label) failed to stop", level: .warning)
         } else if !player.isShutdown {
           Logger.log("Player \(label) failed to shutdown", level: .warning)
         }
->>>>>>> 79cd70c6
       }
       // For debugging purposes we do not remove observers in case players stop or shutdown after
       // the timeout has fired as knowing that occurred maybe useful for debugging why the
@@ -804,7 +793,7 @@
       Logger.log("Timed out waiting for log out of online subtitles provider to complete",
                  level: .warning)
     }
-    Logger.log("Proceeding with application termination due to time out", level: .warning)
+    Logger.log("Proceeding with application termination due to timeout", level: .warning)
     // Tell Cocoa to proceed with termination.
     NSApp.reply(toApplicationShouldTerminate: true)
   }
@@ -838,12 +827,12 @@
       }
     }
 
-<<<<<<< HEAD
     if Preference.UIState.isSaveEnabled {
       // unlock for new launch
-      Logger.log("Updating lauch \(AppDelegate.launchName.quoted) to 'done' in prefs", level: .verbose)
+      Logger.log("Updating status of \(AppDelegate.launchName.quoted) to 'done' in prefs", level: .verbose)
       UserDefaults.standard.setValue(Preference.UIState.LaunchStatus.done, forKey: AppDelegate.launchName)
-=======
+    }
+
     // The first priority was to shutdown any new input from the user. The second priority is to
     // send a logout request if logged into an online subtitles provider as that needs time to
     // complete.
@@ -853,7 +842,6 @@
       // intention of the overall termination timeout is to recover from some sort of hold up in the
       // shutdown sequence that should not occur.
       OnlineSubtitle.logout(timeout: terminationTimeout - 1)
->>>>>>> 79cd70c6
     }
 
     // Close all windows. When a player window is closed it will send a stop command to mpv to stop
@@ -868,25 +856,20 @@
     // player and shutdown was initiated by typing "q" in the player window. That sends a quit
     // command directly to mpv causing mpv and the player to shutdown before application
     // termination is initiated.
-<<<<<<< HEAD
-    var canTerminateNow = true
+    allPlayersHaveShutdown = true
     for player in PlayerCoreManager.playerCores {
-=======
-    allPlayersHaveShutdown = true
-    for player in PlayerCore.playerCores {
->>>>>>> 79cd70c6
       if !player.isShutdown {
         allPlayersHaveShutdown = false
         break
       }
     }
     if allPlayersHaveShutdown {
-      Logger.log("All players have shutdown")
+      Logger.log("All players have shut down")
     } else {
       // Shutdown of player cores involves sending the stop and quit commands to mpv. Even though
       // these commands are sent to mpv using the synchronous API mpv executes them asynchronously.
       // This requires IINA to wait for mpv to finish executing these commands.
-      Logger.log("Waiting for players to stop and shutdown")
+      Logger.log("Waiting for players to stop and shut down")
     }
 
     // Usually will have to wait for logout request to complete if logged into an online subtitle
@@ -894,7 +877,7 @@
     var canTerminateNow = allPlayersHaveShutdown
     if OnlineSubtitle.loggedIn {
       canTerminateNow = false
-      Logger.log("Waiting for log out of online subtitles provider to complete")
+      Logger.log("Waiting for logout of online subtitles provider to complete")
     }
 
     // If the user pressed Q and mpv initiated the termination then players will already be
@@ -958,12 +941,12 @@
     func proceedWithTermination() {
       if !allPlayersHaveShutdown {
         // If any player has not shutdown then continue waiting.
-        for player in PlayerCore.playerCores {
+        for player in PlayerCoreManager.playerCores {
           guard player.isShutdown else { return }
         }
         allPlayersHaveShutdown = true
         // All players have shutdown.
-        Logger.log("All players have shutdown")
+        Logger.log("All players have shut down")
       }
       guard !OnlineSubtitle.loggedIn else { return }
       // All players have shutdown. No longer logged into an online subtitles provider.
@@ -994,24 +977,9 @@
         // blocked. Log that this has occurred and take no further action as it is too late to
         // proceed with the normal termination sequence. If the log file has already been closed
         // then the message will only be printed to the console.
-        Logger.log("Player shutdown after application termination timed out", level: .warning)
+        Logger.log("Player shut down after application termination timed out", level: .warning)
         return
       }
-<<<<<<< HEAD
-      // If any player has not shutdown then continue waiting.
-      for player in PlayerCoreManager.playerCores {
-        guard player.isShutdown else { return }
-      }
-      // All players have shutdown. Proceed with termination.
-      Logger.log("All players have shutdown; proceeding with application termination")
-      // No longer need the timer that forces termination to proceed.
-      timer.invalidate()
-      // No longer need the observers for players stopping and shutting down.
-      ObjcUtils.silenced {
-        observers.forEach {
-          NotificationCenter.default.removeObserver($0)
-        }
-=======
       proceedWithTermination()
     }
     observers.append(observer)
@@ -1025,10 +993,9 @@
         // than the termination timeout to avoid this occurring. Therefore if this message is logged
         // something has gone wrong with the shutdown code.
         Logger.log(
-          "Log out of online subtitles provider completed after application termination timed out",
+          "Logout of online subtitles provider completed after application termination timed out",
           level: .warning)
         return
->>>>>>> 79cd70c6
       }
       proceedWithTermination()
     }
