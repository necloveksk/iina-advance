--- conflicted
+++ resolved
@@ -375,46 +375,6 @@
         subChooseViewController.tableView.reloadData()
       }
     }
-<<<<<<< HEAD
-
-    private func startHeartbeat() {
-      heartBeatTimer = Timer(timeInterval: heartbeatInterval, target: self, selector: #selector(sendHeartbeat), userInfo: nil, repeats: true)
-      heartBeatTimer?.tolerance = 0.9
-    }
-
-    @objc private func sendHeartbeat() {
-      xmlRpc.call("NoOperation", [token as Any]) { result in
-        switch result {
-        case .ok(let value):
-          // 406 No session
-          if let pValue = value as? [String: Any], (pValue["status"] as? String ?? "").hasPrefix("406") {
-            log("heartbeat: no session", level: .warning)
-            self.token = nil
-            self.login().catch { err in
-              switch err {
-              case Error.loginFailed(let reason):
-                log("(re-login) \(reason)", level: .error)
-              case Error.xmlRpcError(let error):
-                log("(re-login) \(error.readableDescription)", level: .error)
-              default:
-                log("(re-login) \(err.localizedDescription)", level: .error)
-              }
-            }
-          } else {
-            log("OpenSub: heartbeat ok")
-          }
-        default:
-          log("OpenSub: heartbeat failed", level: .error)
-          self.token = nil
-        }
-      }
-    }
-
-    var loggedIn: Bool {
-      return token != nil
-    }
-=======
->>>>>>> 79cd70c6
   }
 
   private static func log(_ message: String, level: Logger.Level = .debug) {
