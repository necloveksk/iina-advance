--- conflicted
+++ resolved
@@ -712,10 +712,7 @@
   }
 
   func frameStep(backwards: Bool) {
-<<<<<<< HEAD
     Logger.log("FrameStep (\(backwards ? "-" : "+"))", level: .verbose, subsystem: subsystem)
-=======
->>>>>>> 067f2a94
     // When playback is paused the display link is stopped in order to avoid wasting energy on
     // It must be running when stepping to avoid slowdowns caused by mpv waiting for IINA to call
     // mpv_render_report_swap.
