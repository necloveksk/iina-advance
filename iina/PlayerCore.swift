--- conflicted
+++ resolved
@@ -1526,15 +1526,12 @@
     triedUsingExactSeekForCurrentFile = false
     info.fileLoading = false
     info.haveDownloadedSub = false
-<<<<<<< HEAD
     isStopping = false
     isStopped = false
 
     // Kick off thumbnails load/gen - it can happen in background
     reloadThumbnails()
 
-=======
->>>>>>> 52708e75
     checkUnsyncedWindowOptions()
     // call `trackListChanged` to load tracks and check whether need to switch to music mode
     trackListChanged()
@@ -1676,9 +1673,12 @@
     guard !info.fileLoading, !isShuttingDown, !isShutdown else { return }
     var dwidth = mpv.getInt(MPVProperty.dwidth)
     var dheight = mpv.getInt(MPVProperty.dheight)
-    if info.rotation == 90 || info.rotation == 270 {
+    if info.userRotation == 90 || info.userRotation == 270 {
       swap(&dwidth, &dheight)
     }
+    let mpvParamRotate = mpv.getInt(MPVProperty.videoParamsRotate)
+    let mpvVideoRotate = mpv.getInt(MPVOption.Video.videoRotate)
+    Logger.log("Got mpv '\(MPV_EVENT_VIDEO_RECONFIG)'. mpv = (W: \(dwidth), H: \(dheight), Rot: \(mpvParamRotate) - \(mpvVideoRotate)); PlayerInfo = (W: \(info.displayWidth!) H: \(info.displayHeight!) Rot: \(info.userRotation)°)", level: .verbose, subsystem: subsystem)
     if dwidth != info.displayWidth! || dheight != info.displayHeight! {
       // filter the last video-reconfig event before quit
       if dwidth == 0 && dheight == 0 && mpv.getFlag(MPVProperty.coreIdle) { return }
