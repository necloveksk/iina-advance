//
//  PlayerCore.swift
//  iina
//
//  Created by lhc on 8/7/16.
//  Copyright © 2016 lhc. All rights reserved.
//

import Cocoa
import MediaPlayer

class PlayerCore: NSObject {
  // MARK: - Multiple instances
  static var manager = PlayerCoreManager()

  /// TODO: make `lastActive` and `active` Optional, so creating an uncessary player randomly at startup isn't needed

  /// - Important: Code referencing this property **must** be run on the main thread as getting the value of this property _may_
  ///              result in a reference the `active` property and that requires use of the main thread.
  static var lastActive: PlayerCore {
    get {
      return manager.lastActive ?? active
    }
    set {
      manager.lastActive = newValue
    }
  }

  /// - Important: Code referencing this property **must** be run on the main thread because it references
  ///              [NSApplication.windowController`](https://developer.apple.com/documentation/appkit/nsapplication/1428723-mainwindow)
  static var active: PlayerCore {
    return manager.getActive()
  }

  static var newPlayerCore: PlayerCore {
    return manager.getIdleOrCreateNew()
  }

  static var activeOrNew: PlayerCore {
    return manager.getActiveOrCreateNew()
  }

  static var playing: [PlayerCore] {
    return manager.getNonIdle()
  }

  static func activeOrNewForMenuAction(isAlternative: Bool) -> PlayerCore {
    let useNew = Preference.bool(for: .alwaysOpenInNewWindow) != isAlternative
    return useNew ? newPlayerCore : active
  }

  // MARK: - Fields

  let subsystem: Logger.Subsystem
  unowned var log: Logger.Subsystem { self.subsystem }
  var label: String

  @Atomic var saveTicketCounter: Int = 0
  @Atomic private var thumbnailReloadTicketCounter: Int = 0

  // Plugins
  var isManagedByPlugin = false
  var userLabel: String?
  var disableUI = false
  var disableWindowAnimation = false

  // Internal vars used to make sure init functions don't happen more than once
  private var didStart = false
  private var didInitVideo = false

  @available(macOS 10.12.2, *)
  var touchBarSupport: TouchBarSupport {
    get {
      return self._touchBarSupport as! TouchBarSupport
    }
  }
  private var _touchBarSupport: Any?

  /// `true` if this Mac is known to have a touch bar.
  ///
  /// - Note: This is set based on whether `AppKit` has called `MakeTouchBar`, therefore it can, for example, be `false` for
  ///         a MacBook that has a touch bar if the touch bar is asleep because the Mac is in closed clamshell mode.
  var needsTouchBar = false

  /// A dispatch queue for auto load feature.
  static let backgroundQueue = DispatchQueue(label: "IINAPlayerCoreTask", qos: .background)
  static let playlistQueue = DispatchQueue(label: "IINAPlaylistTask", qos: .utility)
  static let thumbnailQueue = DispatchQueue(label: "IINAPlayerCoreThumbnailTask", qos: .utility)

  /**
   This ticket will be increased each time before a new task being submitted to `backgroundQueue`.

   Each task holds a copy of ticket value at creation, so that a previous task will perceive and
   quit early if new tasks is awaiting.

   **See also**:

   `autoLoadFilesInCurrentFolder(ticket:)`
   */
  @Atomic var backgroundQueueTicket = 0

  // Ticket for sync UI update request
  @Atomic private var syncUITicketCount: Int = 0

  // Windows

  var windowController: PlayerWindowController!

  var window: PlayerWindow {
    return (windowController.window as! PlayerWindow)
  }

  var mpv: MPVController!
  lazy var videoView: VideoView = VideoView(player: self)

  var bindingController: PlayerBindingController!

  var plugins: [JavascriptPluginInstance] = []
  private var pluginMap: [String: JavascriptPluginInstance] = [:]
  var events = EventController()

  lazy var info: PlaybackInfo = PlaybackInfo(log: log)

  // TODO: fold hideFadeableViewsTimer into this
  // TODO: fold hideOSDTimer into this
  var syncUITimer: Timer?

  var isUsingMpvOSD = false
  /// Whether shutdown of this player has been initiated.
  @Atomic var isShuttingDown = false

  /// Whether shutdown of this player has completed (mpv has shutdown).
  var isShutdown = false

  /// Whether stopping of this player has been initiated.
  var isStopping = false

  /// Whether mpv playback has stopped and the media has been unloaded.
  var isStopped = true

  var isInMiniPlayer: Bool {
    return windowController.isInMiniPlayer
  }

  var isFullScreen: Bool {
    return windowController.isFullScreen
  }

  var isInInteractiveMode: Bool {
    return windowController.isInInteractiveMode
  }

  /// Set this to `true` if user changes "music mode" status manually. This disables `autoSwitchToMusicMode`
  /// functionality for the duration of this player even if the preference is `true`. But if they manually change the
  /// "music mode" status again, change this to `false` so that the preference is honored again.
  var overrideAutoMusicMode = false

  var isSearchingOnlineSubtitle = false

  /// For supporting mpv `--shuffle` arg, to shuffle playlist when launching from command line
  @Atomic private var shufflePending = false

<<<<<<< HEAD
  var isMiniPlayerWaitingToShowVideo: Bool = false

=======
>>>>>>> 84094920
  // test seeking
  var triedUsingExactSeekForCurrentFile: Bool = false
  var useExactSeekForCurrentFile: Bool = true

  var isPlaylistVisible: Bool {
    isInMiniPlayer ? windowController.miniPlayer.isPlaylistVisible : windowController.isShowing(sidebarTab: .playlist)
  }

  var isOnlyOpenPlayer: Bool {
    for player in PlayerCore.manager.getPlayerCores() {
      if player != self && player.windowController.isOpen {
        return false
      }
    }
    return true
  }

  /// The A loop point established by the [mpv](https://mpv.io/manual/stable/) A-B loop command.
  var abLoopA: Double {
    /// Returns the value of the A loop point, a timestamp in seconds if set, otherwise returns zero.
    /// - Note: The value of the A loop point is not required by mpv to be before the B loop point.
    /// - Returns:value of the mpv option `ab-loop-a`
    get { mpv.getDouble(MPVOption.PlaybackControl.abLoopA) }
    /// Sets the value of the A loop point as an absolute timestamp in seconds.
    ///
    /// The loop points of the mpv A-B loop command can be adjusted at runtime. This method updates the A loop point. Setting a
    /// loop point to zero disables looping, so this method will adjust the value so it is not equal to zero in order to require use of the
    /// A-B command to disable looping.
    /// - Precondition: The A loop point must have already been established using the A-B loop command otherwise the attempt
    ///     to change the loop point will be ignored.
    /// - Note: The value of the A loop point is not required by mpv to be before the B loop point.
    set {
      guard info.abLoopStatus == .aSet || info.abLoopStatus == .bSet else { return }
      mpv.setDouble(MPVOption.PlaybackControl.abLoopA, max(AppData.minLoopPointTime, newValue))
    }
  }

  /// The B loop point established by the [mpv](https://mpv.io/manual/stable/) A-B loop command.
  var abLoopB: Double {
    /// Returns the value of the B loop point, a timestamp in seconds if set, otherwise returns zero.
    /// - Note: The value of the B loop point is not required by mpv to be after the A loop point.
    /// - Returns:value of the mpv option `ab-loop-b`
    get { mpv.getDouble(MPVOption.PlaybackControl.abLoopB) }
    /// Sets the value of the B loop point as an absolute timestamp in seconds.
    ///
    /// The loop points of the mpv A-B loop command can be adjusted at runtime. This method updates the B loop point. Setting a
    /// loop point to zero disables looping, so this method will adjust the value so it is not equal to zero in order to require use of the
    /// A-B command to disable looping.
    /// - Precondition: The B loop point must have already been established using the A-B loop command otherwise the attempt
    ///     to change the loop point will be ignored.
    /// - Note: The value of the B loop point is not required by mpv to be after the A loop point.
    set {
      guard info.abLoopStatus == .bSet else { return }
      mpv.setDouble(MPVOption.PlaybackControl.abLoopB, max(AppData.minLoopPointTime, newValue))
    }
  }

  var isABLoopActive: Bool {
    abLoopA != 0 && abLoopB != 0 && mpv.getString(MPVOption.PlaybackControl.abLoopCount) != "0"
  }

  init(_ label: String) {
    let log = Logger.Subsystem(rawValue: "play-\(label)")
    log.debug("PlayerCore \(label) init")
    self.label = label
    self.subsystem = log
    super.init()
    self.mpv = MPVController(playerCore: self)
    self.bindingController = PlayerBindingController(playerCore: self)
    self.windowController = PlayerWindowController(playerCore: self)
    if #available(macOS 10.12.2, *) {
      self._touchBarSupport = TouchBarSupport(playerCore: self)
    }
  }

  // MARK: - Plugins

  static func reloadPluginForAll(_ plugin: JavascriptPlugin) {
    manager.getPlayerCores().forEach { $0.reloadPlugin(plugin) }
    (NSApp.delegate as? AppDelegate)?.menuController?.updatePluginMenu()
  }

  private func loadPlugins() {
    pluginMap.removeAll()
    plugins = JavascriptPlugin.plugins.compactMap { plugin in
      guard plugin.enabled else { return nil }
      let instance = JavascriptPluginInstance(player: self, plugin: plugin)
      pluginMap[plugin.identifier] = instance
      return instance
    }
  }

  func reloadPlugin(_ plugin: JavascriptPlugin, forced: Bool = false) {
    let id = plugin.identifier
    if let _ = pluginMap[id] {
      if plugin.enabled {
        // no need to reload, unless forced
        guard forced else { return }
        pluginMap[id] = JavascriptPluginInstance(player: self, plugin: plugin)
      } else {
        pluginMap.removeValue(forKey: id)
      }
    } else {
      guard plugin.enabled else { return }
      pluginMap[id] = JavascriptPluginInstance(player: self, plugin: plugin)
    }

    plugins = JavascriptPlugin.plugins.compactMap { pluginMap[$0.identifier] }
    windowController.quickSettingView.updatePluginTabs()
  }

  // MARK: - Control

  private func open(_ url: URL?, shouldAutoLoad: Bool = false) {
    guard let url = url else {
      Logger.log("empty file path or url", level: .error, subsystem: subsystem)
      return
    }
    Logger.log("Open URL: \(url.absoluteString.pii.quoted)", subsystem: subsystem)
    if shouldAutoLoad {
      info.shouldAutoLoadFiles = true
    }
    openPlayerWindow(url: url)
  }

  /**
   Open a list of urls. If there are more than one urls, add the remaining ones to
   playlist and disable auto loading.

   - Returns: `nil` if no further action is needed, like opened a BD Folder; otherwise the
   count of playable files.
   */
  @discardableResult
  func openURLs(_ urls: [URL], shouldAutoLoad autoLoad: Bool = true) -> Int? {
    guard !urls.isEmpty else { return 0 }
    Logger.log("OpenURLs: \(urls.map{$0.absoluteString.pii})")
    let urls = Utility.resolveURLs(urls)

    // Handle folder URL (to support mpv shuffle, etc), BD folders and m3u / m3u8 files first.
    // For these cases, mpv will load/build the playlist and notify IINA when it can be retrieved.
    if urls.count == 1 {
      let url = urls[0]

      if isBDFolder(url)
          || Utility.playlistFileExt.contains(url.absoluteString.lowercasedPathExtension) {
        info.shouldAutoLoadFiles = false
        open(url)
        return nil
      }
    }

    let playableFiles = getPlayableFiles(in: urls)
    let count = playableFiles.count

    // check playable files count
    if count == 0 {
      return 0
    }

    if !autoLoad {
      info.shouldAutoLoadFiles = false
    } else {
      info.shouldAutoLoadFiles = (count == 1)
    }

    // open the first file
    open(playableFiles[0])

    addToPlaylist(urls: playableFiles[1..<count])
    return count
  }

  func openURL(_ url: URL, shouldAutoLoad: Bool = true) {
    info.hdrEnabled = Preference.bool(for: .enableHdrSupport)
    openURLs([url], shouldAutoLoad: shouldAutoLoad)
  }

  func openURLString(_ str: String) {
    if str == "-" {
      openPlayerWindow()
      return
    }
    if str.first == "/" {
      openURL(URL(fileURLWithPath: str))
    } else {
      guard let pstr = str.addingPercentEncoding(withAllowedCharacters: .urlAllowed), let url = URL(string: pstr) else {
        Logger.log("Cannot add percent encoding for \(str)", level: .error, subsystem: subsystem)
        return
      }
      openURL(url)
    }
  }

  /// if `url` is `nil`, assumed to be `stdin`
  private func openPlayerWindow(url: URL? = nil) {
    let path: String
    if let url = url, url.absoluteString != "stdin" {
      path = url.isFileURL ? url.path : url.absoluteString
      info.currentURL = url
      log.debug("Opening Player window for URL: \(url.absoluteString.pii.quoted), path: \(path.pii.quoted)")
    } else {
      path = "-"
      info.currentURL = URL(string: "stdin")!
      log.debug("Opening Player window for stdin")
    }

    if !info.isRestoring {
      (NSApp.delegate as! AppDelegate).initialWindow.closePriorToOpeningPlayerWindow()
    }
    windowController.openWindow()

    mpv.queue.async { [self] in
      log.debug("OpenPlayerWindow: setting fileLoaded=false")
      // clear currentFolder since playlist is cleared, so need to auto-load again in playerCore#fileStarted
      info.currentFolder = nil

      // Reset state flags
      info.fileLoading = true
      info.fileLoaded = false
      info.justOpenedFile = true
      isStopping = false

      // Send load file command
      mpv.command(.loadfile, args: [path])

      if !info.isRestoring {  // restore state has higher precedence
        if Preference.bool(for: .enablePlaylistLoop) {
          mpv.setString(MPVOption.PlaybackControl.loopPlaylist, "inf")
        }
        if Preference.bool(for: .enableFileLoop) {
          mpv.setString(MPVOption.PlaybackControl.loopFile, "inf")
        }
      }
    }
  }

  // Does nothing if already started
  func start(restore: Bool = false) {
    guard !didStart else { return }
    didStart = true

    log.verbose("Player start, restoring=\(restore.yn)")

    startMPV()
    loadPlugins()

    if restore, let savedState = Preference.UIState.getPlayerSaveState(forPlayerID: label) {
      savedState.restoreTo(self)
    }
  }

  private func startMPV() {
    // set path for youtube-dl
    let oldPath = String(cString: getenv("PATH")!)
    var path = Utility.exeDirURL.path + ":" + oldPath
    if let customYtdlPath = Preference.string(for: .ytdlSearchPath), !customYtdlPath.isEmpty {
      path = customYtdlPath + ":" + path
    }
    setenv("PATH", path, 1)
    log.debug("Set env path to \(path.pii)")

    // set http proxy
    if let proxy = Preference.string(for: .httpProxy), !proxy.isEmpty {
      setenv("http_proxy", "http://" + proxy, 1)
      log.debug("Set env http_proxy to \(proxy.pii)")
    }

    mpv.mpvInit()
    events.emit(.mpvInitialized)

    if !getAudioDevices().contains(where: { $0["name"] == Preference.string(for: .audioDevice)! }) {
      log.verbose("Defaulting mpv audioDevice to 'auto'")
      setAudioDevice("auto")
    }
  }

  func initVideo() {
    guard !didInitVideo else { return }
    didInitVideo = true

    // init mpv render context.
    // The video layer must be displayed once to get the OpenGL context initialized.
    videoView.videoLayer.display()
    mpv.mpvInitRendering()
    videoView.startDisplayLink()
  }

  func saveState() {
    PlayerSaveState.save(self)  // record the pause state
  }


  // unload main window video view
  private func uninitVideo() {
    dispatchPrecondition(condition: .onQueue(DispatchQueue.main))
    guard didInitVideo else { return }
    log.debug("Uninit video")
    videoView.stopDisplayLink()
    videoView.uninit()
    didInitVideo = false
  }

  /// Initiate shutdown of this player.
  ///
  /// This method is intended to only be used during application termination. Once shutdown has been initiated player methods
  /// **must not** be called.
  /// - Important: As a part of shutting down the player this method sends a quit command to mpv. Even though the command is
  ///     sent to mpv using the synchronous API mpv executes the quit command asynchronously. The player is not fully shutdown
  ///     until mpv finishes executing the quit command and shuts down.
  func shutdown() {
    dispatchPrecondition(condition: .onQueue(DispatchQueue.main))
    guard !isShuttingDown else {
      log.verbose("Player is already shutting down")
      return
    }
    log.debug("Shutting down player")
    isShuttingDown = true
    savePlaybackPosition() // Save state to mpv watch-later (if enabled)
    refreshSyncUITimer()   // Shut down timer
    uninitVideo()          // Shut down DisplayLink

    mpv.mpvQuit()
  }

  func mpvHasShutdown(isMPVInitiated: Bool = false) {
    dispatchPrecondition(condition: .onQueue(DispatchQueue.main))
    let suffix = isMPVInitiated ? " (initiated by mpv)" : ""
    log.debug("Player has shut down\(suffix)")
    isStopped = true
    isShutdown = true
    // If mpv shutdown was initiated by mpv then the player state has not been saved.
    if isMPVInitiated {
      isShuttingDown = true
      savePlaybackPosition() // Save state to mpv watch-later (if enabled)
      refreshSyncUITimer()   // Shut down timer
      uninitVideo()          // Shut down DisplayLink
    }
    log.debug("Removing player \(label)")
    PlayerCore.manager.removePlayer(withLabel: label)

    postNotification(.iinaPlayerShutdown)
  }

  func enterMusicMode(automatically: Bool = false) {
    log.debug("Switch to mini player, automatically=\(automatically)")
    if !automatically {
      // Toggle manual override
      overrideAutoMusicMode = !overrideAutoMusicMode
      log.verbose("Changed overrideAutoMusicMode to \(overrideAutoMusicMode)")
    }
    windowController.enterMusicMode()
    events.emit(.musicModeChanged, data: true)
  }

  func exitMusicMode(automatically: Bool = false) {
    Logger.log("Switch to normal window from mini player, automatically=\(automatically)", subsystem: subsystem)
    if !automatically {
      overrideAutoMusicMode = !overrideAutoMusicMode
      Logger.log("Changed overrideAutoMusicMode to \(overrideAutoMusicMode)",
                 level: .verbose, subsystem: subsystem)
    }
    windowController.exitMusicMode()
    windowController.updateTitle()

    events.emit(.musicModeChanged, data: false)
  }

  // MARK: - MPV commands

  func togglePause() {
    info.isPaused ? resume() : pause()
  }

  /// Pause playback.
  ///
  /// - Important: Setting the `pause` property will cause `mpv` to emit a `MPV_EVENT_PROPERTY_CHANGE` event. The
  ///     event will still be emitted even if the `mpv` core is idle. If the setting `Pause when machine goes to sleep` is
  ///     enabled then `PlayerWindowController` will call this method in response to a
  ///     `NSWorkspace.willSleepNotification`. That happens even if the window is closed and the player is idle. In
  ///     response the event handler in `MPVController` will call `VideoView.displayIdle`. The suspicion is that calling this
  ///     method results in a call to `CVDisplayLinkCreateWithActiveCGDisplays` which fails because the display is
  ///     asleep. Thus `setFlag` **must not** be called if the `mpv` core is idle or stopping. See issue
  ///     [#4520](https://github.com/iina/iina/issues/4520)
  func pause() {
    dispatchPrecondition(condition: .onQueue(DispatchQueue.main))
    let isNormalSpeed = info.playSpeed == 1
    info.isPaused = true  // set preemptively to prevent inconsistencies in UI
    mpv.queue.async { [self] in
      guard !info.isIdle, !isStopping, !isStopped, !isShuttingDown, !isShutdown else { return }
      /// Set this so that callbacks will fire even though `info.isPaused` was already set
      info.pauseStateWasChangedLocally = true
      mpv.setFlag(MPVOption.PlaybackControl.pause, true)
    }
    if !isNormalSpeed && Preference.bool(for: .resetSpeedWhenPaused) {
      setSpeed(1)
    }
    windowController.updatePlayButtonAndSpeedUI()
  }

  private func _resume() {
    dispatchPrecondition(condition: .onQueue(mpv.queue))
    // Restart playback when reached EOF
    if mpv.getFlag(MPVProperty.eofReached) && Preference.bool(for: .resumeFromEndRestartsPlayback) {
      _seek(absoluteSecond: 0)
    }
    mpv.setFlag(MPVOption.PlaybackControl.pause, false)
  }

  func resume() {
    info.isPaused = false  // set preemptively to prevent inconsistencies in UI
    mpv.queue.async { [self] in
      /// Set this so that callbacks will fire even though `info.isPaused` was already set
      info.pauseStateWasChangedLocally = true
      _resume()
    }
    windowController.updatePlayButtonAndSpeedUI()
  }

  /// Stop playback and unload the media.
  func stop() {
    dispatchPrecondition(condition: .onQueue(DispatchQueue.main))

    // If the user immediately closes the player window it is possible the background task may still
    // be working to load subtitles. Invalidate the ticket to get that task to abandon the work.
    $backgroundQueueTicket.withLock { $0 += 1 }

    videoView.stopDisplayLink()

    mpv.queue.async { [self] in
      saveState()            // Save state to IINA prefs (if enabled)
      savePlaybackPosition() // Save state to mpv watch-later (if enabled)

      // Reset playback state
      info.currentURL = nil
      info.currentFolder = nil
      info.videoParams = nil
      info.currentMediaThumbnails = nil
      info.videoPosition = nil
      info.videoDuration = nil

      info.$matchedSubs.withLock { $0.removeAll() }

      // Do not send a stop command to mpv if it is already stopped. This happens when quitting is
      // initiated directly through mpv.
      guard !isStopped else { return }
      Logger.log("Stopping playback", subsystem: subsystem)

      sendOSD(.stop)
      isStopping = true
      DispatchQueue.main.async { [self] in
        refreshSyncUITimer()
      }
      mpv.command(.stop)
    }
  }

  /// Playback has stopped and the media has been unloaded.
  ///
  /// This method is called by `MPVController` when mpv emits an event indicating the asynchronous mpv `stop` command
  /// has completed executing.
  func playbackStopped() {
    log.debug("Playback has stopped")
    dispatchPrecondition(condition: .onQueue(mpv.queue))

    isStopped = true
    postNotification(.iinaPlayerStopped)
  }

  func toggleMute(_ set: Bool? = nil) {
    mpv.queue.async { [self] in
      let newState = set ?? !mpv.getFlag(MPVOption.Audio.mute)
      mpv.setFlag(MPVOption.Audio.mute, newState)
    }
  }

  // Seek %
  func seek(percent: Double, forceExact: Bool = false) {
    mpv.queue.async { [self] in
      var percent = percent
      // mpv will play next file automatically when seek to EOF.
      // We clamp to a Range to ensure that we don't try to seek to 100%.
      // however, it still won't work for videos with large keyframe interval.
      if let duration = info.videoDuration?.second,
         duration > 0 {
        percent = percent.clamped(to: 0..<100)
      }
      let useExact = forceExact ? true : Preference.bool(for: .useExactSeek)
      let seekMode = useExact ? "absolute-percent+exact" : "absolute-percent"
      Logger.log("Seek \(percent) % (forceExact: \(forceExact), useExact: \(useExact) -> \(seekMode))", level: .verbose, subsystem: subsystem)
      mpv.command(.seek, args: ["\(percent)", seekMode], checkError: false)
    }
  }

  // Seek Relative
  func seek(relativeSecond: Double, option: Preference.SeekOption) {
    mpv.queue.async { [self] in
      log.verbose("Seek \(relativeSecond)s (\(option.rawValue))")
      switch option {

      case .relative:
        mpv.command(.seek, args: ["\(relativeSecond)", "relative"], checkError: false)

      case .exact:
        mpv.command(.seek, args: ["\(relativeSecond)", "relative+exact"], checkError: false)

      case .auto:
        // for each file , try use exact and record interval first
        if !triedUsingExactSeekForCurrentFile {
          mpv.recordedSeekTimeListener = { [unowned self] interval in
            // if seek time < 0.05, then can use exact
            self.useExactSeekForCurrentFile = interval < 0.05
          }
          mpv.needRecordSeekTime = true
          triedUsingExactSeekForCurrentFile = true
        }
        let seekMode = useExactSeekForCurrentFile ? "relative+exact" : "relative"
        mpv.command(.seek, args: ["\(relativeSecond)", seekMode], checkError: false)

      }
    }
  }

  // Seek Absolute
  func seek(absoluteSecond: Double) {
    mpv.queue.async { [self] in
      _seek(absoluteSecond: absoluteSecond)
    }
  }

  func _seek(absoluteSecond: Double) {
    Logger.log("Seek \(absoluteSecond) absolute+exact", level: .verbose, subsystem: subsystem)
    mpv.command(.seek, args: ["\(absoluteSecond)", "absolute+exact"])
  }

  func frameStep(backwards: Bool) {
    Logger.log("FrameStep (\(backwards ? "-" : "+"))", level: .verbose, subsystem: subsystem)
    // When playback is paused the display link is stopped in order to avoid wasting energy on
    // It must be running when stepping to avoid slowdowns caused by mpv waiting for IINA to call
    // mpv_render_report_swap.
    videoView.displayActive()
    mpv.queue.async { [self] in
      if backwards {
        mpv.command(.frameBackStep)
      } else {
        mpv.command(.frameStep)
      }
    }
  }

  func screenshot() {
    guard let vid = info.vid, vid > 0 else { return }
    let saveToFile = Preference.bool(for: .screenshotSaveToFile)
    let saveToClipboard = Preference.bool(for: .screenshotCopyToClipboard)
    guard saveToFile || saveToClipboard else { return }

    let option = Preference.bool(for: .screenshotIncludeSubtitle) ? "subtitles" : "video"

    mpv.queue.async { [self] in
      mpv.asyncCommand(.screenshot, args: [option], replyUserdata: MPVController.UserData.screenshot)
    }
  }

  func screenshotCallback() {
    let saveToFile = Preference.bool(for: .screenshotSaveToFile)
    let saveToClipboard = Preference.bool(for: .screenshotCopyToClipboard)
    guard saveToFile || saveToClipboard else { return }

    guard let imageFolder = mpv.getString(MPVOption.Screenshot.screenshotDirectory) else { return }
    guard let lastScreenshotURL = Utility.getLatestScreenshot(from: imageFolder) else { return }
    guard let screenshotImage = NSImage(contentsOf: lastScreenshotURL) else {
      self.sendOSD(.screenshot)
      return
    }
    if saveToClipboard {
      NSPasteboard.general.clearContents()
      NSPasteboard.general.writeObjects([screenshotImage])
    }
    guard Preference.bool(for: .screenshotShowPreview) else {
      self.sendOSD(.screenshot)
      return
    }

    DispatchQueue.main.async { [self] in
      let osdViewController = ScreenshootOSDView()
      // Shrink to some fraction of the currently displayed video
      let relativeSize = windowController.videoView.frame.size.multiply(0.3)
      let previewImageSize = screenshotImage.size.shrink(toSize: relativeSize)
      osdViewController.setImage(screenshotImage,
                       size: previewImageSize,
                       fileURL: saveToFile ? lastScreenshotURL : nil)

      self.sendOSD(.screenshot, forcedTimeout: 5, accessoryViewController: osdViewController)
      if !saveToFile {
        try? FileManager.default.removeItem(at: lastScreenshotURL)
      }
    }
  }

  /// Invoke the [mpv](https://mpv.io/manual/stable/) A-B loop command.
  ///
  /// The A-B loop command cycles mpv through these states:
  /// - Cleared (looping disabled)
  /// - A loop point set
  /// - B loop point set (looping enabled)
  ///
  /// When the command is first invoked it sets the A loop point to the timestamp of the current frame. When the command is invoked
  /// a second time it sets the B loop point to the timestamp of the current frame, activating looping and causing mpv to seek back to
  /// the A loop point. When the command is invoked again both loop points are cleared (set to zero) and looping stops.
  func abLoop() -> Int32 {
    dispatchPrecondition(condition: .onQueue(mpv.queue))

    // may subject to change
    let returnValue = mpv.command(.abLoop)
    if returnValue == 0 {
      syncAbLoop()
      sendOSD(.abLoop(info.abLoopStatus))
    }
    return returnValue
  }

  /// Synchronize IINA with the state of the [mpv](https://mpv.io/manual/stable/) A-B loop command.
  func syncAbLoop() {
    dispatchPrecondition(condition: .onQueue(mpv.queue))

    // Obtain the values of the ab-loop-a and ab-loop-b options representing the A & B loop points.
    let a = abLoopA
    let b = abLoopB
    if a == 0 {
      if b == 0 {
        // Neither point is set, the feature is disabled.
        info.abLoopStatus = .cleared
      } else {
        // The B loop point is set without the A loop point having been set. This is allowed by mpv
        // but IINA is not supposed to allow mpv to get into this state, so something has gone
        // wrong. This is an internal error. Log it and pretend that just the A loop point is set.
        log.error("Unexpected A-B loop state, ab-loop-a is \(a) ab-loop-b is \(b)")
        info.abLoopStatus = .aSet
      }
    } else {
      // A loop point has been set. B loop point must be set as well to activate looping.
      info.abLoopStatus = b == 0 ? .aSet : .bSet
    }
    // The play slider has knobs representing the loop points, make insure the slider is in sync.
    windowController?.syncPlaySliderABLoop()
    log.verbose("Synchronized info.abLoopStatus \(info.abLoopStatus)")
  }

  func togglePlaylistLoop() {
    mpv.queue.async { [self] in
      let loopMode = getLoopMode()
      if loopMode == .playlist {
        setLoopMode(.off)
      } else {
        setLoopMode(.playlist)
      }
    }
  }

  func toggleFileLoop() {
    mpv.queue.async { [self] in
      let loopMode = getLoopMode()
      if loopMode == .file {
        setLoopMode(.off)
      } else {
        setLoopMode(.file)
      }
    }
  }

  func getLoopMode() -> LoopMode {
    let loopFileStatus = mpv.getString(MPVOption.PlaybackControl.loopFile)
    guard loopFileStatus != "inf" else { return .file }
    if let loopFileStatus = loopFileStatus, let count = Int(loopFileStatus), count != 0 {
      return .file
    }
    let loopPlaylistStatus = mpv.getString(MPVOption.PlaybackControl.loopPlaylist)
    guard loopPlaylistStatus != "inf", loopPlaylistStatus != "force" else { return .playlist }
    guard let loopPlaylistStatus = loopPlaylistStatus, let count = Int(loopPlaylistStatus) else {
      return .off
    }
    return count == 0 ? .off : .playlist
  }

  private func setLoopMode(_ newMode: LoopMode) {
    switch newMode {
    case .playlist:
      mpv.setString(MPVOption.PlaybackControl.loopPlaylist, "inf")
      mpv.setString(MPVOption.PlaybackControl.loopFile, "no")
      sendOSD(.playlistLoop)
    case .file:
      mpv.setString(MPVOption.PlaybackControl.loopFile, "inf")
      sendOSD(.fileLoop)
    case .off:
      mpv.setString(MPVOption.PlaybackControl.loopPlaylist, "no")
      mpv.setString(MPVOption.PlaybackControl.loopFile, "no")
      sendOSD(.noLoop)
    }
  }

  func nextLoopMode() {
    mpv.queue.async { [self] in
      setLoopMode(getLoopMode().next())
    }
  }

  func toggleShuffle() {
    mpv.queue.async { [self] in
      mpv.command(.playlistShuffle)
      _reloadPlaylist()
    }
  }

  func setVolume(_ volume: Double, constrain: Bool = true) {
    mpv.queue.async { [self] in
      let maxVolume = Preference.integer(for: .maxVolume)
      let constrainedVolume = volume.clamped(to: 0...Double(maxVolume))
      let appliedVolume = constrain ? constrainedVolume : volume
      info.volume = appliedVolume
      mpv.setDouble(MPVOption.Audio.volume, appliedVolume)
      // Save default for future players:
      Preference.set(constrainedVolume, for: .softVolume)
    }
  }

  func _setTrack(_ index: Int, forType trackType: MPVTrack.TrackType) {
    log.verbose("Setting \(trackType) track to \(index)")
    dispatchPrecondition(condition: .onQueue(mpv.queue))

    let name: String
    switch trackType {
    case .audio:
      name = MPVOption.TrackSelection.aid
    case .video:
      name = MPVOption.TrackSelection.vid
    case .sub:
      name = MPVOption.TrackSelection.sid
    case .secondSub:
      name = MPVOption.Subtitles.secondarySid
    }
    mpv.setInt(name, index)
    reloadSelectedTracks()
  }

  func setTrack(_ index: Int, forType: MPVTrack.TrackType) {
    mpv.queue.async { [self] in
      _setTrack(index, forType: forType)
    }
  }

  /** Set speed. */
  func setSpeed(_ speed: Double, triggerResume: Bool = false) {
    let speedTrunc = speed.truncatedTo3()
    info.playSpeed = speedTrunc  // set preemptively to keep UI in sync
    mpv.queue.async { [self] in
      log.verbose("Setting speed to \(speedTrunc)")
      mpv.setDouble(MPVOption.PlaybackControl.speed, speedTrunc)

      /// If `resetSpeedWhenPaused` is enabled, then speed is reset to 1x when pausing.
      /// This will create a subconscious link in the user's mind between "pause" -> "unset speed".
      /// Try to stay consistent by linking the contrapositive together: "set speed" -> "play".
      /// The intuition should be most apparent when using the speed slider in Quick Settings.
      if triggerResume, info.isPaused, Preference.bool(for: .resetSpeedWhenPaused) {
        _resume()
      }
    }
  }

  /// Set video's aspect ratio. The param may be one of:
  /// 1. Target aspect ratio. This came from user input, either from a button, menu, or text entry.
  /// This can be either in colon notation (e.g., "16:10") or decimal ("2.333333").
  /// 2. Actual aspect ratio (like `info.videoAspect`, but that is applied *after* video rotation). After the target aspect
  /// is applied to the raw video dimensions, the resulting dimensions must be rounded to their nearest integer values
  /// (because of reasons). So when the aspect is recalculated from the new dimensions, the result may be slightly different.
  ///
  /// This method ensures that the following components are synced to the given aspect ratio:
  /// 1. mpv `video-aspect-override` property
  /// 2. Player window geometry / displayed video size
  /// 3. Quick Settings controls & menu item checkmarks
  ///
  /// To hopefully avoid precision problems, `aspectNormalDecimalString` is used for comparisons across data sources.
  func setVideoAspectOverride(_ aspect: String) {
    mpv.queue.async { [self] in
      _setVideoAspectOverride(aspect)
    }
  }

  func _setVideoAspectOverride(_ aspect: String) {
    log.verbose("Got request to set videoAspectOverride to: \(aspect.quoted)")
    dispatchPrecondition(condition: .onQueue(mpv.queue))

    guard let videoParams = mpv.queryForVideoParams() else { return }

    let aspectDisplay: String
    if Aspect(string: aspect) != nil {
      // Aspect is in colon notation (X:Y)
      aspectDisplay = aspect
    } else if let aspectDouble = Double(aspect), aspectDouble > 0 {
      /// Aspect is a decimal number, but is not default (`-1` or video default)
      /// Try to match to known aspect by comparing their decimal values to the new aspect.
      /// Note that mpv seems to do its calculations to only 2 decimal places of precision, so use that for comparison.
      if let knownAspectRatio = findLabelForAspectRatio(aspectDouble) {
        aspectDisplay = knownAspectRatio
      } else {
        aspectDisplay = aspectDouble.aspectNormalDecimalString
      }
    } else {
      aspectDisplay = AppData.defaultAspectName
      // -1, default, or unrecognized
      log.verbose("Setting selectedAspect to: \(AppData.defaultAspectName.quoted) for aspect \(aspect.quoted)")
    }

    if info.selectedAspectRatioLabel != aspectDisplay {
      info.selectedAspectRatioLabel = aspectDisplay

      // Send update to mpv
      let mpvValue = aspectDisplay == AppData.defaultAspectName ? "no" : aspectDisplay
      log.verbose("Setting mpv video-aspect-override to: \(mpvValue.quoted)")
      mpv.setString(MPVOption.Video.videoAspectOverride, mpvValue)

      sendOSD(.aspect(aspectDisplay))
    }
    // Get this in the mpv thread to avoid race condition
    let justOpenedFile = info.justOpenedFile

    DispatchQueue.main.async { [self] in
      if videoParams.hasValidSize {
        // Make sure window geometry is up to date
        windowController.mpvVideoDidReconfig(videoParams, justOpenedFile: justOpenedFile)
      }

      // Update controls in UI. Need to always execute this, so that clicking on the video default aspect
      // immediately changes the selection to "Default".
      reloadQuickSettingsView()
    }
  }

  private func findLabelForAspectRatio(_ aspectRatioNumber: Double) -> String? {
    let mpvAspect = Aspect.mpvPrecision(of: aspectRatioNumber)
    for knownAspectRatio in AppData.aspects {
      if let parsedAspect = Aspect(string: knownAspectRatio), parsedAspect.value == mpvAspect {
        // Matches a known aspect. Use its colon notation (X:Y) instead of decimal value
        return knownAspectRatio
      }
    }
    // Not found
    return nil
  }

  func updateMPVWindowScale(using windowGeo: PWindowGeometry) {
    mpv.queue.async { [self] in
      guard let actualVideoScale = deriveVideoScale(from: windowGeo) else {
        log.verbose("Skipping update to mpv window-scale: could not get size info")
        return
      }
      let prevVideoScale = info.cachedWindowScale

      if actualVideoScale != prevVideoScale {
        // Setting the window-scale property seems to result in a small hiccup during playback.
        // Not sure if this is an mpv limitation
        log.verbose("Updating mpv window-scale from videoSize \(windowGeo.videoSize), changing scale: \(prevVideoScale) → \(actualVideoScale)")
        info.cachedWindowScale = actualVideoScale
        mpv.setDouble(MPVProperty.windowScale, actualVideoScale)
      } else {
        log.verbose("Skipping update to mpv window-scale: no change from prev (\(prevVideoScale))")
      }
    }
  }

  private func deriveVideoScale(from windowGeometry: PWindowGeometry) -> CGFloat? {
    let videoWidthScaled = windowGeometry.videoSize.width

    // This should take into account aspect override and/or crop already
    guard let videoWidthUnscaled = mpv.queryForVideoParams()?.videoDisplayRotatedSize?.width else {
      return nil
    }

    let videoScale = (videoWidthScaled / videoWidthUnscaled).truncatedTo6()
    return videoScale
  }

  func setVideoRotate(_ degree: Int) {
    mpv.queue.async { [self] in
      guard AppData.rotations.firstIndex(of: degree)! >= 0 else {
        Logger.log("Invalid value for videoRotate, ignoring: \(degree)", level: .error, subsystem: subsystem)
        return
      }

      Logger.log("Setting videoRotate to: \(degree)°", level: .verbose, subsystem: subsystem)
      mpv.setInt(MPVOption.Video.videoRotate, degree)
    }
  }

  func setFlip(_ enable: Bool) {
    mpv.queue.async { [self] in
      Logger.log("Setting flip to: \(enable)°", level: .verbose, subsystem: subsystem)
      if enable {
        guard info.flipFilter == nil else {
          Logger.log("Cannot enable flip: there is already a filter present", level: .error, subsystem: subsystem)
          return
        }
        let vf = MPVFilter.flip()
        vf.label = Constants.FilterLabel.flip
        let _ = addVideoFilter(vf)
      } else {
        guard let vf = info.flipFilter else {
          Logger.log("Cannot disable flip: no filter is present", level: .error, subsystem: subsystem)
          return
        }
        let _ = removeVideoFilter(vf)
      }
    }
  }

  func setMirror(_ enable: Bool) {
    mpv.queue.async { [self] in
      Logger.log("Setting mirror to: \(enable)°", level: .verbose, subsystem: subsystem)
      if enable {
        guard info.mirrorFilter == nil else {
          Logger.log("Cannot enable mirror: there is already a mirror filter present", level: .error, subsystem: subsystem)
          return
        }
        let vf = MPVFilter.mirror()
        vf.label = Constants.FilterLabel.mirror
        let _ = addVideoFilter(vf)
      } else {
        guard let vf = info.mirrorFilter else {
          Logger.log("Cannot disable mirror: no mirror filter is present", level: .error, subsystem: subsystem)
          return
        }
        let _ = removeVideoFilter(vf)
      }
    }
  }

  func toggleDeinterlace(_ enable: Bool) {
    mpv.queue.async { [self] in
      mpv.setFlag(MPVOption.Video.deinterlace, enable)
    }
  }

  func toggleHardwareDecoding(_ enable: Bool) {
    let value = Preference.HardwareDecoderOption(rawValue: Preference.integer(for: .hardwareDecoder))?.mpvString ?? "auto"
    mpv.queue.async { [self] in
      mpv.setString(MPVOption.Video.hwdec, enable ? value : "no")
    }
  }

  enum VideoEqualizerType {
    case brightness, contrast, saturation, gamma, hue
  }

  func setVideoEqualizer(forOption option: VideoEqualizerType, value: Int) {
    let optionName: String
    switch option {
    case .brightness:
      optionName = MPVOption.Equalizer.brightness
    case .contrast:
      optionName = MPVOption.Equalizer.contrast
    case .saturation:
      optionName = MPVOption.Equalizer.saturation
    case .gamma:
      optionName = MPVOption.Equalizer.gamma
    case .hue:
      optionName = MPVOption.Equalizer.hue
    }
    mpv.queue.async { [self] in
      mpv.command(.set, args: [optionName, value.description])
    }
  }

  func loadExternalVideoFile(_ url: URL) {
    mpv.queue.async { [self] in
      let code = mpv.command(.videoAdd, args: [url.path], checkError: false)
      if code < 0 {
        Logger.log("Unsupported video: \(url.path)", level: .error, subsystem: self.subsystem)
        DispatchQueue.main.async {
          Utility.showAlert("unsupported_audio")
        }
      }
    }
  }

  func loadExternalAudioFile(_ url: URL) {
    mpv.queue.async { [self] in
      let code = mpv.command(.audioAdd, args: [url.path], checkError: false)
      if code < 0 {
        Logger.log("Unsupported audio: \(url.path)", level: .error, subsystem: self.subsystem)
        DispatchQueue.main.async {
          Utility.showAlert("unsupported_audio")
        }
      }
    }
  }

  func toggleSubVisibility() {
    mpv.queue.async { [self] in
      mpv.setFlag(MPVOption.Subtitles.subVisibility, !info.isSubVisible)
    }
  }

  func toggleSecondSubVisibility() {
    mpv.queue.async { [self] in
      mpv.setFlag(MPVOption.Subtitles.secondarySubVisibility, !info.isSecondSubVisible)
    }
  }

  func loadExternalSubFile(_ url: URL, delay: Bool = false) {
    mpv.queue.async { [self] in
      if let track = info.subTracks.first(where: { $0.externalFilename == url.path }) {
        mpv.command(.subReload, args: [String(track.id)], checkError: false)
        return
      }

      let code = mpv.command(.subAdd, args: [url.path], checkError: false)
      if code < 0 {
        Logger.log("Unsupported sub: \(url.path)", level: .error, subsystem: self.subsystem)
        // if another modal panel is shown, popping up an alert now will cause some infinite loop.
        if delay {
          DispatchQueue.main.asyncAfter(deadline: DispatchTime.now() + 0.5) {
            Utility.showAlert("unsupported_sub")
          }
        } else {
          DispatchQueue.main.async {
            Utility.showAlert("unsupported_sub")
          }
        }
      }
    }
  }

  func reloadAllSubs() {
    mpv.queue.async { [self] in
      let currentSubName = info.currentTrack(.sub)?.externalFilename
      for subTrack in info.subTracks {
        let code = mpv.command(.subReload, args: ["\(subTrack.id)"], checkError: false)
        if code < 0 {
          Logger.log("Failed reloading subtitles: error code \(code)", level: .error, subsystem: self.subsystem)
        }
      }
      reloadTrackInfo()
      if let currentSub = info.subTracks.first(where: {$0.externalFilename == currentSubName}) {
        setTrack(currentSub.id, forType: .sub)
      }

      DispatchQueue.main.async { [self] in
        windowController?.quickSettingView.reload()
      }
    }
  }

  func setAudioDelay(_ delay: Double) {
    mpv.queue.async { [self] in
      mpv.setDouble(MPVOption.Audio.audioDelay, delay)
    }
  }

  func setSubDelay(_ delay: Double) {
    mpv.queue.async { [self] in
      mpv.setDouble(MPVOption.Subtitles.subDelay, delay)
    }
  }

  /// Adds all the media in `pathList` to the current playlist.
  /// This checks whether the currently playing item is in the list, so that it may end up in the middle of the playlist.
  /// Also note that each item in `pathList` may be either a file path or a
  /// network URl.
  func addFilesToPlaylist(pathList: [String]) {
    mpv.queue.async { [self] in
      var addedCurrentItem = false

      log.debug("Adding \(pathList.count) files to playlist")
      for path in pathList {
        if path == info.currentURL?.path {
          addedCurrentItem = true
        } else if addedCurrentItem {
          _addToPlaylist(path)
        } else {
          let count = mpv.getInt(MPVProperty.playlistCount)
          let current = mpv.getInt(MPVProperty.playlistPos)
          _addToPlaylist(path)
          let err = mpv.command(.playlistMove, args: ["\(count)", "\(current)"], checkError: false)
          if err != 0 {
            log.error("Error \(err) when adding files to playlist")
            if err == MPV_ERROR_COMMAND.rawValue {
              return
            }
          }
        }
      }
      _reloadPlaylist()
    }
  }

  func _addToPlaylist(_ path: String) {
    mpv.command(.loadfile, args: [path, "append"])
  }

  func addToPlaylist(_ path: String, silent: Bool = false) {
    mpv.queue.async { [self] in
      _addToPlaylist(path)
      _reloadPlaylist(silent: silent)
    }
  }

  private func _playlistMove(_ from: Int, to: Int) {
    mpv.command(.playlistMove, args: ["\(from)", "\(to)"])
  }

  func playlistMove(_ from: Int, to: Int) {
    mpv.queue.async { [self] in
      _playlistMove(from, to: to)
    }
    _reloadPlaylist()
  }

  func playlistMove(_ srcRows: IndexSet, to dstRow: Int) {
    mpv.queue.async { [self] in
      log.debug("Playlist Drag & Drop: \(srcRows) → \(dstRow)")
      // Drag & drop within playlistTableView
      var oldIndexOffset = 0, newIndexOffset = 0
      for oldIndex in srcRows {
        if oldIndex < dstRow {
          _playlistMove(oldIndex + oldIndexOffset, to: dstRow)
          oldIndexOffset -= 1
        } else {
          _playlistMove(oldIndex, to: dstRow + newIndexOffset)
          newIndexOffset += 1
        }
      }
      _reloadPlaylist()
    }
  }

  func playNextInPlaylist(_ playlistItemIndexes: IndexSet) {
    mpv.queue.async { [self] in
      let current = mpv.getInt(MPVProperty.playlistPos)
      var ob = 0  // index offset before current playing item
      var mc = 1  // moved item count, +1 because move to next item of current played one
      for item in playlistItemIndexes {
        if item == current { continue }
        if item < current {
          _playlistMove(item + ob, to: current + mc + ob)
          ob -= 1
        } else {
          _playlistMove(item, to: current + mc + ob)
        }
        mc += 1
      }
      _reloadPlaylist(silent: false)
    }
  }

  func addToPlaylist(urls: any Collection<URL>) {
    guard !urls.isEmpty else { return }
    mpv.queue.async { [self] in
      for url in urls {
        let path = url.isFileURL ? url.path : url.absoluteString
        _addToPlaylist(path)
      }

      // refresh playlist UI
      _reloadPlaylist()
      sendOSD(.addToPlaylist(urls.count))
    }
  }

  func addToPlaylist(paths: [String], at index: Int = -1) {
    mpv.queue.async { [self] in
      _reloadPlaylist(silent: true)
      for path in paths {
        _addToPlaylist(path)
      }
      if index <= info.playlist.count && index >= 0 {
        let previousCount = info.playlist.count
        for i in 0..<paths.count {
          _playlistMove(previousCount + i, to: index + i)
        }
      }
      _reloadPlaylist()
      saveState()  // save playlist URLs to prefs
    }
  }

  private func _playlistRemove(_ index: Int) {
    subsystem.verbose("Removing row \(index) from playlist")
    mpv.command(.playlistRemove, args: [index.description])
  }

  func playlistRemove(_ index: Int) {
    mpv.queue.async { [self] in
      subsystem.verbose("Will remove row \(index) from playlist")
      _playlistRemove(index)
      _reloadPlaylist()
    }
  }

  func playlistRemove(_ indexSet: IndexSet) {
    mpv.queue.async { [self] in
      subsystem.verbose("Will remove rows \(indexSet.map{$0}) from playlist")
      var count = 0
      for i in indexSet {
        _playlistRemove(i - count)
        count += 1
      }
      _reloadPlaylist()
    }
  }

  func clearPlaylist() {
    mpv.queue.async { [self] in
      log.verbose("Sending 'playlist-clear' cmd to mpv")
      mpv.command(.playlistClear)
      _reloadPlaylist()
    }
  }

  func playFile(_ path: String) {
    mpv.queue.async { [self] in
      info.justOpenedFile = true
      info.shouldAutoLoadFiles = true
      mpv.command(.loadfile, args: [path, "replace"])
      _reloadPlaylist()
      saveState()
    }
  }

  func playFileInPlaylist(_ pos: Int) {
    mpv.queue.async { [self] in
      log.verbose("Changing mpv playlist-pos to \(pos)")
      mpv.setInt(MPVProperty.playlistPos, pos)
      _reloadPlaylist()
      saveState()
    }
  }

  func navigateInPlaylist(nextMedia: Bool) {
    mpv.queue.async { [self] in
      mpv.command(nextMedia ? .playlistNext : .playlistPrev, checkError: false)
    }
  }

  @discardableResult
  func playChapter(_ pos: Int) -> MPVChapter? {
    Logger.log("Seeking to chapter \(pos)", level: .verbose, subsystem: subsystem)
    let chapters = info.chapters
    guard pos < chapters.count else {
      return nil
    }
    let chapter = chapters[pos]
    mpv.queue.async { [self] in
      mpv.command(.seek, args: ["\(chapter.time.second)", "absolute"])
      _resume()
    }
    return chapter
  }

  func getCurrentCropRect(videoRawSize: NSSize, normalized: Bool = false, flipY: Bool = false) -> NSRect? {
    guard videoRawSize.width > 0 && videoRawSize.height > 0 else { return nil }

    let cropRect: NSRect
    if let cropFilter = info.cropFilter {
      cropRect = cropFilter.cropRect(origVideoSize: videoRawSize, flipY: flipY)
    } else if let prevCropFilter = info.videoFiltersDisabled[Constants.FilterLabel.crop] {
      cropRect = prevCropFilter.cropRect(origVideoSize: videoRawSize, flipY: flipY)
    } else {
      return nil
    }

    if !normalized {
      return cropRect
    }

    let xNorm = cropRect.origin.x / videoRawSize.width
    let yNorm = cropRect.origin.y / videoRawSize.height
    let widthNorm = cropRect.width / videoRawSize.width
    let heightNorm = cropRect.height / videoRawSize.height
    let normRect = NSRect(x: xNorm, y: yNorm, width: widthNorm, height: heightNorm)
    if log.isTraceEnabled {
      log.trace("Normalized cropRect \(cropRect) → \(normRect)")
    }
    guard widthNorm > 0, heightNorm > 0 else {
      log.warn("Invalid cropRect! Returning nil")
      return nil
    }
    return normRect
  }

  func setCrop(fromString str: String) {
    let vwidth = info.videoRawWidth!
    let vheight = info.videoRawHeight!
    if let aspect = Aspect(string: str) {
      let cropped = NSMakeSize(CGFloat(vwidth), CGFloat(vheight)).crop(withAspect: aspect)
      log.verbose("Setting crop from requested string \(str.quoted) to: \(cropped.width)x\(cropped.height) (origSize: \(vwidth)x\(vheight))")
      if cropped.width <= 0 || cropped.height <= 0 {
        log.error("Cannot set crop to \(cropped); width or height is <= 0")
        updateCropUI(to: AppData.cropNone)
        return
      }
      let vf = MPVFilter.crop(w: Int(cropped.width), h: Int(cropped.height), x: nil, y: nil)
      vf.label = Constants.FilterLabel.crop
      if setCrop(fromFilter: vf) {
        updateCropUI(to: str)
        return
      }
    } else {
      if str != AppData.cropNone {
        log.error("Requested crop string is invalid: \(str.quoted)")
        updateCropUI(to: AppData.cropNone)
      }
      removeCrop()
    }
  }

  func removeCrop() {
    guard let cropFilter = info.cropFilter else { return }
    log.verbose("Setting crop to \(AppData.cropNone.quoted) and removing crop filter")
    removeVideoFilter(cropFilter)
    updateCropUI(to: AppData.cropNone)
  }

  private func updateCropUI(to newCropLabel: String) {
    if info.selectedCropLabel != newCropLabel {
      info.selectedCropLabel = newCropLabel

      let osdLabel = newCropLabel.isEmpty ? "Custom" : newCropLabel
      sendOSD(.crop(osdLabel))
    }
    reloadQuickSettingsView()
  }

  @discardableResult
  func setCrop(fromFilter filter: MPVFilter) -> Bool {
    filter.label = Constants.FilterLabel.crop
    return addVideoFilter(filter)
  }

  func setAudioEq(fromGains gains: [Double]) {
    let channelCount = mpv.getInt(MPVProperty.audioParamsChannelCount)
    let freqList = [31.25, 62.5, 125, 250, 500, 1000, 2000, 4000, 8000, 16000]
    let filters = freqList.enumerated().map { (index, freq) -> MPVFilter in
      let string = [Int](0..<channelCount).map { "c\($0) f=\(freq) w=\(freq / 1.224744871) g=\(gains[index])" }.joined(separator: "|")
      return MPVFilter(name: "lavfi", label: "\(Constants.FilterLabel.audioEq)\(index)", paramString: "[anequalizer=\(string)]")
    }
    filters.forEach { _ = addAudioFilter($0) }
    info.audioEqFilters = filters
  }

  func removeAudioEqFilter() {
    info.audioEqFilters?.compactMap { $0 }.forEach { _ = removeAudioFilter($0) }
    info.audioEqFilters = nil
  }

  /// Add a video filter given as a `MPVFilter` object.
  ///
  /// This method will prompt the user to change IINA's video preferences if hardware decoding is set to `auto`.
  /// - Parameter filter: The filter to add.
  /// - Returns: `true` if the filter was successfully added, `false` otherwise.
  func addVideoFilter(_ filter: MPVFilter) -> Bool {
    let success = addVideoFilter(filter.stringFormat)
    if !success {
      log.verbose("Video filter \(filter.stringFormat) was not added")
    }
    return success
  }

  /// Add a video filter given as a string.
  ///
  /// This method will prompt the user to change IINA's video preferences if hardware decoding is set to `auto`.
  /// - Parameter filter: The filter to add.
  /// - Returns: `true` if the filter was successfully added, `false` otherwise.
  func addVideoFilter(_ filter: String) -> Bool {
    Logger.log("Adding video filter \(filter.quoted)...", subsystem: subsystem)

    // check hwdec
    let hwdec = mpv.getString(MPVProperty.hwdec)
    if hwdec == "auto" {
      let askHwdec: (() -> Bool) = {
        let panel = NSAlert()
        panel.messageText = NSLocalizedString("alert.title_warning", comment: "Warning")
        panel.informativeText = NSLocalizedString("alert.filter_hwdec.message", comment: "")
        panel.addButton(withTitle: NSLocalizedString("alert.filter_hwdec.turn_off", comment: "Turn off hardware decoding"))
        panel.addButton(withTitle: NSLocalizedString("alert.filter_hwdec.use_copy", comment: "Switch to Auto(Copy)"))
        panel.addButton(withTitle: NSLocalizedString("alert.filter_hwdec.abort", comment: "Abort"))
        switch panel.runModal() {
        case .alertFirstButtonReturn:  // turn off
          self.mpv.setString(MPVProperty.hwdec, "no")
          Preference.set(Preference.HardwareDecoderOption.disabled.rawValue, for: .hardwareDecoder)
          return true
        case .alertSecondButtonReturn:
          self.mpv.setString(MPVProperty.hwdec, "auto-copy")
          Preference.set(Preference.HardwareDecoderOption.autoCopy.rawValue, for: .hardwareDecoder)
          return true
        default:
          return false
        }
      }

      // if not on main thread, post the alert in main thread
      if Thread.isMainThread {
        if !askHwdec() { return false }
      } else {
        var result = false
        DispatchQueue.main.sync {
          result = askHwdec()
        }
        if !result { return false }
      }
    }

    // try apply filter
    var didSucceed = true
    didSucceed = mpv.command(.vf, args: ["add", filter], checkError: false) >= 0
    log.debug("Add filter: \(didSucceed ? "Succeeded" : "Failed")")

    if didSucceed, let vf = MPVFilter(rawString: filter) {
      setPlaybackInfoFilter(vf)
    }

    return didSucceed
  }

  /// Remove a video filter based on its position in the list of filters.
  ///
  /// Removing a filter based on its position within the filter list is the preferred way to do it as per discussion with the mpv project.
  /// - Parameter filter: The filter to be removed, required only for logging.
  /// - Parameter index: The index of the filter to be removed.
  /// - Returns: `true` if the filter was successfully removed, `false` otherwise.
  func removeVideoFilter(_ filter: MPVFilter, _ index: Int) -> Bool {
    return removeVideoFilter(filter.stringFormat, index)
  }

  /// Remove a video filter based on its position in the list of filters.
  ///
  /// Removing a filter based on its position within the filter list is the preferred way to do it as per discussion with the mpv project.
  /// - Parameter filter: The filter to be removed, required only for logging.
  /// - Parameter index: The index of the filter to be removed.
  /// - Returns: `true` if the filter was successfully removed, `false` otherwise.
  func removeVideoFilter(_ filter: String, _ index: Int) -> Bool {
    Logger.log("Removing video filter \(filter)...", subsystem: subsystem)
    let result = mpv.removeFilter(MPVProperty.vf, index)
    Logger.log(result ? "Succeeded" : "Failed", subsystem: self.subsystem)
    return result
  }

  /// Remove a video filter given as a `MPVFilter` object.
  ///
  /// If the filter is not labeled then removing using a `MPVFilter` object can be problematic if the filter has multiple parameters.
  /// Filters that support multiple parameters have more than one valid string representation due to there being no requirement on the
  /// order in which those parameters are given in a filter. If the order of parameters in the string representation of the filter IINA uses in
  /// the command sent to mpv does not match the order mpv expects the remove command will not find the filter to be removed. For
  /// this reason the remove methods that identify the filter to be removed based on its position in the filter list are the preferred way to
  /// remove a filter.
  /// - Parameter filter: The filter to remove.
  /// - Returns: `true` if the filter was successfully removed, `false` otherwise.
  @discardableResult
  func removeVideoFilter(_ filter: MPVFilter) -> Bool {
    if let label = filter.label {
      // Has label: we care most about these
      log.debug("Removing video filter \(label.quoted) (\(filter.stringFormat.quoted))...")
      // The vf remove command will return 0 even if the filter didn't exist in mpv. So need to do this check ourselves.
      let filterExists = mpv.getFilters(MPVProperty.vf).compactMap({$0.label}).contains(label)
      guard filterExists else {
        log.error("Cannot remove video filter: could not find filter with label \(label.quoted) in mpv list")
        return false
      }

      guard removeVideoFilter("@" + label) else {
        return false
      }

      let didRemoveSuccessfully = !mpv.getFilters(MPVProperty.vf).compactMap({$0.label}).contains(label)
      guard didRemoveSuccessfully else {
        log.error("Failed to remove video filter \(label.quoted): filter still present after vf remove!")
        return false
      }

      log.debug("Success: removed video filter \(label.quoted)")
      switch filter.label {
      case Constants.FilterLabel.crop:
        info.cropFilter = nil
        updateCropUI(to: AppData.cropNone)
      case Constants.FilterLabel.flip:
        info.flipFilter = nil
      case Constants.FilterLabel.delogo:
        info.delogoFilter = nil
      case Constants.FilterLabel.mirror:
        info.mirrorFilter = nil
      default:
        break
      }
      return true
    } else {
      return removeVideoFilter("@" + label)
    }
  }

  /// Remove a video filter given as a string.
  ///
  /// If the filter is not labeled then removing using a string can be problematic if the filter has multiple parameters. Filters that support
  /// multiple parameters have more than one valid string representation due to there being no requirement on the order in which those
  /// parameters are given in a filter. If the order of parameters in the string representation of the filter IINA uses in the command sent to
  /// mpv does not match the order mpv expects the remove command will not find the filter to be removed. For this reason the remove
  /// methods that identify the filter to be removed based on its position in the filter list are the preferred way to remove a filter.
  /// - Parameter filter: The filter to remove.
  /// - Returns: `true` if the filter was successfully removed, `false` otherwise.
  func removeVideoFilter(_ filterString: String) -> Bool {
    // Just pretend it succeeded if no error
    let didError = mpv.command(.vf, args: ["remove", filterString], checkError: false) != 0
    log.debug(didError ? "Error executing vf-remove" : "No error returned by vf-remove")
    return !didError
  }

  /// Add an audio filter given as a `MPVFilter` object.
  /// - Parameter filter: The filter to add.
  /// - Returns: `true` if the filter was successfully added, `false` otherwise.
  func addAudioFilter(_ filter: MPVFilter) -> Bool { addAudioFilter(filter.stringFormat) }

  /// Add an audio filter given as a string.
  /// - Parameter filter: The filter to add.
  /// - Returns: `true` if the filter was successfully added, `false` otherwise.
  func addAudioFilter(_ filter: String) -> Bool {
    Logger.log("Adding audio filter \(filter)...", subsystem: subsystem)
    var result = true
    result = mpv.command(.af, args: ["add", filter], checkError: false) >= 0
    Logger.log(result ? "Succeeded" : "Failed", subsystem: self.subsystem)
    return result
  }

  /// Remove an audio filter based on its position in the list of filters.
  ///
  /// Removing a filter based on its position within the filter list is the preferred way to do it as per discussion with the mpv project.
  /// - Parameter filter: The filter to be removed, required only for logging.
  /// - Parameter index: The index of the filter to be removed.
  /// - Returns: `true` if the filter was successfully removed, `false` otherwise.
  func removeAudioFilter(_ filter: MPVFilter, _ index: Int) -> Bool {
    removeAudioFilter(filter.stringFormat, index)
  }

  /// Remove an audio filter based on its position in the list of filters.
  ///
  /// Removing a filter based on its position within the filter list is the preferred way to do it as per discussion with the mpv project.
  /// - Parameter filter: The filter to be removed, required only for logging.
  /// - Parameter index: The index of the filter to be removed.
  /// - Returns: `true` if the filter was successfully removed, `false` otherwise.
  func removeAudioFilter(_ filter: String, _ index: Int) -> Bool {
    Logger.log("Removing audio filter \(filter)...", subsystem: subsystem)
    let result = mpv.removeFilter(MPVProperty.af, index)
    Logger.log(result ? "Succeeded" : "Failed", subsystem: self.subsystem)
    return result
  }

  /// Remove an audio filter given as a `MPVFilter` object.
  ///
  /// If the filter is not labeled then removing using a `MPVFilter` object can be problematic if the filter has multiple parameters.
  /// Filters that support multiple parameters have more than one valid string representation due to there being no requirement on the
  /// order in which those parameters are given in a filter. If the order of parameters in the string representation of the filter IINA uses in
  /// the command sent to mpv does not match the order mpv expects the remove command will not find the filter to be removed. For
  /// this reason the remove methods that identify the filter to be removed based on its position in the filter list are the preferred way to
  /// remove a filter.
  /// - Parameter filter: The filter to remove.
  /// - Returns: `true` if the filter was successfully removed, `false` otherwise.
  func removeAudioFilter(_ filter: MPVFilter) -> Bool { removeAudioFilter(filter.stringFormat) }

  /// Remove an audio filter given as a string.
  ///
  /// If the filter is not labeled then removing using a string can be problematic if the filter has multiple parameters. Filters that support
  /// multiple parameters have more than one valid string representation due to there being no requirement on the order in which those
  /// parameters are given in a filter. If the order of parameters in the string representation of the filter IINA uses in the command sent to
  /// mpv does not match the order mpv expects the remove command will not find the filter to be removed. For this reason the remove
  /// methods that identify the filter to be removed based on its position in the filter list are the preferred way to remove a filter.
  /// - Parameter filter: The filter to remove.
  /// - Returns: `true` if the filter was successfully removed, `false` otherwise.
  func removeAudioFilter(_ filter: String) -> Bool {
    Logger.log("Removing audio filter \(filter)...", subsystem: subsystem)
    let returnCode = mpv.command(.af, args: ["remove", filter], checkError: false) >= 0
    Logger.log(returnCode ? "Succeeded" : "Failed", subsystem: self.subsystem)
    return returnCode
  }

  func getAudioDevices() -> [[String: String]] {
    let raw = mpv.getNode(MPVProperty.audioDeviceList)
    if let list = raw as? [[String: String]] {
      return list
    } else {
      return []
    }
  }

  func setAudioDevice(_ name: String) {
    mpv.queue.async { [self] in
      log.verbose("Seting mpv audioDevice to \(name.pii.quoted)")
      mpv.setString(MPVProperty.audioDevice, name)
    }
  }

  /** Scale is a double value in [-100, -1] + [1, 100] */
  func setSubScale(_ scale: Double) {
    mpv.queue.async { [self] in
      if scale > 0 {
        mpv.setDouble(MPVOption.Subtitles.subScale, scale)
      } else {
        mpv.setDouble(MPVOption.Subtitles.subScale, -scale)
      }
    }
  }

  func setSubPos(_ pos: Int) {
    mpv.queue.async { [self] in
      mpv.setInt(MPVOption.Subtitles.subPos, pos)
    }
  }

  func setSubTextColor(_ colorString: String) {
    mpv.queue.async { [self] in
      mpv.setString("options/" + MPVOption.Subtitles.subColor, colorString)
    }
  }

  func setSubTextSize(_ size: Double) {
    mpv.queue.async { [self] in
      mpv.setDouble("options/" + MPVOption.Subtitles.subFontSize, size)
    }
  }

  func setSubTextBold(_ bold: Bool) {
    mpv.queue.async { [self] in
      mpv.setFlag("options/" + MPVOption.Subtitles.subBold, bold)
    }
  }

  func setSubTextBorderColor(_ colorString: String) {
    mpv.queue.async { [self] in
      mpv.setString("options/" + MPVOption.Subtitles.subBorderColor, colorString)
    }
  }

  func setSubTextBorderSize(_ size: Double) {
    mpv.queue.async { [self] in
      mpv.setDouble("options/" + MPVOption.Subtitles.subBorderSize, size)
    }
  }

  func setSubTextBgColor(_ colorString: String) {
    mpv.queue.async { [self] in
      mpv.setString("options/" + MPVOption.Subtitles.subBackColor, colorString)
    }
  }

  func setSubEncoding(_ encoding: String) {
    mpv.queue.async { [self] in
      mpv.setString(MPVOption.Subtitles.subCodepage, encoding)
      info.subEncoding = encoding
    }
  }

  func setSubFont(_ font: String) {
    mpv.queue.async { [self] in
      mpv.setString(MPVOption.Subtitles.subFont, font)
    }
  }

  func execKeyCode(_ code: String) {
    mpv.queue.async { [self] in
      let errCode = mpv.command(.keypress, args: [code], checkError: false)
      if errCode < 0 {
        log.error("Error when executing key code (\(errCode))")
      }
    }
  }

  func savePlaybackPosition() {
    guard Preference.bool(for: .resumeLastPosition) else { return }

    // If the player is stopped then the file has been unloaded and it is too late to save the
    // watch later configuration.
    if isStopped {
      Logger.log("Player is stopped; too late to write water later config. This is ok if shutdown was initiated by mpv", level: .verbose, subsystem: subsystem)
    } else {
      Logger.log("Write watch later config", subsystem: subsystem)
      mpv.command(.writeWatchLaterConfig)
    }
    if let url = info.currentURL {
      Preference.set(url, for: .iinaLastPlayedFilePath)
      // Write to cache directly (rather than calling `refreshCachedVideoProgress`).
      // If user only closed the window but didn't quit the app, this can make sure playlist displays the correct progress.
      info.setCachedVideoDurationAndProgress(url.path, (duration: info.videoDuration?.second, progress: info.videoPosition?.second))
    }
    if let position = info.videoPosition?.second {
      Logger.log("Saving iinaLastPlayedFilePosition: \(position) sec", level: .verbose, subsystem: subsystem)
      Preference.set(position, for: .iinaLastPlayedFilePosition)
    } else {
      log.debug("Cannot save iinaLastPlayedFilePosition; no position found")
    }
  }

  func getMPVGeometry() -> MPVGeometryDef? {
    let geometry = mpv.getString(MPVOption.Window.geometry) ?? ""
    let parsed = MPVGeometryDef.parse(geometry)
    if let parsed = parsed {
      Logger.log("Got geometry from mpv: \(parsed)", level: .verbose, subsystem: subsystem)
    } else {
      Logger.log("Got nil for mpv geometry!", level: .verbose, subsystem: subsystem)
    }
    return parsed
  }

  /// Uses an mpv `on_before_start_file` hook to honor mpv's `shuffle` command via IINA CLI.
  ///
  /// There is currently no way to remove an mpv hook once it has been added, so to minimize potential impact and/or side effects
  /// when not in use:
  /// 1. Only add the mpv hook if `--mpv-shuffle` (or equivalent) is specified. Because this decision only happens at launch,
  /// there is no risk of adding the hook more than once per player.
  /// 2. Use `shufflePending` to decide if it needs to run again. Set to `false` after use, and check its value as early as possible.
  func addShufflePlaylistHook() {
    $shufflePending.withLock{ $0 = true }

    func callback(next: @escaping () -> Void) {
      var mustShuffle = false
      $shufflePending.withLock{ shufflePending in
        if shufflePending {
          mustShuffle = true
          shufflePending = false
        }
      }

      guard mustShuffle else {
        Logger.log("Triggered on_before_start_file hook, but no shuffle needed", level: .verbose, subsystem: subsystem)
        next()
        return
      }

      DispatchQueue.main.async { [self] in
        Logger.log("Running on_before_start_file hook: shuffling playlist", subsystem: subsystem)
        mpv.command(.playlistShuffle)
        /// will cancel this file load sequence (so `fileLoaded` will not be called), then will start loading item at index 0
        mpv.command(.playlistPlayIndex, args: ["0"])
        next()
      }
    }

    mpv.addHook(MPVHook.onBeforeStartFile, hook: MPVHookValue(withBlock: callback))
  }

  // MARK: - Listeners

  func fileStarted(path: String) {
    dispatchPrecondition(condition: .onQueue(mpv.queue))
    guard !isStopping, !isShuttingDown else { return }

    log.debug("File started")
    info.justOpenedFile = true
    info.videoParams = nil

    info.currentURL = path.contains("://") ?
    URL(string: path.addingPercentEncoding(withAllowedCharacters: .urlAllowed) ?? path) :
    URL(fileURLWithPath: path)

    // set "date last opened" attribute
    if let url = info.currentURL, url.isFileURL {
      // the required data is a timespec struct
      var ts = timespec()
      let time = Date().timeIntervalSince1970
      ts.tv_sec = Int(time)
      ts.tv_nsec = Int(time.truncatingRemainder(dividingBy: 1) * 1_000_000_000)
      let data = Data(bytesOf: ts)
      // set the attribute; the key is undocumented
      let name = "com.apple.lastuseddate#PS"
      url.withUnsafeFileSystemRepresentation { fileSystemPath in
        let _ = data.withUnsafeBytes {
          setxattr(fileSystemPath, name, $0.baseAddress, data.count, 0, 0)
        }
      }
    }

    if #available(macOS 10.13, *), RemoteCommandController.useSystemMediaControl {
      DispatchQueue.main.async {
        NowPlayingInfoManager.updateInfo(state: .playing, withTitle: true)
      }
    }

    // Auto load
    $backgroundQueueTicket.withLock { $0 += 1 }
    let shouldAutoLoadFiles = info.shouldAutoLoadFiles
    let currentTicket = backgroundQueueTicket
    PlayerCore.backgroundQueue.async { [self] in
      // add files in same folder
      if shouldAutoLoadFiles {
        Logger.log("Started auto load", subsystem: self.subsystem)
        self.autoLoadFilesInCurrentFolder(ticket: currentTicket)
      }
      // auto load matched subtitles
      if let matchedSubs = self.info.getMatchedSubs(path) {
        Logger.log("Found \(matchedSubs.count) subs for current file", subsystem: self.subsystem)
        for sub in matchedSubs {
          guard currentTicket == self.backgroundQueueTicket else { return }
          self.loadExternalSubFile(sub)
        }
        // set sub to the first one
        guard currentTicket == self.backgroundQueueTicket, self.mpv.mpv != nil else { return }
        self.setTrack(1, forType: .sub)
      }
      self.autoSearchOnlineSub()
    }

    let url = info.currentURL
    let message = info.isNetworkResource ? url?.absoluteString : url?.lastPathComponent
    sendOSD(.fileStart(message ?? "-"))

    events.emit(.fileStarted)
  }

  /// Called via mpv hook `on_load`, right before file is loaded.
  func fileWillLoad() {
    /// Currently this method is only used to honor `--shuffle` arg via iina-cli
    guard shufflePending else { return }
    shufflePending = false

    Logger.log("Shuffling playlist", subsystem: subsystem)
    mpv.command(.playlistShuffle)
    /// will cancel this file load sequence (so `fileLoaded` will not be called), then will start loading item at index 0
    mpv.command(.playlistPlayIndex, args: ["0"])
  }

  /** This function is called right after file loaded. Should load all meta info here. */
  func fileDidLoad() {
    dispatchPrecondition(condition: .onQueue(mpv.queue))

    // note: player may be "stopped" here
    guard !isStopping, !isShuttingDown else { return }

    log.debug("File loaded: \(info.currentURL?.absoluteString.pii.quoted ?? "nil")")
    triedUsingExactSeekForCurrentFile = false
    info.fileLoading = false
    info.fileLoaded = true
    // Playback will move directly from stopped to loading when transitioning to the next file in
    // the playlist.
    isStopping = false
    isStopped = false
    info.haveDownloadedSub = false

    // Kick off thumbnails load/gen - it can happen in background
    reloadThumbnails()

    // add to history
    if let url = info.currentURL {
      let duration = info.videoDuration ?? .zero
      HistoryController.shared.queue.async {
        HistoryController.shared.add(url, duration: duration.second)

        if Preference.bool(for: .recordRecentFiles) && Preference.bool(for: .trackAllFilesInRecentOpenMenu) {
          NSDocumentController.shared.noteNewRecentDocumentURL(url)
        }
      }
    }

    checkUnsyncedWindowOptions()
    // Call `trackListChanged` to load tracks
    trackListChanged()

    _reloadPlaylist()
    _reloadChapters()
    syncAbLoop()
    saveState()

    // Grab these while still in mpv queue
    let videoParams = mpv.queryForVideoParams()
    let isVideoTrackSelected = info.isVideoTrackSelected
    let currentMediaAudioStatus = info.currentMediaAudioStatus

    // main thread stuff
    DispatchQueue.main.async { [self] in
      refreshSyncUITimer()
      windowController.syncUIComponents()

      if #available(macOS 10.12.2, *) {
        touchBarSupport.setupTouchBarUI()
      }

      // Update art & aspect *before* switching to/from music mode for more pleasant animation
      if currentMediaAudioStatus == .isAudio || !isVideoTrackSelected {
        log.verbose("Media has no video track or no video track is selected. Refreshing album art display")
        windowController.refreshAlbumArtDisplay(videoParams, isVideoTrackSelected: isVideoTrackSelected, currentMediaAudioStatus)
      }

      // if need to switch to music mode
      if Preference.bool(for: .autoSwitchToMusicMode) {
        if overrideAutoMusicMode {
          log.verbose("Skipping music mode auto-switch because overrideAutoMusicMode is true")
        } else if currentMediaAudioStatus == .isAudio && !isInMiniPlayer && !windowController.isFullScreen {
          log.debug("Current media is audio: auto-switching to music mode")
          enterMusicMode(automatically: true)
        } else if currentMediaAudioStatus == .notAudio && isInMiniPlayer {
          log.debug("Current media is not audio: auto-switching to normal window")
          exitMusicMode(automatically: true)
        }
      }
    }

    // add to history
    if let url = info.currentURL {
      let duration = info.videoDuration ?? .zero
      HistoryController.shared.queue.async {
        HistoryController.shared.add(url, duration: duration.second)
      }
      if Preference.bool(for: .recordRecentFiles) && Preference.bool(for: .trackAllFilesInRecentOpenMenu) {
        DispatchQueue.main.sync { (NSApp.delegate as! AppDelegate).noteNewRecentDocumentURL(url) }
      }
    }
    postNotification(.iinaFileLoaded)
    events.emit(.fileLoaded, data: info.currentURL?.absoluteString ?? "")
  }

  func afChanged() {
    guard !isStopping, !isStopped, !isShuttingDown, !isShutdown else { return }
    saveState()
    postNotification(.iinaAFChanged)
    /// The first filter msg after starting a file means that the file is officially done loading.
    /// (Put this here instead of at `playback-restart` because it occurs later & will avoid triggering display of OSDs)
    info.justOpenedFile = false
  }

  func reloadAID() {
    dispatchPrecondition(condition: .onQueue(mpv.queue))
    guard !isStopping, !isStopped, !isShuttingDown, !isShutdown else { return }
    let aid = Int(mpv.getInt(MPVOption.TrackSelection.aid))
    guard aid != info.aid else { return }
    info.aid = aid

    log.verbose("Audio track changed to: \(aid)")
    syncUI(.volume)
    postNotification(.iinaAIDChanged)
    sendOSD(.track(info.currentTrack(.audio) ?? .noneAudioTrack))
  }

  func mediaTitleChanged() {
    guard !isStopping, !isStopped, !isShuttingDown, !isShutdown else { return }
    postNotification(.iinaMediaTitleChanged)
  }

  func reloadQuickSettingsView() {
    DispatchQueue.main.async { [self] in
      guard !isShuttingDown, !isShutdown else { return }

      // Easiest place to put this - need to call it when setting equalizers
      videoView.displayActive(temporary: info.isPaused)
      windowController.quickSettingView.reload()
    }
  }

  func seeking() {
    log.trace("Seeking")
    DispatchQueue.main.async { [self] in
      info.isSeeking = true
      // When playback is paused the display link may be shutdown in order to not waste energy.
      // It must be running when seeking to avoid slowdowns caused by mpv waiting for IINA to call
      // mpv_render_report_swap.
      videoView.displayActive()
    }

    sendOSD(.seek(videoPosition: info.videoPosition, videoDuration: info.videoDuration))
  }

  func playbackRestarted() {
    dispatchPrecondition(condition: .onQueue(mpv.queue))
    log.debug("Playback restarted")

    info.isIdle = false
    info.isSeeking = false

    syncUITime()

    if let priorState = info.priorState {
      if priorState.string(for: .playPosition) != nil {
        /// Need to manually clear this, because mpv will try to seek to this time when any item in playlist is started
        log.verbose("Clearing mpv 'start' option now that restore is complete")
        mpv.setString(MPVOption.PlaybackControl.start, AppData.mpvArgNone)
      }
      info.priorState = nil
      log.debug("Done with restore")
    }

    DispatchQueue.main.async { [self] in
      // When playback is paused the display link may be shutdown in order to not waste energy.
      // The display link will be restarted while seeking. If playback is paused shut it down
      // again.
      if info.isPaused {
        videoView.displayIdle()
      }

      if #available(macOS 10.13, *), RemoteCommandController.useSystemMediaControl {
        NowPlayingInfoManager.updateInfo()
      }
    }

    saveState()
  }

  @available(macOS 10.15, *)
  func refreshEdrMode() {
    guard windowController.loaded else { return }
    DispatchQueue.main.async { [self] in
      // No need to refresh if playback is being stopped. Must not attempt to refresh if mpv is
      // terminating as accessing mpv once shutdown has been initiated can trigger a crash.
      guard !isStopping, !isStopped, !isShuttingDown, !isShutdown else { return }
      videoView.refreshEdrMode()
    }
  }

  func reloadSID() {
    dispatchPrecondition(condition: .onQueue(mpv.queue))
    guard !isStopping, !isStopped, !isShuttingDown, !isShutdown else { return }
    let sid = Int(mpv.getInt(MPVOption.TrackSelection.sid))
    guard sid != info.sid else { return }
    info.sid = sid

    log.verbose("SID changed to \(sid)")
    postNotification(.iinaSIDChanged)
    sendOSD(.track(info.currentTrack(.sub) ?? .noneSubTrack))
  }

  func reloadSecondSID() {
    dispatchPrecondition(condition: .onQueue(mpv.queue))
    guard !isStopping, !isStopped, !isShuttingDown, !isShutdown else { return }
    let ssid = Int(mpv.getInt(MPVOption.Subtitles.secondarySid))
    guard ssid != info.secondSid else { return }
    info.secondSid = ssid

    log.verbose("SSID changed to \(ssid)")
    postNotification(.iinaSIDChanged)
  }

  func trackListChanged() {
    dispatchPrecondition(condition: .onQueue(mpv.queue))
    // No need to process track list changes if playback is being stopped. Must not process track
    // list changes if mpv is terminating as accessing mpv once shutdown has been initiated can
    // trigger a crash.
    guard !isStopping, !isStopped, !isShuttingDown, !isShutdown else { return }
    log.debug("Track list changed")
    reloadTrackInfo()
    reloadSelectedTracks()
    saveState()
    log.verbose("Posting iinaTracklistChanged, vid=\(optString(info.vid)), aid=\(optString(info.aid)), sid=\(optString(info.sid))")
    postNotification(.iinaTracklistChanged)
  }

  private func optString(_ num: Int?) -> String {
    if let num = num {
      return String(num)
    }
    return "nil"
  }

  func onVideoReconfig() {
    dispatchPrecondition(condition: .onQueue(mpv.queue))
    guard let videoParams = mpv.queryForVideoParams() else { return }

    // Get this in the mpv thread to avoid race condition
    let justOpenedFile = info.justOpenedFile
    log.verbose("Got mpv `video-reconfig`; \(videoParams), justOpenedFile:\(justOpenedFile.yn)")

    // Always send this to window controller. It should be smart enough to resize only when needed:
    DispatchQueue.main.async { [self] in
      windowController.mpvVideoDidReconfig(videoParams, justOpenedFile: justOpenedFile)

      if videoParams.totalRotation != info.currentMediaThumbnails?.rotationDegrees {
        reloadThumbnails()
      }
    }
  }

  func vfChanged() {
    guard !isStopping, !isStopped, !isShuttingDown, !isShutdown else { return }
    saveState()
    postNotification(.iinaVFChanged)
    /// The first filter msg after starting a file means that the file is officially done loading.
    /// (Put this here instead of at `playback-restart` because it occurs later & will avoid triggering display of OSDs)
    info.justOpenedFile = false
  }

  func reloadVID() {
    dispatchPrecondition(condition: .onQueue(mpv.queue))
    guard !isStopping, !isStopped, !isShuttingDown, !isShutdown else { return }
    let vid = Int(mpv.getInt(MPVOption.TrackSelection.vid))
    guard vid != info.vid else { return }
    info.vid = vid

    log.verbose("Video track changed to: \(vid)")
    // Get these while in mpv queue
    let videoParams = mpv.queryForVideoParams()
    let isVideoTrackSelected = info.isVideoTrackSelected
    let currentMediaAudioStatus = info.currentMediaAudioStatus

    DispatchQueue.main.async{ [self] in
      guard info.fileLoaded else {
        log.verbose("After video track changed to: \(vid): file is not loaded!")
        return
      }
      windowController.forceDraw()
      /// Do this first, before `applyVideoViewVisibility`, for a nicer animation`
      windowController.refreshAlbumArtDisplay(videoParams, isVideoTrackSelected: isVideoTrackSelected, currentMediaAudioStatus)

      if isMiniPlayerWaitingToShowVideo {
        isMiniPlayerWaitingToShowVideo = false
        windowController.miniPlayer.showVideo()
      }
    }
    postNotification(.iinaVIDChanged)
    if isInMiniPlayer && (isMiniPlayerWaitingToShowVideo || !windowController.miniPlayer.isVideoVisible) {
      return
    }
    sendOSD(.track(info.currentTrack(.video) ?? .noneVideoTrack))
  }

  ///  `showMiniPlayerVideo` is only used if `enable` is true
  func setVideoTrackEnabled(_ enable: Bool, showMiniPlayerVideo: Bool = false) {
    dispatchPrecondition(condition: .onQueue(DispatchQueue.main))

    if enable {
      // Go to first video track found (unless one is already selected):
      if !info.isVideoTrackSelected {
        if showMiniPlayerVideo {
          isMiniPlayerWaitingToShowVideo = true
        }
        mpv.queue.async { [self] in
          log.verbose("Sending mpv request to cycle video track")
          mpv.command(.cycle, args: ["video"])
        }
      } else {
        if showMiniPlayerVideo {
          // Don't wait; execute now
          windowController.miniPlayer.showVideo()
        }
      }
    } else {
      // Change video track to None
      log.verbose("Sending request to mpv: set video track to 0")
      setTrack(0, forType: .video)
    }
  }

  private func autoSearchOnlineSub() {
    if Preference.bool(for: .autoSearchOnlineSub) &&
      !info.isNetworkResource && info.subTracks.isEmpty &&
      (info.videoDuration?.second ?? 0.0) >= Preference.double(for: .autoSearchThreshold) * 60 {
      windowController.menuFindOnlineSub(.dummy)
    }
  }

  /**
   Add files in the same folder to playlist.
   It basically follows the following steps:
   - Get all files in current folder. Group and sort videos and audios, and add them to playlist.
   - Scan subtitles from search paths, combined with subs got in previous step.
   - Try match videos and subs by series and filename.
   - For unmatched videos and subs, perform fuzzy (but slow, O(n^2)) match for them.

   **Remark**:

   This method is expected to be executed in `backgroundQueue` (see `backgroundQueueTicket`).
   Therefore accesses to `self.info` and mpv playlist must be guarded.
   */
  private func autoLoadFilesInCurrentFolder(ticket: Int) {
    AutoFileMatcher(player: self, ticket: ticket).startMatching()
  }

  /**
   Checks unsynchronized window options, such as those set via mpv before window loaded.

   These options currently include fullscreen and ontop.
   */
  private func checkUnsyncedWindowOptions() {
    guard windowController.loaded else { return }

    let mpvFS = mpv.getFlag(MPVOption.Window.fullscreen)
    let iinaFS = windowController.isFullScreen
    log.verbose("IINA FullScreen state: \(iinaFS.yn), mpv: \(mpvFS.yn)")
    if mpvFS != iinaFS {
      DispatchQueue.main.async { [self] in
        if mpvFS {
          windowController.enterFullScreen()
        } else {
          windowController.exitFullScreen(legacy: windowController.currentLayout.isLegacyFullScreen)
        }
      }
    }

    let ontop = mpv.getFlag(MPVOption.Window.ontop)
    if ontop != windowController.isOnTop {
      log.verbose("IINA OnTop state (\(windowController.isOnTop.yn)) does not match mpv (\(ontop.yn)). Will change to match mpv state")
      DispatchQueue.main.async {
        self.windowController.setWindowFloatingOnTop(ontop, updateOnTopStatus: false)
      }
    }
  }

  // MARK: - Sync with UI in PlayerWindow

  var lastTimerSummary = ""  // for reducing log volume
  /// Call this when `syncUITimer` may need to be started, stopped, or needs its interval changed. It will figure out the correct action.
  /// Just need to make sure that any state variables (e.g., `info.isPaused`, `isInMiniPlayer`, the vars checked by `windowController.isUITimerNeeded()`,
  /// etc.) are set *before* calling this method, not after, so that it makes the correct decisions.
  func refreshSyncUITimer(logMsg: String = "") {
    // Check if timer should start/restart
    dispatchPrecondition(condition: .onQueue(DispatchQueue.main))

    let useTimer: Bool
    if isStopping || isStopped || isShuttingDown || isShutdown {
      useTimer = false
    } else if info.isPaused {
      // Follow energy efficiency best practices and ensure IINA is absolutely idle when the
      // video is paused to avoid wasting energy with needless processing. If paused shutdown
      // the timer that synchronizes the UI and the high priority display link thread.
      useTimer = false
    } else if needsTouchBar || isInMiniPlayer {
      // Follow energy efficiency best practices and stop the timer that updates the OSC while it is
      // hidden. However the timer can't be stopped if the mini player is being used as it always
      // displays the the OSC or the timer is also updating the information being displayed in the
      // touch bar. Does this host have a touch bar? Is the touch bar configured to show app controls?
      // Is the touch bar awake? Is the host being operated in closed clamshell mode? This is the kind
      // of information needed to avoid running the timer and updating controls that are not visible.
      // Unfortunately in the documentation for NSTouchBar Apple indicates "There’s no need, and no
      // API, for your app to know whether or not there’s a Touch Bar available". So this code keys
      // off whether AppKit has requested that a NSTouchBar object be created. This avoids running the
      // timer on Macs that do not have a touch bar. It also may avoid running the timer when a
      // MacBook with a touch bar is being operated in closed clameshell mode.
      useTimer = true
    } else if info.isNetworkResource {
      // May need to show, hide, or update buffering indicator at any time
      useTimer = true
    } else {
      useTimer = windowController.isUITimerNeeded()
    }

    let timerConfig = AppData.syncTimerConfig

    /// Invalidate existing timer:
    /// - if no longer needed
    /// - if still needed but need to change the `timeInterval`
    var wasTimerRunning = false
    var timerRestartNeeded = false
    if let existingTimer = self.syncUITimer, existingTimer.isValid {
      wasTimerRunning = true
      if useTimer {
        if timerConfig.interval == existingTimer.timeInterval {
          /// Don't restart the existing timer if not needed, because restarting will ignore any time it has
          /// already spent waiting, and could in theory result in a small visual jump (more so for long intervals).
        } else {
          timerRestartNeeded = true
        }
      }

      if !useTimer || timerRestartNeeded {
        existingTimer.invalidate()
        self.syncUITimer = nil
      }
    }

    if Logger.isEnabled(.verbose) {
      var summary: String = ""
      if wasTimerRunning {
        if useTimer {
          summary = timerRestartNeeded ? "restarting" : "running"
        } else {
          summary = "didStop"
        }
      } else {  // timer was not running
        summary = useTimer ? "starting" : "notNeeded"
      }
      if summary != lastTimerSummary {
        lastTimerSummary = summary
        if useTimer {
          summary += ", every \(timerConfig.interval)s"
        }
        let logMsg = logMsg.isEmpty ? logMsg : "\(logMsg)- "
        log.verbose("\(logMsg)SyncUITimer \(summary), paused:\(info.isPaused.yn) net:\(info.isNetworkResource.yn) mini:\(isInMiniPlayer.yn) touchBar:\(needsTouchBar.yn) stop:\(isStopping.yn)\(isStopped.yn) quit:\(isShuttingDown.yn)\(isShutdown.yn)")
      }
    }

    guard useTimer && (timerRestartNeeded || !wasTimerRunning) else {
      return
    }

    // Timer will start

    if !wasTimerRunning {
      // Do not wait for first redraw
      syncUITime()
    }

    log.verbose("Scheduling SyncUITimer")
    syncUITimer = Timer.scheduledTimer(
      timeInterval: timerConfig.interval,
      target: self,
      selector: #selector(self.syncUITime),
      userInfo: nil,
      repeats: true
    )
    /// This defaults to 0 ("no tolerance"). But after profiling, it was found that granting a tolerance of `timeInterval * 0.1` (10%)
    /// resulted in an ~8% redunction in CPU time used by UI sync.
    syncUITimer?.tolerance = timerConfig.tolerance
  }

  private var lastSaveTime = Date().timeIntervalSince1970

  @objc func syncUITime() {
    guard didInitVideo, !isStopping, !isShuttingDown else {
      log.verbose("syncUITime: not syncing")
      return
    }

    let isNetworkStream = info.isNetworkResource
    if isNetworkStream {
      info.videoDuration = VideoTime(mpv.getDouble(MPVProperty.duration))
    }
    // When the end of a video file is reached mpv does not update the value of the property
    // time-pos, leaving it reflecting the position of the last frame of the video. This is
    // especially noticeable if the onscreen controller time labels are configured to show
    // milliseconds. Adjust the position if the end of the file has been reached.
    let eofReached = mpv.getFlag(MPVProperty.eofReached)
    if eofReached, let duration = info.videoDuration {
      info.videoPosition = duration
    } else {
      info.videoPosition = VideoTime(mpv.getDouble(MPVProperty.timePos))
    }
    info.constrainVideoPosition()
    if isNetworkStream {
      // Update cache info
      info.pausedForCache = mpv.getFlag(MPVProperty.pausedForCache)
      info.cacheUsed = ((mpv.getNode(MPVProperty.demuxerCacheState) as? [String: Any])?["fw-bytes"] as? Int) ?? 0
      info.cacheSpeed = mpv.getInt(MPVProperty.cacheSpeed)
      info.cacheTime = mpv.getInt(MPVProperty.demuxerCacheTime)
      info.bufferingState = mpv.getInt(MPVProperty.cacheBufferingState)
    }

    // Ensure user can resume playback by periodically saving
    let now = Date().timeIntervalSince1970
    let secSinceLastSave = now - lastSaveTime
    if secSinceLastSave >= AppData.playTimeSaveStateIntervalSec {
      if log.isTraceEnabled {
        log.trace("Another \(AppData.playTimeSaveStateIntervalSec)s has passed: saving player state")
      }
      saveState()
      lastSaveTime = now
    }

    syncUITicketCount += 1
    let syncUITicket = syncUITicketCount

    DispatchQueue.main.async { [self] in
      windowController.animationPipeline.submitZeroDuration { [self] in
        guard syncUITicket == syncUITicketCount else {
          return
        }
        windowController.syncUIComponents()
      }
    }
  }

  // difficult to use option set
  enum SyncUIOption {
    case volume
    case muteButton
    case chapterList
    case playlist
    case loop
  }

  func syncUI(_ option: SyncUIOption) {
    // if window not loaded, ignore
    guard windowController.loaded else { return }
    log.verbose("Syncing UI \(option)")

    switch option {

    case .volume, .muteButton:
      DispatchQueue.main.async { [self] in
        windowController.updateVolumeUI()
      }

    case .chapterList:
      DispatchQueue.main.async { [self] in
        // this should avoid sending reload when table view is not ready
        if isInMiniPlayer ? windowController.miniPlayer.isPlaylistVisible : windowController.isShowing(sidebarTab: .chapters) {
          windowController.playlistView.chapterTableView.reloadData()
        }
      }

    case .playlist:
      DispatchQueue.main.async {
        if self.isPlaylistVisible {
          self.windowController.playlistView.playlistTableView.reloadData()
        }
      }

    case .loop:
      DispatchQueue.main.async {
        self.windowController.playlistView.updateLoopBtnStatus()
      }
    }

    // All of the above reflect a state change. Save it:
    saveState()
  }

  func sendOSD(_ msg: OSDMessage, autoHide: Bool = true, forcedTimeout: Double? = nil,
               accessoryViewController: NSViewController? = nil, external: Bool = false) {
    windowController.displayOSD(msg, autoHide: autoHide, forcedTimeout: forcedTimeout, accessoryViewController: accessoryViewController, isExternal: external)
  }

  func hideOSD() {
    DispatchQueue.main.async {
      self.windowController.hideOSD()
    }
  }

  func errorOpeningFileAndClosePlayerWindow(url: URL? = nil) {
    DispatchQueue.main.async { [self] in
      if let path = url?.path {
        Utility.showAlert("error_open_name", arguments: [path.quoted])
      } else {
        Utility.showAlert("error_open")
      }

      self.isStopped = true
      self.windowController.close()
    }
  }

  func closeWindow() {
    DispatchQueue.main.async { [self] in
      isStopped = true
      windowController.close()
    }
  }

  func reloadThumbnails() {
    DispatchQueue.main.asyncAfter(deadline: .now() + AppData.thumbnailRegenerationDelay) { [self] in
      guard !info.isNetworkResource, let url = info.currentURL, let mpvMD5 = info.mpvMd5 else {
        log.debug("Thumbnails reload stopped because cannot get file path")
        clearExistingThumbnails()
        return
      }
      guard Preference.bool(for: .enableThumbnailPreview) else {
        log.verbose("Thumbnails reload stopped because thumbnails are disabled by user")
        clearExistingThumbnails()
        return
      }
      if !Preference.bool(for: .enableThumbnailForRemoteFiles) && info.isMediaOnRemoteDrive {
        log.debug("Thumbnails reload stopped because file is on a mounted remote drive")
        clearExistingThumbnails()
        return
      }
      if isInMiniPlayer && !Preference.bool(for: .enableThumbnailForMusicMode) {
        log.verbose("Thumbnails reload stopped because user has not enabled for music mode")
        clearExistingThumbnails()
        return
      }

      var ticket: Int = 0
      $thumbnailReloadTicketCounter.withLock {
        $0 += 1
        ticket = $0
      }

      // Run the following in the background at lower priority, so the UI is not slowed down
      PlayerCore.thumbnailQueue.asyncAfter(deadline: .now() + 0.5) { [self] in
        guard ticket == thumbnailReloadTicketCounter else { return }
        guard !isStopping, !isStopped, !isShuttingDown else { return }
        log.debug("Reloading thumbnails (tkt \(ticket))")

        // Generate thumbnails using video's original dimensions, before aspect ratio correction.
        // We will adjust aspect ratio & rotation when we display the thumbnail, similar to how mpv works.
        guard let videoParams = mpv.queryForVideoParams() else {
          log.debug("Cannot generate thumbnails: could not get video params")
          return
        }
        let videoRawSize = videoParams.videoRawSize
        guard videoRawSize.height > 0, videoRawSize.width > 0  else {
          log.debug("Cannot generate thumbnails: video height and/or width is zero")
          clearExistingThumbnails()
          return
        }

        let thumbnailWidth = SingleMediaThumbnailsLoader.determineWidthOfThumbnail(from: videoRawSize, log: log)

        if let oldThumbs = info.currentMediaThumbnails {
          if !oldThumbs.isCancelled, oldThumbs.mediaFilePath == url.path,
             thumbnailWidth == oldThumbs.thumbnailWidth,
             videoParams.totalRotation == oldThumbs.rotationDegrees {
            log.debug("Already loaded \(oldThumbs.thumbnails.count) thumbnails (\(oldThumbs.thumbnailsProgress * 100.0)%) for file (\(thumbnailWidth)px, \(videoParams.totalRotation)°). Nothing to do")
            return
          } else {
            clearExistingThumbnails()
          }
        }

        let newMediaThumbnailLoader = SingleMediaThumbnailsLoader(self, mediaFilePath: url.path, mediaFilePathMD5: mpvMD5,
                                                                  thumbnailWidth: thumbnailWidth, rotationDegrees: videoParams.totalRotation)
        info.currentMediaThumbnails = newMediaThumbnailLoader
        newMediaThumbnailLoader.loadThumbnails()
      }
    }
  }

  private func clearExistingThumbnails() {
    if let oldThumbnailSet = info.currentMediaThumbnails {
      oldThumbnailSet.isCancelled = true
      info.currentMediaThumbnails = nil
    }
    if #available(macOS 10.12.2, *) {
      self.touchBarSupport.touchBarPlaySlider?.resetCachedThumbnails()
    }
  }

  @available(macOS 10.12.2, *)
  func makeTouchBar() -> NSTouchBar {
    Logger.log("Activating Touch Bar", subsystem: subsystem)
    needsTouchBar = true
    // The timer that synchronizes the UI is shutdown to conserve energy when the OSC is hidden.
    // However the timer can't be stopped if it is needed to update the information being displayed
    // in the touch bar. If currently playing make sure the timer is running.
    refreshSyncUITimer()
    return touchBarSupport.touchBar
  }

  func refreshTouchBarSlider() {
    if #available(macOS 10.12.2, *) {
      DispatchQueue.main.async {
        self.touchBarSupport.touchBarPlaySlider?.needsDisplay = true
      }
    }
  }

  // MARK: - Getting info

  func reloadTrackInfo() {
    dispatchPrecondition(condition: .onQueue(mpv.queue))
    log.trace("Reloading tracklist from mpv")
    var audioTracks: [MPVTrack] = []
    var videoTracks: [MPVTrack] = []
    var subTracks: [MPVTrack] = []

    let trackCount = mpv.getInt(MPVProperty.trackListCount)
    for index in 0..<trackCount {
      // get info for each track
      guard let trackType = mpv.getString(MPVProperty.trackListNType(index)) else { continue }
      let track = MPVTrack(id: mpv.getInt(MPVProperty.trackListNId(index)),
                           type: MPVTrack.TrackType(rawValue: trackType)!,
                           isDefault: mpv.getFlag(MPVProperty.trackListNDefault(index)),
                           isForced: mpv.getFlag(MPVProperty.trackListNForced(index)),
                           isSelected: mpv.getFlag(MPVProperty.trackListNSelected(index)),
                           isExternal: mpv.getFlag(MPVProperty.trackListNExternal(index)))
      track.srcId = mpv.getInt(MPVProperty.trackListNSrcId(index))
      track.title = mpv.getString(MPVProperty.trackListNTitle(index))
      track.lang = mpv.getString(MPVProperty.trackListNLang(index))
      track.codec = mpv.getString(MPVProperty.trackListNCodec(index))
      track.externalFilename = mpv.getString(MPVProperty.trackListNExternalFilename(index))
      track.isAlbumart = mpv.getString(MPVProperty.trackListNAlbumart(index)) == "yes"
      track.decoderDesc = mpv.getString(MPVProperty.trackListNDecoderDesc(index))
      track.demuxW = mpv.getInt(MPVProperty.trackListNDemuxW(index))
      track.demuxH = mpv.getInt(MPVProperty.trackListNDemuxH(index))
      track.demuxFps = mpv.getDouble(MPVProperty.trackListNDemuxFps(index))
      track.demuxChannelCount = mpv.getInt(MPVProperty.trackListNDemuxChannelCount(index))
      track.demuxChannels = mpv.getString(MPVProperty.trackListNDemuxChannels(index))
      track.demuxSamplerate = mpv.getInt(MPVProperty.trackListNDemuxSamplerate(index))

      // add to lists
      switch track.type {
      case .audio:
        audioTracks.append(track)
      case .video:
        videoTracks.append(track)
      case .sub:
        subTracks.append(track)
      default:
        break
      }
    }

    info.replaceTracks(audio: audioTracks, video: videoTracks, sub: subTracks)
    log.debug("Reloaded tracklist from mpv (\(trackCount) tracks)")
  }

  private func reloadSelectedTracks() {
    dispatchPrecondition(condition: .onQueue(mpv.queue))
    log.verbose("Reloading selected tracks")
    reloadAID()
    reloadVID()
    reloadSID()
    reloadSecondSID()

    saveState()
  }

  private func _reloadPlaylist(silent: Bool = false) {
    log.verbose("Removing all items from playlist")
    dispatchPrecondition(condition: .onQueue(mpv.queue))
    var newPlaylist: [MPVPlaylistItem] = []
    let playlistCount = mpv.getInt(MPVProperty.playlistCount)
    log.verbose("Adding \(playlistCount) items to playlist")
    for index in 0..<playlistCount {
      let playlistItem = MPVPlaylistItem(filename: mpv.getString(MPVProperty.playlistNFilename(index))!,
                                         isCurrent: mpv.getFlag(MPVProperty.playlistNCurrent(index)),
                                         isPlaying: mpv.getFlag(MPVProperty.playlistNPlaying(index)),
                                         title: mpv.getString(MPVProperty.playlistNTitle(index)))
      newPlaylist.append(playlistItem)
    }
    info.playlist = newPlaylist
    saveState()  // save playlist URLs to prefs
    if !silent {
      postNotification(.iinaPlaylistChanged)
    }
  }

  func reloadPlaylist() {
    mpv.queue.async { [self] in
      _reloadPlaylist()
      saveState()  // save playlist URLs to prefs
    }
  }

  func _reloadChapters() {
    Logger.log("Reloading chapter list", level: .verbose, subsystem: subsystem)
    dispatchPrecondition(condition: .onQueue(mpv.queue))
    var chapters: [MPVChapter] = []
    let chapterCount = mpv.getInt(MPVProperty.chapterListCount)
    for index in 0..<chapterCount {
      let chapter = MPVChapter(title:     mpv.getString(MPVProperty.chapterListNTitle(index)),
                               startTime: mpv.getDouble(MPVProperty.chapterListNTime(index)),
                               index:     index)
      chapters.append(chapter)
    }
    // Instead of modifying existing list, overwrite reference to prev list.
    // This will avoid concurrent modification crashes
    info.chapters = chapters

    syncUI(.chapterList)
  }

  func reloadChapters() {
    mpv.queue.async { [self] in
      _reloadChapters()
    }
    syncUI(.chapterList)
  }

  // MARK: - Notifications

  func postNotification(_ name: Notification.Name) {
    log.debug("Posting notification: \(name.rawValue)")
    NotificationCenter.default.post(Notification(name: name, object: self))
  }

  // MARK: - Utils

  func getMediaTitle(withExtension: Bool = true) -> String {
    let mediaTitle = mpv.getString(MPVProperty.mediaTitle)
    let mediaPath = withExtension ? info.currentURL?.path : info.currentURL?.deletingPathExtension().path
    return mediaTitle ?? mediaPath ?? ""
  }

  func getMusicMetadata() -> (title: String, album: String, artist: String) {
    if mpv.getInt(MPVProperty.chapters) > 0 {
      let chapter = mpv.getInt(MPVProperty.chapter)
      let chapterTitle = mpv.getString(MPVProperty.chapterListNTitle(chapter))
      return (
        chapterTitle ?? mpv.getString(MPVProperty.mediaTitle) ?? "",
        mpv.getString("metadata/by-key/album") ?? "",
        mpv.getString("chapter-metadata/by-key/performer") ?? mpv.getString("metadata/by-key/artist") ?? ""
      )
    } else {
      return (
        mpv.getString(MPVProperty.mediaTitle) ?? "",
        mpv.getString("metadata/by-key/album") ?? "",
        mpv.getString("metadata/by-key/artist") ?? ""
      )
    }
  }

  func setPlaybackInfoFilter(_ filter: MPVFilter) {
    switch filter.label {
    case Constants.FilterLabel.crop:
      // CROP
      info.cropFilter = filter
      if let p = filter.params, let wStr = p["w"], let hStr = p["h"], p["x"] == nil && p["y"] == nil, let w = Double(wStr), let h = Double(hStr) {
        // Probably a selection from the Quick Settings panel. See if there are any matches.
        guard w != 0, h != 0 else {
          log.error("Cannot set filter \(filter.label ?? ""): w or h is 0")
          return
        }
        // Truncate to 2 decimal places precision for comparison.
        let selectedAspect = Int((w / h) * 100)
        for cropLabel in AppData.cropsInPanel {
          let tokens = cropLabel.split(separator: ":")
          if tokens.count == 2, let width = Double(tokens[0]), let height = Double(tokens[1]) {
            let aspectRatio = Int((width / height) * 100)
            if aspectRatio == selectedAspect {
              updateCropUI(to: cropLabel)
              return
            }
          }
        }
      } else if let p = filter.params, let x = p["x"], let y = p["y"], let w = p["w"], let h = p["h"] {
        // Probably a custom crop
        let customCropLabel = "(\(x), \(y)) (\(w)\u{d7}\(h))"
        updateCropUI(to: customCropLabel)
        return
      }
      // Default to "Custom" crop in Quick Settings panel
      updateCropUI(to: "")
    case Constants.FilterLabel.flip:
      info.flipFilter = filter
    case Constants.FilterLabel.mirror:
      info.mirrorFilter = filter
    case Constants.FilterLabel.delogo:
      info.delogoFilter = filter
    default:
      return
    }
  }

  /** Check if there are IINA filters saved in watch_later file. */
  func reloadSavedIINAfilters() {
    // vf
    // Clear cached filters first:
    info.cropFilter = nil
    info.flipFilter = nil
    info.mirrorFilter = nil
    info.delogoFilter = nil
    let videoFilters = mpv.getFilters(MPVProperty.vf)
    for filter in videoFilters {
      Logger.log("Got mpv vf, name: \(filter.name.quoted), label: \(filter.label?.quoted ?? "nil"), params: \(filter.params ?? [:])",
                 level: .verbose, subsystem: subsystem)
      setPlaybackInfoFilter(filter)
    }

    // af
    // Clear cached filters first:
    info.audioEqFilters = nil
    let audioFilters = mpv.getFilters(MPVProperty.af)
    for filter in audioFilters {
      Logger.log("Got mpv af, name: \(filter.name.quoted), label: \(filter.label?.quoted ?? "nil"), params: \(filter.params ?? [:])",
                 level: .verbose, subsystem: subsystem)
      guard let label = filter.label else { continue }
      if label.hasPrefix(Constants.FilterLabel.audioEq) {
        if info.audioEqFilters == nil {
          info.audioEqFilters = Array(repeating: nil, count: 10)
        }
        if let index = Int(String(label.last!)) {
          info.audioEqFilters![index] = filter
        }
      }
    }
    Logger.log("Total filters from mpv: \(videoFilters.count) vf, \(audioFilters.count) af", level: .verbose, subsystem: subsystem)
  }

  /**
   Get video duration, playback progress, and metadata, then save it to info.
   It may take some time to run this method, so it should be used in background.
   */
  func refreshCachedVideoInfo(forVideoPath path: String) {
    guard let dict = FFmpegController.probeVideoInfo(forFile: path) else { return }
    let progress = Utility.playbackProgressFromWatchLater(path.md5)
    self.info.setCachedVideoDurationAndProgress(path, (
      duration: dict["@iina_duration"] as? Double,
      progress: progress?.second
    ))
    var result: (title: String?, album: String?, artist: String?)
    dict.forEach { (k, v) in
      guard let key = k as? String else { return }
      switch key.lowercased() {
      case "title":
        result.title = v as? String
      case "album":
        result.album = v as? String
      case "artist":
        result.artist = v as? String
      default:
        break
      }
    }
    self.info.setCachedMetadata(path, result)
  }

  static func checkStatusForSleep() {
    for player in playing {
      if player.info.isPlaying {
        SleepPreventer.preventSleep()
        return
      }
    }
    SleepPreventer.allowSleep()
  }
}

@available (macOS 10.13, *)
class NowPlayingInfoManager {

  /// Update the information shown by macOS in `Now Playing`.
  ///
  /// The macOS [Control Center](https://support.apple.com/guide/mac-help/quickly-change-settings-mchl50f94f8f/mac)
  /// contains a `Now Playing` module. This module can also be configured to be directly accessible from the menu bar.
  /// `Now Playing` displays the title of the media currently  playing and other information about the state of playback. It also can be
  /// used to control playback. IINA is fully integrated with the macOS `Now Playing` module.
  ///
  /// - Note: See [Becoming a Now Playable App](https://developer.apple.com/documentation/mediaplayer/becoming_a_now_playable_app)
  ///         and [MPNowPlayingInfoCenter](https://developer.apple.com/documentation/mediaplayer/mpnowplayinginfocenter)
  ///         for more information.
  ///
  /// - Important: This method **must** be run on the main thread because it references `PlayerCore.lastActive`.
  static func updateInfo(state: MPNowPlayingPlaybackState? = nil, withTitle: Bool = false) {
    let center = MPNowPlayingInfoCenter.default()
    var info = center.nowPlayingInfo ?? [String: Any]()

    let activePlayer = PlayerCore.lastActive
    guard !activePlayer.isShuttingDown else { return }

    if withTitle {
      if activePlayer.info.currentMediaAudioStatus == .isAudio {
        info[MPMediaItemPropertyMediaType] = MPNowPlayingInfoMediaType.audio.rawValue
        let (title, album, artist) = activePlayer.getMusicMetadata()
        info[MPMediaItemPropertyTitle] = title
        info[MPMediaItemPropertyAlbumTitle] = album
        info[MPMediaItemPropertyArtist] = artist
      } else {
        info[MPMediaItemPropertyMediaType] = MPNowPlayingInfoMediaType.video.rawValue
        info[MPMediaItemPropertyTitle] = activePlayer.getMediaTitle(withExtension: false)
      }
    }

    let duration = activePlayer.info.videoDuration?.second ?? 0
    let time = activePlayer.info.videoPosition?.second ?? 0
    let speed = activePlayer.info.playSpeed

    info[MPMediaItemPropertyPlaybackDuration] = duration
    info[MPNowPlayingInfoPropertyElapsedPlaybackTime] = time
    info[MPNowPlayingInfoPropertyPlaybackRate] = speed
    info[MPNowPlayingInfoPropertyDefaultPlaybackRate] = 1

    center.nowPlayingInfo = info

    if state != nil {
      center.playbackState = state!
    }
  }
}<|MERGE_RESOLUTION|>--- conflicted
+++ resolved
@@ -160,11 +160,8 @@
   /// For supporting mpv `--shuffle` arg, to shuffle playlist when launching from command line
   @Atomic private var shufflePending = false
 
-<<<<<<< HEAD
   var isMiniPlayerWaitingToShowVideo: Bool = false
 
-=======
->>>>>>> 84094920
   // test seeking
   var triedUsingExactSeekForCurrentFile: Bool = false
   var useExactSeekForCurrentFile: Bool = true
