//
//  Extensions.swift
//  iina
//
//  Created by lhc on 12/8/16.
//  Copyright © 2016 lhc. All rights reserved.
//

import Cocoa

infix operator %%

extension Int {
  /** Modulo operator. Swift's remainder operator (%) can return negative values, which is rarely what we want. */
  static  func %% (_ left: Int, _ right: Int) -> Int {
    return (left % right + right) % right
  }
}

extension NSSlider {
  /** Returns the position of knob center by point */
  func knobPointPosition() -> CGFloat {
    let sliderOrigin = frame.origin.x + knobThickness / 2
    let sliderWidth = frame.width - knobThickness
    assert(maxValue > minValue)
    let knobPos = sliderOrigin + sliderWidth * CGFloat((doubleValue - minValue) / (maxValue - minValue))
    return knobPos
  }
}

extension NSSegmentedControl {
  func selectSegment(withLabel label: String) {
    self.selectedSegment = -1
    for i in 0..<segmentCount {
      if self.label(forSegment: i) == label {
        self.selectedSegment = i
      }
    }
  }
}

func - (lhs: NSPoint, rhs: NSPoint) -> NSPoint {
  return NSMakePoint(lhs.x - rhs.x, lhs.y - rhs.y)
}

extension CGPoint {
<<<<<<< HEAD
  // This is Pythagoras's theorem to calculate the distance between two points,
  // but omitting the square root at the end, which is an expensive operation.
  // If doing a comparison with another number, it's more efficient to just square the other number.
  func distanceSquared(to: CGPoint) -> CGFloat {
    return (self.x - to.x) * (self.x - to.x) + (self.y - to.y) * (self.y - to.y)
  }

  func isWithinRadius(radius: CGFloat, ofPoint otherPoint: CGPoint) -> Bool {
    return self.distanceSquared(to: otherPoint) < (radius * radius)
=======
  // Uses Pythagorean theorem to calculate the distance between two points
  func distance(to: CGPoint) -> CGFloat {
    return sqrt(pow(self.x - to.x, 2) + pow(self.y - to.y, 2))
>>>>>>> 4f3fef28
  }
}

extension NSSize {

  var aspect: CGFloat {
    get {
      assert(width != 0 && height != 0)
      return width / height
    }
  }

  /** Resize to no smaller than a min size while keeping same aspect */
  func satisfyMinSizeWithSameAspectRatio(_ minSize: NSSize) -> NSSize {
    if width >= minSize.width && height >= minSize.height {  // no need to resize if larger
      return self
    } else {
      return grow(toSize: minSize)
    }
  }

  /** Resize to no larger than a max size while keeping same aspect */
  func satisfyMaxSizeWithSameAspectRatio(_ maxSize: NSSize) -> NSSize {
    if width <= maxSize.width && height <= maxSize.height {  // no need to resize if smaller
      return self
    } else {
      return shrink(toSize: maxSize)
    }
  }

  func crop(withAspect aspectRect: Aspect) -> NSSize {
    let targetAspect = aspectRect.value
    if aspect > targetAspect {  // self is wider, crop width, use same height
      return NSSize(width: height * targetAspect, height: height)
    } else {
      return NSSize(width: width, height: width / targetAspect)
    }
  }

  func expand(withAspect aspectRect: Aspect) -> NSSize {
    let targetAspect = aspectRect.value
    if aspect < targetAspect {  // self is taller, expand width, use same height
      return NSSize(width: height * targetAspect, height: height)
    } else {
      return NSSize(width: width, height: width / targetAspect)
    }
  }

  /**
   Given another size S, returns a size that:

   - maintains the same aspect ratio;
   - has same height or/and width as S;
   - always bigger than S.

   - parameter toSize: The given size S.

   ```
   +--+------+--+
   |  |      |  |
   |  |  S   |  |<-- The result size
   |  |      |  |
   +--+------+--+
   ```
   */
  func grow(toSize size: NSSize) -> NSSize {
    if width == 0 || height == 0 {
      return size
    }
    let sizeAspect = size.aspect
    let newSize: NSSize
    if aspect > sizeAspect {  // self is wider, grow to meet height
      newSize = NSSize(width: size.height * aspect, height: size.height)
    } else {
      newSize = NSSize(width: size.width, height: size.width / aspect)
    }
    Logger.log("Growing window to size \(size). Derived aspect: \(sizeAspect); result: \(newSize)")
    return newSize
  }

  /**
   Given another size S, returns a size that:

   - maintains the same aspect ratio;
   - has same height or/and width as S;
   - always smaller than S.

   - parameter toSize: The given size S.

   ```
   +--+------+--+
   |  |The   |  |
   |  |result|  |<-- S
   |  |size  |  |
   +--+------+--+
   ```
   */
  func shrink(toSize size: NSSize) -> NSSize {
    if width == 0 || height == 0 {
      return size
    }
    let sizeAspect = size.aspect
    if aspect < sizeAspect { // self is taller, shrink to meet height
      return NSSize(width: size.height * aspect, height: size.height)
    } else {
      return NSSize(width: size.width, height: size.width / aspect)
    }
  }

  func centeredRect(in rect: NSRect) -> NSRect {
    return NSRect(x: rect.origin.x + (rect.width - width) / 2,
                  y: rect.origin.y + (rect.height - height) / 2,
                  width: width,
                  height: height)
  }

  func multiply(_ multiplier: CGFloat) -> NSSize {
    return NSSize(width: width * multiplier, height: height * multiplier)
  }

  func add(_ multiplier: CGFloat) -> NSSize {
    return NSSize(width: width + multiplier, height: height + multiplier)
  }

}


extension NSRect {

  init(vertexPoint pt1: NSPoint, and pt2: NSPoint) {
    self.init(x: min(pt1.x, pt2.x),
              y: min(pt1.y, pt2.y),
              width: abs(pt1.x - pt2.x),
              height: abs(pt1.y - pt2.y))
  }

  func multiply(_ multiplier: CGFloat) -> NSRect {
    return NSRect(x: origin.x, y: origin.y, width: width * multiplier, height: height * multiplier)
  }

  func centeredResize(to newSize: NSSize) -> NSRect {
    return NSRect(x: origin.x - (newSize.width - size.width) / 2,
                  y: origin.y - (newSize.height - size.height) / 2,
                  width: newSize.width,
                  height: newSize.height)
  }

  func constrain(in biggerRect: NSRect) -> NSRect {
    // new size
    var newSize = size
    if newSize.width > biggerRect.width || newSize.height > biggerRect.height {
      newSize = size.shrink(toSize: biggerRect.size)
    }
    // new origin
    var newOrigin = origin
    if newOrigin.x < biggerRect.origin.x {
      newOrigin.x = biggerRect.origin.x
    }
    if newOrigin.y < biggerRect.origin.y {
      newOrigin.y = biggerRect.origin.y
    }
    if newOrigin.x + width > biggerRect.origin.x + biggerRect.width {
      newOrigin.x = biggerRect.origin.x + biggerRect.width - width
    }
    if newOrigin.y + height > biggerRect.origin.y + biggerRect.height {
      newOrigin.y = biggerRect.origin.y + biggerRect.height - height
    }
    return NSRect(origin: newOrigin, size: newSize)
  }
}

extension NSPoint {
  func constrained(to rect: NSRect) -> NSPoint {
    return NSMakePoint(x.clamped(to: rect.minX...rect.maxX), y.clamped(to: rect.minY...rect.maxY))
  }
}

extension Array {
  subscript(at index: Index) -> Element? {
    if indices.contains(index) {
      return self[index]
    } else {
      return nil
    }
  }
}

class ContextMenuItem: NSMenuItem {
  let targetRows: IndexSet

  init(targetRows: IndexSet, title: String, action: Selector?, keyEquivalent: String) {
    self.targetRows = targetRows
    super.init(title: title, action: action, keyEquivalent: keyEquivalent)
  }

  required init(coder: NSCoder) {
    fatalError("init(coder:) has not been implemented for ContextMenuItem")
  }
}

extension NSMenu {
  @discardableResult
  func addItem(forRows targetRows: IndexSet? = nil, withTitle string: String, action selector: Selector? = nil, target: AnyObject? = nil,
               tag: Int? = nil, obj: Any? = nil, stateOn: Bool = false, enabled: Bool = true) -> NSMenuItem {
    let menuItem: NSMenuItem
    if let targetRows = targetRows {
      menuItem = ContextMenuItem(targetRows: targetRows, title: string, action: selector, keyEquivalent: "")
    } else {
      menuItem = NSMenuItem(title: string, action: selector, keyEquivalent: "")
    }
    menuItem.tag = tag ?? -1
    menuItem.representedObject = obj
    menuItem.target = target
    menuItem.state = stateOn ? .on : .off
    menuItem.isEnabled = enabled
    self.addItem(menuItem)
    return menuItem
  }
}

extension CGFloat {
  var unifiedDouble: Double {
    get {
      return Double(copysign(1, self))
    }
  }
}

extension Double {
  func prettyFormat() -> String {
    let rounded = (self * 1000).rounded() / 1000
    if rounded.truncatingRemainder(dividingBy: 1) == 0 {
      return "\(Int(rounded))"
    } else {
      return "\(rounded)"
    }
  }
}

extension Comparable {
  func clamped(to range: ClosedRange<Self>) -> Self {
    if self < range.lowerBound {
      return range.lowerBound
    } else if self > range.upperBound {
      return range.upperBound
    } else {
      return self
    }
  }
}

extension BinaryInteger {
  func clamped(to range: Range<Self>) -> Self {
    if self < range.lowerBound {
      return range.lowerBound
    } else if self >= range.upperBound {
      return range.upperBound.advanced(by: -1)
    } else {
      return self
    }
  }
}

extension FloatingPoint {
  func clamped(to range: Range<Self>) -> Self {
    if self < range.lowerBound {
      return range.lowerBound
    } else if self >= range.upperBound {
      return range.upperBound.nextDown
    } else {
      return self
    }
  }
}

extension NSColor {
  var mpvColorString: String {
    get {
      return "\(self.redComponent)/\(self.greenComponent)/\(self.blueComponent)/\(self.alphaComponent)"
    }
  }

  convenience init?(mpvColorString: String) {
    let splitted = mpvColorString.split(separator: "/").map { (seq) -> Double? in
      return Double(String(seq))
    }
    // check nil
    if (!splitted.contains {$0 == nil}) {
      if splitted.count == 3 {  // if doesn't have alpha value
        self.init(red: CGFloat(splitted[0]!), green: CGFloat(splitted[1]!), blue: CGFloat(splitted[2]!), alpha: CGFloat(1))
      } else if splitted.count == 4 {  // if has alpha value
        self.init(red: CGFloat(splitted[0]!), green: CGFloat(splitted[1]!), blue: CGFloat(splitted[2]!), alpha: CGFloat(splitted[3]!))
      } else {
        return nil
      }
    } else {
      return nil
    }
  }
}


extension NSMutableAttributedString {
  convenience init?(linkTo url: String, text: String, font: NSFont) {
    self.init(string: text)
    let range = NSRange(location: 0, length: self.length)
    let nsurl = NSURL(string: url)!
    self.beginEditing()
    self.addAttribute(.link, value: nsurl, range: range)
    self.addAttribute(.font, value: font, range: range)
    self.endEditing()
  }

  // Adds the given attribute for the entire string
  func addAttrib(_ key: NSAttributedString.Key, _ value: Any) {
    self.addAttributes([key: value], range: NSRange(location: 0, length: self.length))
  }

  func addItalic(from font: NSFont?) {
    if let italicFont = makeItalic(font) {
      self.addAttrib(NSAttributedString.Key.font, italicFont)
    }
  }

  private func makeItalic(_ font: NSFont?) -> NSFont? {
    if let font = font {
      let italicDescriptor: NSFontDescriptor = font.fontDescriptor.withSymbolicTraits(NSFontDescriptor.SymbolicTraits.italic)
      return NSFont(descriptor: italicDescriptor, size: 0)
    }
    return nil
  }
}


extension NSData {
  func md5() -> NSString {
    let digestLength = Int(CC_MD5_DIGEST_LENGTH)
    let md5Buffer = UnsafeMutablePointer<CUnsignedChar>.allocate(capacity: digestLength)

    CC_MD5(bytes, CC_LONG(length), md5Buffer)

    let output = NSMutableString(capacity: Int(CC_MD5_DIGEST_LENGTH * 2))
    for i in 0..<digestLength {
      output.appendFormat("%02x", md5Buffer[i])
    }

    md5Buffer.deallocate()
    return NSString(format: output)
  }
}

extension Data {
  var md5: String {
    get {
      return (self as NSData).md5() as String
    }
  }

  var chksum64: UInt64 {
    return withUnsafeBytes {
      $0.bindMemory(to: UInt64.self).reduce(0, &+)
    }
  }

  init<T>(bytesOf thing: T) {
    var copyOfThing = thing // Hopefully CoW?
    self.init(bytes: &copyOfThing, count: MemoryLayout.size(ofValue: thing))
  }
  
  func saveToFolder(_ url: URL, filename: String) -> URL? {
    let fileUrl = url.appendingPathComponent(filename)
    do {
      try self.write(to: fileUrl)
    } catch {
      Utility.showAlert("error_saving_file", arguments: ["data", filename])
      return nil
    }
    return fileUrl
  }
}

extension FileHandle {
  func read<T>(type: T.Type /* To prevent unintended specializations */) -> T? {
    let size = MemoryLayout<T>.size
    let data = readData(ofLength: size)
    guard data.count == size else {
      return nil
    }
    return data.withUnsafeBytes {
      $0.bindMemory(to: T.self).first!
    }
  }
}

extension String {
  var md5: String {
    get {
      return self.data(using: .utf8)!.md5
    }
  }

  // Returns a lookup token for the given string, which can be used in its place to privatize the log.
  // The pii.txt file is required to match the lookup token with the privateString.
  var pii: String {
    Logger.getOrCreatePII(for: self)
  }

  var isDirectoryAsPath: Bool {
    get {
      var re = ObjCBool(false)
      FileManager.default.fileExists(atPath: self, isDirectory: &re)
      return re.boolValue
    }
  }

  var lowercasedPathExtension: String {
    return (self as NSString).pathExtension.lowercased()
  }

  var mpvFixedLengthQuoted: String {
    return "%\(count)%\(self)"
  }

  func equalsIgnoreCase(_ other: String) -> Bool {
    return localizedCaseInsensitiveCompare(other) == .orderedSame
  }

  var quoted: String {
    return "\"\(self)\""
  }

  mutating func deleteLast(_ num: Int) {
    removeLast(Swift.min(num, count))
  }

  func countOccurrences(of str: String, in range: Range<Index>?) -> Int {
    if let firstRange = self.range(of: str, options: [], range: range, locale: nil) {
      let nextRange = firstRange.upperBound..<self.endIndex
      return 1 + countOccurrences(of: str, in: nextRange)
    } else {
      return 0
    }
  }
}


extension CharacterSet {
  static let urlAllowed: CharacterSet = {
    var set = CharacterSet.urlHostAllowed
      .union(.urlUserAllowed)
      .union(.urlPasswordAllowed)
      .union(.urlPathAllowed)
      .union(.urlQueryAllowed)
      .union(.urlFragmentAllowed)
    set.insert(charactersIn: "%")
    return set
  }()
}


extension NSMenuItem {
  static let dummy = NSMenuItem(title: "Dummy", action: nil, keyEquivalent: "")

  var menuPathDescription: String {
    var ancestors: [String] = [self.title]
    var parent = self.parent
    while let parentItem = parent {
      ancestors.append(parentItem.title)
      parent = parentItem.parent
    }
    return ancestors.reversed().joined(separator: " → ")
  }

}


extension URL {
  var creationDate: Date? {
    (try? resourceValues(forKeys: [.creationDateKey]))?.creationDate
  }

  var isExistingDirectory: Bool {
    return (try? self.resourceValues(forKeys: [.isDirectoryKey]))?.isDirectory ?? false
  }
}


extension NSTextField {

  func setHTMLValue(_ html: String) {
    let font = self.font ?? NSFont.systemFont(ofSize: NSFont.systemFontSize)
    let color = self.textColor ?? NSColor.labelColor
    if let data = html.data(using: .utf8), let str = NSMutableAttributedString(html: data, documentAttributes: nil) {
      str.addAttributes([.font: font, .foregroundColor: color], range: NSMakeRange(0, str.length))
      self.attributedStringValue = str
    }
  }

  func setFormattedText(stringValue: String, textColor: NSColor? = nil,
                        strikethrough: Bool = false, italic: Bool = false) {
    let attrString = NSMutableAttributedString(string: stringValue)

    let fgColor: NSColor
    if let textColor = textColor {
      // If using custom text colors, need to make sure `EditableTextFieldCell` is specified
      // as the class of the child cell in Interface Builder.
      fgColor = textColor
    } else {
      fgColor = NSColor.controlTextColor
    }
    self.textColor = fgColor

    if strikethrough {
      attrString.addAttrib(NSAttributedString.Key.strikethroughStyle, NSUnderlineStyle.single.rawValue)
    }

    if italic {
      attrString.addItalic(from: self.font)
    }
    self.attributedStringValue = attrString
  }

}

extension NSImage {
  func tinted(_ tintColor: NSColor) -> NSImage {
    guard self.isTemplate else { return self }

    let image = self.copy() as! NSImage
    image.lockFocus()

    tintColor.set()
    NSRect(origin: .zero, size: image.size).fill(using: .sourceAtop)

    image.unlockFocus()
    image.isTemplate = false

    return image
  }

  func rounded() -> NSImage {
    let image = NSImage(size: size)
    image.lockFocus()

    let frame = NSRect(origin: .zero, size: size)
    NSBezierPath(ovalIn: frame).addClip()
    draw(at: .zero, from: frame, operation: .sourceOver, fraction: 1)

    image.unlockFocus()
    return image
  }

  var cgImage: CGImage? {
    var rect = CGRect.init(origin: .zero, size: self.size)
    return self.cgImage(forProposedRect: &rect, context: nil, hints: nil)
  }

  // https://github.com/venj/Cocoa-blog-code/blob/master/Round%20Corner%20Image/Round%20Corner%20Image/NSImage%2BRoundCorner.m
  func roundCorners(withRadius radius: CGFloat) -> NSImage {
    let rect = NSRect(origin: NSPoint.zero, size: size)
    if
      let cgImage = self.cgImage,
      let context = CGContext(data: nil,
                              width: Int(size.width),
                              height: Int(size.height),
                              bitsPerComponent: 8,
                              bytesPerRow: 4 * Int(size.width),
                              space: CGColorSpaceCreateDeviceRGB(),
                              bitmapInfo: CGImageAlphaInfo.premultipliedFirst.rawValue) {
      context.beginPath()
      context.addPath(CGPath(roundedRect: rect, cornerWidth: radius, cornerHeight: radius, transform: nil))
      context.closePath()
      context.clip()
      context.draw(cgImage, in: rect)

      if let composedImage = context.makeImage() {
        return NSImage(cgImage: composedImage, size: size)
      }
    }

    return self
  }

  static func maskImage(cornerRadius: CGFloat) -> NSImage {
    let image = NSImage(size: NSSize(width: cornerRadius * 2, height: cornerRadius * 2), flipped: false) { rectangle in
      let bezierPath = NSBezierPath(roundedRect: rectangle, xRadius: cornerRadius, yRadius: cornerRadius)
      NSColor.black.setFill()
      bezierPath.fill()
      return true
    }
    image.capInsets = NSEdgeInsets(top: cornerRadius, left: cornerRadius, bottom: cornerRadius, right: cornerRadius)
    return image
  }

  func rotate(_ degree: Int) -> NSImage {
    var degree = ((degree % 360) + 360) % 360
    guard degree % 90 == 0 && degree != 0 else { return self }
    // mpv's rotation is clockwise, NSAffineTransform's rotation is counterclockwise
    degree = 360 - degree
    let newSize = (degree == 180 ? self.size : NSMakeSize(self.size.height, self.size.width))
    let rotation = NSAffineTransform.init()
    rotation.rotate(byDegrees: CGFloat(degree))
    rotation.append(.init(translationByX: newSize.width / 2, byY: newSize.height / 2))

    let newImage = NSImage(size: newSize)
    newImage.lockFocus()
    rotation.concat()
    let rect = NSMakeRect(0, 0, self.size.width, self.size.height)
    let corner = NSMakePoint(-self.size.width / 2, -self.size.height / 2)
    self.draw(at: corner, from: rect, operation: .copy, fraction: 1)
    newImage.unlockFocus()
    return newImage
  }
}


extension NSVisualEffectView {
  func roundCorners(withRadius cornerRadius: CGFloat) {
    if #available(macOS 10.14, *) {
      maskImage = .maskImage(cornerRadius: cornerRadius)
    } else {
      layer?.cornerRadius = cornerRadius
    }
  }
}


extension NSBox {
  static func horizontalLine() -> NSBox {
    let box = NSBox(frame: NSRect(origin: .zero, size: NSSize(width: 100, height: 1)))
    box.boxType = .separator
    return box
  }
}


extension NSPasteboard.PasteboardType {
  static let nsURL = NSPasteboard.PasteboardType("NSURL")
  static let nsFilenames = NSPasteboard.PasteboardType("NSFilenamesPboardType")
  static let iinaPlaylistItem = NSPasteboard.PasteboardType("IINAPlaylistItem")
}


extension NSWindow.Level {
  static let iinaFloating = NSWindow.Level(NSWindow.Level.floating.rawValue - 1)
  static let iinaBlackScreen = NSWindow.Level(NSWindow.Level.mainMenu.rawValue + 1)
}

extension NSUserInterfaceItemIdentifier {
  static let isChosen = NSUserInterfaceItemIdentifier("IsChosen")
  static let trackId = NSUserInterfaceItemIdentifier("TrackId")
  static let trackName = NSUserInterfaceItemIdentifier("TrackName")
  static let isPlayingCell = NSUserInterfaceItemIdentifier("IsPlayingCell")
  static let trackNameCell = NSUserInterfaceItemIdentifier("TrackNameCell")
  static let key = NSUserInterfaceItemIdentifier("Key")
  static let value = NSUserInterfaceItemIdentifier("Value")
  static let action = NSUserInterfaceItemIdentifier("Action")
}

extension NSAppearance {
  @available(macOS 10.14, *)
  convenience init?(iinaTheme theme: Preference.Theme) {
    switch theme {
    case .dark:
      self.init(named: .darkAqua)
    case .light:
      self.init(named: .aqua)
    default:
      return nil
    }
  }

  var isDark: Bool {
    if #available(macOS 10.14, *) {
      return name == .darkAqua || name == .vibrantDark || name == .accessibilityHighContrastDarkAqua || name == .accessibilityHighContrastVibrantDark
    } else {
      return name == .vibrantDark
    }
  }
}

extension NSScreen {

  /// Height of the camera housing on this screen if this screen has an embedded camera.
  var cameraHousingHeight: CGFloat? {
    if #available(macOS 12.0, *) {
      return safeAreaInsets.top == 0.0 ? nil : safeAreaInsets.top
    } else {
      return nil
    }
  }

  /// Log the given `NSScreen` object.
  ///
  /// Due to issues with multiple monitors and how the screen to use for a window is selected detailed logging has been added in this
  /// area in case additional problems are encountered in the future.
  /// - parameter label: Label to include in the log message.
  /// - parameter screen: The `NSScreen` object to log.
  static func log(_ label: String, _ screen: NSScreen?) {
    guard let screen = screen else {
      Logger.log("\(label): nil")
      return
    }
    // Unfortunately localizedName is not available until macOS Catalina.
    if #available(macOS 10.15, *) {
      let maxPossibleEDR = screen.maximumPotentialExtendedDynamicRangeColorComponentValue
      let canEnableEDR = maxPossibleEDR > 1.0
      // Screen frame coordinates have their origin at the lower left of the primary display.
      // So any display to the left of primary will be in negative X, and any below primary will have negative Y.
      // `visibleFrame` is what we most care about.
      Logger.log("\(label): \"\(screen.localizedName)\" visibleFrame: \(screen.visibleFrame), scaleFactor: \(screen.backingScaleFactor), EDR: {supports=\(canEnableEDR) maxPotential=\(maxPossibleEDR) maxCurrent=\(screen.maximumExtendedDynamicRangeColorComponentValue)}")
    } else {
      Logger.log("\(label): visible frame \(screen.visibleFrame)")
    }
  }
}

extension NSWindow {

  /// Return the screen to use by default for this window.
  ///
  /// This method searches for a screen to use in this order:
  /// - `window!.screen` The screen where most of the window is on; it is `nil` when the window is offscreen.
  /// - `NSScreen.main` The screen containing the window that is currently receiving keyboard events.
  /// - `NSScreeen.screens[0]` The primary screen of the user’s system.
  ///
  /// `PlayerCore` caches players along with their windows. This window may have been previously used on an external monitor
  /// that is no longer attached. In that case the `screen` property of the window will be `nil`.  Apple documentation is silent
  /// concerning when `NSScreen.main` is `nil`.  If that is encountered the primary screen will be used.
  ///
  /// - returns: The default `NSScreen` for this window
  func selectDefaultScreen() -> NSScreen {
    if screen != nil {
      return screen!
    }
    if NSScreen.main != nil {
      return NSScreen.main!
    }
    return NSScreen.screens[0]
  }

  func isOnlyOpenWindow() -> Bool {
    for window in NSApp.windows {
      if window != self && window.isVisible {
        return false
      }
    }
    Logger.log("Window is the only window currently open: \(self.title.quoted)", level: .verbose)
    return true
  }

  func isImportant() -> Bool {
    // All the windows we care about have autosave names
    return !self.frameAutosaveName.isEmpty
  }

  func isOpen() -> Bool {
    if let mainWindow = self.windowController as? MainWindowController, mainWindow.isOpen {
      return true
    } else if self.isVisible {
      return true
    }
    return false
  }
}

extension NSScrollView {
  // Note: if false is returned, no scroll occurred, and the caller should pick a suitable default.
  // This is because NSScrollViews containing NSTableViews can be screwy and
  // have some arbitrary negative value as their "no scroll".
  func restoreVerticalScroll(key: Preference.Key) -> Bool {
    if Preference.UIState.isRestoreEnabled {
      if let offsetY: Double = Preference.value(for: key) as? Double {
        Logger.log("Restoring vertical scroll to: \(offsetY)", level: .verbose)
        // Note: *MUST* use scroll(to:), not scroll(_)! Weird that the latter doesn't always work
        self.contentView.scroll(to: NSPoint(x: 0, y: offsetY))
        return true
      }
    }
    return false
  }

  // Adds a listener to record scroll position for next launch
  func addVerticalScrollObserver(key: Preference.Key) -> NSObjectProtocol {
    let observer = NotificationCenter.default.addObserver(forName: NSView.boundsDidChangeNotification,
                                                          object: self.contentView, queue: .main) { note in
      if let clipView = note.object as? NSClipView {
        let scrollOffsetY = clipView.bounds.origin.y
//        Logger.log("Saving Y scroll offset \(key.rawValue.quoted): \(scrollOffsetY)", level: .verbose)
        Preference.UIState.set(scrollOffsetY, for: key)
      }
    }
    return observer
  }
  
  // Combines the previous 2 functions into one
  func restoreAndObserveVerticalScroll(key: Preference.Key, defaultScrollAction: () -> Void) -> NSObjectProtocol {
    if !restoreVerticalScroll(key: key) {
      Logger.log("Could not find stored value for key \(key.rawValue.quoted); will use default scroll action", level: .verbose)
      defaultScrollAction()
    }
    return addVerticalScrollObserver(key: key)
  }
}

extension Process {
  @discardableResult
  static func run(_ cmd: [String], at currentDir: URL? = nil) -> (process: Process, stdout: Pipe, stderr: Pipe) {
    guard cmd.count > 0 else {
      fatalError("Process.launch: the command should not be empty")
    }

    let (stdout, stderr) = (Pipe(), Pipe())
    let process = Process()
    if #available(macOS 10.13, *) {
      process.executableURL = URL(fileURLWithPath: cmd[0])
      process.currentDirectoryURL = currentDir
    } else {
      process.launchPath = cmd[0]
      if let path = currentDir?.path {
        process.currentDirectoryPath = path
      }
    }
    process.arguments = [String](cmd.dropFirst())
    process.standardOutput = stdout
    process.standardError = stderr
    process.launch()
    process.waitUntilExit()

    return (process, stdout, stderr)
  }
}

extension NSView {

  func snapshotImage() -> NSImage? {

    guard let window = window,
          let screen = window.screen,
          let contentView = window.contentView else { return nil }

    let originRect = self.convert(self.bounds, to:contentView)
    var rect = originRect
    rect.origin.x += window.frame.origin.x
    rect.origin.y = 0
    rect.origin.y += screen.frame.size.height - window.frame.origin.y - window.frame.size.height
    rect.origin.y += window.frame.size.height - originRect.origin.y - originRect.size.height
    guard window.windowNumber > 0 else { return nil }
    guard let cgImage = CGWindowListCreateImage(rect, .optionIncludingWindow, CGWindowID(window.windowNumber), CGWindowImageOption.bestResolution) else { return nil }

    return NSImage(cgImage: cgImage, size: self.bounds.size)
  }

}<|MERGE_RESOLUTION|>--- conflicted
+++ resolved
@@ -44,21 +44,9 @@
 }
 
 extension CGPoint {
-<<<<<<< HEAD
-  // This is Pythagoras's theorem to calculate the distance between two points,
-  // but omitting the square root at the end, which is an expensive operation.
-  // If doing a comparison with another number, it's more efficient to just square the other number.
-  func distanceSquared(to: CGPoint) -> CGFloat {
-    return (self.x - to.x) * (self.x - to.x) + (self.y - to.y) * (self.y - to.y)
-  }
-
-  func isWithinRadius(radius: CGFloat, ofPoint otherPoint: CGPoint) -> Bool {
-    return self.distanceSquared(to: otherPoint) < (radius * radius)
-=======
   // Uses Pythagorean theorem to calculate the distance between two points
   func distance(to: CGPoint) -> CGFloat {
     return sqrt(pow(self.x - to.x, 2) + pow(self.y - to.y, 2))
->>>>>>> 4f3fef28
   }
 }
 
