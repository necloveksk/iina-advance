--- conflicted
+++ resolved
@@ -669,20 +669,11 @@
     player.playlistRemove(sender.targetRows)
   }
 
-<<<<<<< HEAD
   @IBAction func contextMenuDeleteFile(_ sender: ContextMenuItem) {
     Logger.log("User chose to delete files from playlist at indexes: \(sender.targetRows.map{$0})")
 
     var successes = IndexSet()
     for index in sender.targetRows {
-=======
-  @IBAction func contextMenuDeleteFile(_ sender: NSMenuItem) {
-    guard let selectedRows = selectedRows else { return }
-    Logger.log("User chose to delete files from playlist at indexes: \(selectedRows.map{$0})")
-
-    var successes = IndexSet()
-    for index in selectedRows {
->>>>>>> aafa2db9
       guard !player.info.playlist[index].isNetworkResource else { continue }
       let url = URL(fileURLWithPath: player.info.playlist[index].filename)
       do {
