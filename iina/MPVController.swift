--- conflicted
+++ resolved
@@ -392,11 +392,7 @@
         mpv = nil
         NSApp.terminate(nil)
       }
-<<<<<<< HEAD
-      
-=======
-
->>>>>>> 1004412c
+
     case MPV_EVENT_LOG_MESSAGE:
       let dataOpaquePtr = OpaquePointer(event.pointee.data)
       let msg = UnsafeMutablePointer<mpv_event_log_message>(dataOpaquePtr)
