//
//  MPVController.swift
//  iina
//
//  Created by lhc on 8/7/16.
//  Copyright © 2016 lhc. All rights reserved.
//

import Cocoa
import JavaScriptCore

fileprivate let yes_str = "yes"
fileprivate let no_str = "no"

fileprivate let logEvents = false

/*
 * Change this variable to adjust threshold for *receiving* MPV_EVENT_LOG_MESSAGE messages.
 * NOTE: Lua keybindings require at *least* level "debug", so don't set threshold to be stricter than this level
 */
fileprivate let mpvLogSubscriptionLevel: String = "debug"

/*
 "no"    - disable absolutely all messages
 "fatal" - critical/aborting errors
 "error" - simple errors
 "warn"  - possible problems
 "info"  - informational message
 "v"     - noisy informational message
 "debug" - very noisy technical information
 "trace" - extremely noisy
 */
fileprivate let mpvSubsystem = Logger.makeSubsystem("mpv")
fileprivate let logLevelMap: [String: Logger.Level] = ["fatal": .error,
                                                       "error": .error,
                                                       "warn": .warning,
                                                       "info": .debug,
                                                       "v": .verbose,
                                                       "debug": .debug,
                                                       "trace": .verbose]

extension mpv_event_id: CustomStringConvertible {
  // Generated code from mpv is objc and does not have Swift's built-in enum name introspection.
  // We provide that here using mpv_event_name()
  public var description: String {
    get {
      String(cString: mpv_event_name(self))
    }
  }
}

// FIXME: should be moved to a separated file
struct MPVHookValue {
  typealias Block = (@escaping () -> Void) -> Void

  var id: String?
  var isJavascript: Bool
  var block: Block?
  var jsBlock: JSManagedValue!
  var context: JSContext!

  init(withIdentifier id: String, jsContext context: JSContext, jsBlock block: JSValue, owner: JavascriptAPIMpv) {
    self.id = id
    self.isJavascript = true
    self.jsBlock = JSManagedValue(value: block)
    self.context = context
    context.virtualMachine.addManagedReference(self.jsBlock, withOwner: owner)
  }

  init(withBlock block: @escaping Block) {
    self.isJavascript = false
    self.block = block
  }

  func call(withNextBlock next: @escaping () -> Void) {
    if isJavascript {
      let block: @convention(block) () -> Void = { next() }
      guard let callback = jsBlock.value else {
        next()
        return
      }
      callback.call(withArguments: [JSValue(object: block, in: context)!])
      if callback.forProperty("constructor")?.forProperty("name")?.toString() != "AsyncFunction" {
        next()
      }
    } else {
      block!(next)
    }
  }
}

// Global functions

protocol MPVEventDelegate {
  func onMPVEvent(_ event: MPVEvent)
}

class MPVController: NSObject {
  struct UserData {
    static let screenshot: UInt64 = 1000000
  }

  // The mpv_handle
  var mpv: OpaquePointer!
  var mpvRenderContext: OpaquePointer?

  private var openGLContext: CGLContextObj! = nil

  var mpvClientName: UnsafePointer<CChar>!
  var mpvVersion: String!

  lazy var queue = DispatchQueue(label: "com.colliderli.iina.controller", qos: .userInitiated)

  unowned let player: PlayerCore

  var needRecordSeekTime: Bool = false
  var recordedSeekStartTime: CFTimeInterval = 0
  var recordedSeekTimeListener: ((Double) -> Void)?

  var receivedEndFileWhileLoading: Bool = false

  var fileLoaded: Bool = false

  let inputSectionLogScanner: MPVInputSectionLogScanner!

  private var hooks: [UInt64: MPVHookValue] = [:]
  private var hookCounter: UInt64 = 1

  let observeProperties: [String: mpv_format] = [
    MPVProperty.trackList: MPV_FORMAT_NONE,
    MPVProperty.vf: MPV_FORMAT_NONE,
    MPVProperty.af: MPV_FORMAT_NONE,
    MPVOption.TrackSelection.vid: MPV_FORMAT_INT64,
    MPVOption.TrackSelection.aid: MPV_FORMAT_INT64,
    MPVOption.TrackSelection.sid: MPV_FORMAT_INT64,
    MPVOption.Subtitles.secondarySid: MPV_FORMAT_INT64,
    MPVOption.PlaybackControl.pause: MPV_FORMAT_FLAG,
    MPVOption.PlaybackControl.loopPlaylist: MPV_FORMAT_STRING,
    MPVOption.PlaybackControl.loopFile: MPV_FORMAT_STRING,
    MPVProperty.chapter: MPV_FORMAT_INT64,
    MPVOption.Video.deinterlace: MPV_FORMAT_FLAG,
    MPVOption.Video.hwdec: MPV_FORMAT_STRING,
    MPVOption.Video.videoRotate: MPV_FORMAT_INT64,
    MPVOption.Audio.mute: MPV_FORMAT_FLAG,
    MPVOption.Audio.volume: MPV_FORMAT_DOUBLE,
    MPVOption.Audio.audioDelay: MPV_FORMAT_DOUBLE,
    MPVOption.PlaybackControl.speed: MPV_FORMAT_DOUBLE,
    MPVOption.Subtitles.subVisibility: MPV_FORMAT_FLAG,
    MPVOption.Subtitles.secondarySubVisibility: MPV_FORMAT_FLAG,
    MPVOption.Subtitles.subDelay: MPV_FORMAT_DOUBLE,
    MPVOption.Subtitles.subScale: MPV_FORMAT_DOUBLE,
    MPVOption.Subtitles.subPos: MPV_FORMAT_DOUBLE,
    MPVOption.Equalizer.contrast: MPV_FORMAT_INT64,
    MPVOption.Equalizer.brightness: MPV_FORMAT_INT64,
    MPVOption.Equalizer.gamma: MPV_FORMAT_INT64,
    MPVOption.Equalizer.hue: MPV_FORMAT_INT64,
    MPVOption.Equalizer.saturation: MPV_FORMAT_INT64,
    MPVOption.Window.fullscreen: MPV_FORMAT_FLAG,
    MPVOption.Window.ontop: MPV_FORMAT_FLAG,
    MPVOption.Window.windowScale: MPV_FORMAT_DOUBLE,
    MPVProperty.mediaTitle: MPV_FORMAT_STRING,
    MPVProperty.videoParamsRotate: MPV_FORMAT_INT64,
    MPVProperty.videoParamsPrimaries: MPV_FORMAT_STRING,
    MPVProperty.videoParamsGamma: MPV_FORMAT_STRING,
    MPVProperty.idleActive: MPV_FORMAT_FLAG
  ]

  init(playerCore: PlayerCore) {
    self.player = playerCore
    self.inputSectionLogScanner = MPVInputSectionLogScanner(player: playerCore)
    super.init()
  }

  deinit {
    removeOptionObservers()
  }

  /**
   Init the mpv context, set options
   */
  func mpvInit() {
    // Create a new mpv instance and an associated client API handle to control the mpv instance.
    mpv = mpv_create()

    // Get the name of this client handle.
    mpvClientName = mpv_client_name(mpv)

    // User default settings

    if Preference.bool(for: .enableInitialVolume) {
      setUserOption(PK.initialVolume, type: .int, forName: MPVOption.Audio.volume, sync: false)
    } else {
      setUserOption(PK.softVolume, type: .int, forName: MPVOption.Audio.volume, sync: false)
    }

    // - Advanced

    // disable internal OSD
    let useMpvOsd = Preference.bool(for: .enableAdvancedSettings) && Preference.bool(for: .useMpvOsd)
    if !useMpvOsd {
      chkErr(mpv_set_option_string(mpv, MPVOption.OSD.osdLevel, "0"))
    } else {
      player.displayOSD = false
    }

    // log
    if Logger.enabled {
      let path = Logger.logDirectory.appendingPathComponent("mpv.log").path
      chkErr(mpv_set_option_string(mpv, MPVOption.ProgramBehavior.logFile, path))
    }

    // - General

    let setScreenshotPath = { (key: Preference.Key) -> String in
      let screenshotPath = Preference.string(for: .screenshotFolder)!
      return Preference.bool(for: .screenshotSaveToFile) ?
      NSString(string: screenshotPath).expandingTildeInPath :
      Utility.screenshotCacheURL.path
    }

    setUserOption(PK.screenshotFolder, type: .other, forName: MPVOption.Screenshot.screenshotDirectory, transformer: setScreenshotPath)
    setUserOption(PK.screenshotSaveToFile, type: .other, forName: MPVOption.Screenshot.screenshotDirectory, transformer: setScreenshotPath)

    setUserOption(PK.screenshotFormat, type: .other, forName: MPVOption.Screenshot.screenshotFormat) { key in
      let v = Preference.integer(for: key)
      return Preference.ScreenshotFormat(rawValue: v)?.string
    }

    setUserOption(PK.screenshotTemplate, type: .string, forName: MPVOption.Screenshot.screenshotTemplate)

    // Disable mpv's media key system as it now uses the MediaPlayer Framework.
    // Dropped media key support in 10.11 and 10.12.
    chkErr(mpv_set_option_string(mpv, MPVOption.Input.inputMediaKeys, no_str))

    setUserOption(PK.keepOpenOnFileEnd, type: .other, forName: MPVOption.Window.keepOpen) { key in
      let keepOpen = Preference.bool(for: PK.keepOpenOnFileEnd)
      let keepOpenPl = !Preference.bool(for: PK.playlistAutoPlayNext)
      return keepOpenPl ? "always" : (keepOpen ? "yes" : "no")
    }

    setUserOption(PK.playlistAutoPlayNext, type: .other, forName: MPVOption.Window.keepOpen) { key in
      let keepOpen = Preference.bool(for: PK.keepOpenOnFileEnd)
      let keepOpenPl = !Preference.bool(for: PK.playlistAutoPlayNext)
      return keepOpenPl ? "always" : (keepOpen ? "yes" : "no")
    }

    chkErr(mpv_set_option_string(mpv, "watch-later-directory", Utility.watchLaterURL.path))
    setUserOption(PK.resumeLastPosition, type: .bool, forName: MPVOption.ProgramBehavior.savePositionOnQuit)
    setUserOption(PK.resumeLastPosition, type: .bool, forName: "resume-playback")

    setUserOption(.initialWindowSizePosition, type: .string, forName: MPVOption.Window.geometry)

    // - Codec

    setUserOption(PK.videoThreads, type: .int, forName: MPVOption.Video.vdLavcThreads)
    setUserOption(PK.audioThreads, type: .int, forName: MPVOption.Audio.adLavcThreads)

    setUserOption(PK.hardwareDecoder, type: .other, forName: MPVOption.Video.hwdec) { key in
      let value = Preference.integer(for: key)
      return Preference.HardwareDecoderOption(rawValue: value)?.mpvString ?? "auto"
    }

    setUserOption(PK.audioLanguage, type: .string, forName: MPVOption.TrackSelection.alang)
    setUserOption(PK.maxVolume, type: .int, forName: MPVOption.Audio.volumeMax)

    var spdif: [String] = []
    if Preference.bool(for: PK.spdifAC3) { spdif.append("ac3") }
    if Preference.bool(for: PK.spdifDTS){ spdif.append("dts") }
    if Preference.bool(for: PK.spdifDTSHD) { spdif.append("dts-hd") }
    setString(MPVOption.Audio.audioSpdif, spdif.joined(separator: ","))

    setUserOption(PK.audioDevice, type: .string, forName: MPVOption.Audio.audioDevice)

    // - Sub

    chkErr(mpv_set_option_string(mpv, MPVOption.Subtitles.subAuto, "no"))
    chkErr(mpv_set_option_string(mpv, MPVOption.Subtitles.subCodepage, Preference.string(for: .defaultEncoding)))
    player.info.subEncoding = Preference.string(for: .defaultEncoding)

    let subOverrideHandler: OptionObserverInfo.Transformer = { key in
      let v = Preference.bool(for: .ignoreAssStyles)
      let level: Preference.SubOverrideLevel = Preference.enum(for: .subOverrideLevel)
      return v ? level.string : "yes"
    }

    setUserOption(PK.ignoreAssStyles, type: .other, forName: MPVOption.Subtitles.subAssOverride, transformer: subOverrideHandler)
    setUserOption(PK.subOverrideLevel, type: .other, forName: MPVOption.Subtitles.subAssOverride, transformer: subOverrideHandler)

    setUserOption(PK.subTextFont, type: .string, forName: MPVOption.Subtitles.subFont)
    setUserOption(PK.subTextSize, type: .int, forName: MPVOption.Subtitles.subFontSize)

    setUserOption(PK.subTextColorString, type: .color, forName: MPVOption.Subtitles.subColor)
    setUserOption(PK.subBgColorString, type: .color, forName: MPVOption.Subtitles.subBackColor)

    setUserOption(PK.subBold, type: .bool, forName: MPVOption.Subtitles.subBold)
    setUserOption(PK.subItalic, type: .bool, forName: MPVOption.Subtitles.subItalic)

    setUserOption(PK.subBlur, type: .float, forName: MPVOption.Subtitles.subBlur)
    setUserOption(PK.subSpacing, type: .float, forName: MPVOption.Subtitles.subSpacing)

    setUserOption(PK.subBorderSize, type: .int, forName: MPVOption.Subtitles.subBorderSize)
    setUserOption(PK.subBorderColorString, type: .color, forName: MPVOption.Subtitles.subBorderColor)

    setUserOption(PK.subShadowSize, type: .int, forName: MPVOption.Subtitles.subShadowOffset)
    setUserOption(PK.subShadowColorString, type: .color, forName: MPVOption.Subtitles.subShadowColor)

    setUserOption(PK.subAlignX, type: .other, forName: MPVOption.Subtitles.subAlignX) { key in
      let v = Preference.integer(for: key)
      return Preference.SubAlign(rawValue: v)?.stringForX
    }

    setUserOption(PK.subAlignY, type: .other, forName: MPVOption.Subtitles.subAlignY) { key in
      let v = Preference.integer(for: key)
      return Preference.SubAlign(rawValue: v)?.stringForY
    }

    setUserOption(PK.subMarginX, type: .int, forName: MPVOption.Subtitles.subMarginX)
    setUserOption(PK.subMarginY, type: .int, forName: MPVOption.Subtitles.subMarginY)

    setUserOption(PK.subPos, type: .int, forName: MPVOption.Subtitles.subPos)

    setUserOption(PK.subLang, type: .string, forName: MPVOption.TrackSelection.slang)

    setUserOption(PK.displayInLetterBox, type: .bool, forName: MPVOption.Subtitles.subUseMargins)
    setUserOption(PK.displayInLetterBox, type: .bool, forName: MPVOption.Subtitles.subAssForceMargins)

    setUserOption(PK.subScaleWithWindow, type: .bool, forName: MPVOption.Subtitles.subScaleByWindow)

    // - Network / cache settings

    setUserOption(PK.enableCache, type: .other, forName: MPVOption.Cache.cache) { key in
      return Preference.bool(for: key) ? nil : "no"
    }

    setUserOption(PK.defaultCacheSize, type: .other, forName: MPVOption.Demuxer.demuxerMaxBytes) { key in
      return "\(Preference.integer(for: key))KiB"
    }
    setUserOption(PK.secPrefech, type: .int, forName: MPVOption.Cache.cacheSecs)

    setUserOption(PK.userAgent, type: .other, forName: MPVOption.Network.userAgent) { key in
      let ua = Preference.string(for: key)!
      return ua.isEmpty ? nil : ua
    }

    setUserOption(PK.transportRTSPThrough, type: .other, forName: MPVOption.Network.rtspTransport) { key in
      let v: Preference.RTSPTransportation = Preference.enum(for: .transportRTSPThrough)
      return v.string
    }

    setUserOption(PK.ytdlEnabled, type: .bool, forName: MPVOption.ProgramBehavior.ytdl)
    setUserOption(PK.ytdlRawOptions, type: .string, forName: MPVOption.ProgramBehavior.ytdlRawOptions)
    chkErr(mpv_set_option_string(mpv, MPVOption.ProgramBehavior.resetOnNextFile,
                                 "\(MPVOption.PlaybackControl.abLoopA),\(MPVOption.PlaybackControl.abLoopB)"))

    // Set user defined conf dir.
    if Preference.bool(for: .enableAdvancedSettings),
       Preference.bool(for: .useUserDefinedConfDir),
       var userConfDir = Preference.string(for: .userDefinedConfDir) {
      userConfDir = NSString(string: userConfDir).standardizingPath
      mpv_set_option_string(mpv, "config", "yes")
      let status = mpv_set_option_string(mpv, MPVOption.ProgramBehavior.configDir, userConfDir)
      if status < 0 {
        DispatchQueue.main.async {
          Utility.showAlert("extra_option.config_folder", arguments: [userConfDir])
        }
      }
    }

    // Set user defined options.
    if Preference.bool(for: .enableAdvancedSettings) {
      if let userOptions = Preference.value(for: .userOptions) as? [[String]] {
        userOptions.forEach { op in
          let status = mpv_set_option_string(mpv, op[0], op[1])
          if status < 0 {
            DispatchQueue.main.async {  // do not block startup! Must avoid deadlock in static initializers
              Utility.showAlert("extra_option.error", arguments:
                                  [op[0], op[1], status])
            }
          }
        }
      } else {
        DispatchQueue.main.async {  // do not block startup! Must avoid deadlock in static initializers
          Utility.showAlert("extra_option.cannot_read")
        }
      }
    }

    // Load external scripts

    // Load keybindings. This is still required for mpv to handle media keys or apple remote.
    let inputConfPath = ConfTableState.current.selectedConfFilePath
    chkErr(mpv_set_option_string(mpv, MPVOption.Input.inputConf, inputConfPath))

    // Receive log messages at given level of verbosity.
    chkErr(mpv_request_log_messages(mpv, mpvLogSubscriptionLevel))

    // Request tick event.
    // chkErr(mpv_request_event(mpv, MPV_EVENT_TICK, 1))

    // Set a custom function that should be called when there are new events.
    mpv_set_wakeup_callback(self.mpv, { (ctx) in
      let mpvController = unsafeBitCast(ctx, to: MPVController.self)
      mpvController.readEvents()
      }, mutableRawPointerOf(obj: self))

    // Observe properties.
    observeProperties.forEach { (k, v) in
      mpv_observe_property(mpv, 0, k, v)
    }

    // Initialize an uninitialized mpv instance. If the mpv instance is already running, an error is returned.
    chkErr(mpv_initialize(mpv))

    // Set options that can be override by user's config. mpv will log user config when initialize,
    // so we put them here.
    chkErr(mpv_set_property_string(mpv, MPVOption.Video.vo, "libmpv"))
    chkErr(mpv_set_property_string(mpv, MPVOption.Window.keepaspect, "no"))
    chkErr(mpv_set_property_string(mpv, MPVOption.Video.gpuHwdecInterop, "auto"))

    // The option watch-later-options is not available until after the mpv instance is initialized.
    // In mpv 0.34.1 the default value for the watch-later-options property contains the option
    // sub-visibility, but the option secondary-sub-visibility is missing. This inconsistency is
    // likely to confuse users, so insure the visibility setting for secondary subtitles is also
    // saved in watch later files.
    if  let watchLaterOptions = getString(MPVOption.ProgramBehavior.watchLaterOptions),
        watchLaterOptions.contains(MPVOption.Subtitles.subVisibility),
        !watchLaterOptions.contains(MPVOption.Subtitles.secondarySubVisibility) {
      setString(MPVOption.ProgramBehavior.watchLaterOptions, watchLaterOptions + "," +
                MPVOption.Subtitles.secondarySubVisibility)
    }
    if let watchLaterOptions = getString(MPVOption.ProgramBehavior.watchLaterOptions) {
      Logger.log("Options mpv is configured to save in watch later files: \(watchLaterOptions)")
    }

    // get version
    mpvVersion = getString(MPVProperty.mpvVersion)
  }

  func mpvInitRendering() {
    guard let mpv = mpv else {
      fatalError("mpvInitRendering() should be called after mpv handle being initialized!")
    }
    let apiType = UnsafeMutableRawPointer(mutating: (MPV_RENDER_API_TYPE_OPENGL as NSString).utf8String)
    var openGLInitParams = mpv_opengl_init_params(get_proc_address: mpvGetOpenGLFunc,
                                                  get_proc_address_ctx: nil)
    withUnsafeMutablePointer(to: &openGLInitParams) { openGLInitParams in
      // var advanced: CInt = 1
      var params = [
        mpv_render_param(type: MPV_RENDER_PARAM_API_TYPE, data: apiType),
        mpv_render_param(type: MPV_RENDER_PARAM_OPENGL_INIT_PARAMS, data: openGLInitParams),
        // mpv_render_param(type: MPV_RENDER_PARAM_ADVANCED_CONTROL, data: &advanced),
        mpv_render_param()
      ]
      mpv_render_context_create(&mpvRenderContext, mpv, &params)
      openGLContext = CGLGetCurrentContext()
      mpv_render_context_set_update_callback(mpvRenderContext!, mpvUpdateCallback, mutableRawPointerOf(obj: player.mainWindow.videoView.videoLayer))
    }
  }

  /// Lock the OpenGL context associated with the mpv renderer and set it to be the current context for this thread.
  ///
  /// This method is needed to meet this requirement from `mpv/render.h`:
  ///
  /// If the OpenGL backend is used, for all functions the OpenGL context must be "current" in the calling thread, and it must be the
  /// same OpenGL context as the `mpv_render_context` was created with. Otherwise, undefined behavior will occur.
  ///
  /// - Reference: [mpv render.h](https://github.com/mpv-player/mpv/blob/master/libmpv/render.h)
  /// - Reference: [Concurrency and OpenGL](https://developer.apple.com/library/archive/documentation/GraphicsImaging/Conceptual/OpenGL-MacProgGuide/opengl_threading/opengl_threading.html)
  /// - Reference: [OpenGL Context](https://www.khronos.org/opengl/wiki/OpenGL_Context)
  /// - Attention: Do not forget to unlock the OpenGL context by calling `unlockOpenGLContext`
  func lockAndSetOpenGLContext() {
    CGLLockContext(openGLContext)
    CGLSetCurrentContext(openGLContext)
  }

  /// Unlock the OpenGL context associated with the mpv renderer.
  func unlockOpenGLContext() {
    CGLUnlockContext(openGLContext)
  }

  func mpvUninitRendering() {
    guard let mpvRenderContext = mpvRenderContext else { return }
    lockAndSetOpenGLContext()
    defer { unlockOpenGLContext() }
    mpv_render_context_set_update_callback(mpvRenderContext, nil, nil)
    mpv_render_context_free(mpvRenderContext)
  }

  func mpvReportSwap() {
    guard let mpvRenderContext = mpvRenderContext else { return }
    mpv_render_context_report_swap(mpvRenderContext)
  }

  func shouldRenderUpdateFrame() -> Bool {
    guard let mpvRenderContext = mpvRenderContext else { return false }
    let flags: UInt64 = mpv_render_context_update(mpvRenderContext)
    return flags & UInt64(MPV_RENDER_UPDATE_FRAME.rawValue) > 0
  }

  /// Remove registered observers for IINA preferences.
  private func removeOptionObservers() {
    // Remove observers for IINA preferences.
    ObjcUtils.silenced {
      self.optionObservers.forEach { (k, _) in
        UserDefaults.standard.removeObserver(self, forKeyPath: k)
      }
    }
  }

  /// Shutdown this mpv controller.
  func mpvQuit() {
    // Remove observers for IINA preference. Must not attempt to change a mpv setting
    // in response to an IINA preference change while mpv is shutting down.
    removeOptionObservers()
    // Remove observers for mpv properties. Because 0 was passed for reply_userdata when
    // registering mpv property observers all observers can be removed in one call.
    mpv_unobserve_property(mpv, 0)
    // Start mpv quitting. Even though this command is being sent using the synchronous
    // command API the quit command is special and will be executed by mpv asynchronously.
    command(.quit)
  }

  // MARK: - Command & property

  private func makeCArgs(_ command: MPVCommand, _ args: [String?]) -> [String?] {
    if args.count > 0 && args.last == nil {
      Logger.fatal("Command do not need a nil suffix")
    }
    var strArgs = args
    strArgs.insert(command.rawValue, at: 0)
    strArgs.append(nil)
    return strArgs
  }

  // Send arbitrary mpv command.
  func command(_ command: MPVCommand, args: [String?] = [], checkError: Bool = true, returnValueCallback: ((Int32) -> Void)? = nil) {
    guard mpv != nil else { return }
    Logger.log("Sending mpv cmd: \(command.rawValue.quoted), args: \(args.compactMap{$0})", level: .verbose, subsystem: player.subsystem)
    var cargs = makeCArgs(command, args).map { $0.flatMap { UnsafePointer<CChar>(strdup($0)) } }
    defer {
      for ptr in cargs {
        if (ptr != nil) {
          free(UnsafeMutablePointer(mutating: ptr!))
        }
      }
    }
    let returnValue = mpv_command(self.mpv, &cargs)
    if checkError {
      chkErr(returnValue)
    } else if let cb = returnValueCallback {
      cb(returnValue)
    }
  }

  func command(rawString: String) -> Int32 {
    return mpv_command_string(mpv, rawString)
  }

  func asyncCommand(_ command: MPVCommand, args: [String?] = [], checkError: Bool = true, replyUserdata: UInt64) {
    guard mpv != nil else { return }
    var cargs = makeCArgs(command, args).map { $0.flatMap { UnsafePointer<CChar>(strdup($0)) } }
    defer {
      for ptr in cargs {
        if (ptr != nil) {
          free(UnsafeMutablePointer(mutating: ptr!))
        }
      }
    }
    let returnValue = mpv_command_async(self.mpv, replyUserdata, &cargs)
    if checkError {
      chkErr(returnValue)
    }
  }

  func observe(property: String, format: mpv_format = MPV_FORMAT_DOUBLE) {
    mpv_observe_property(mpv, 0, property, format)
  }

  // Set property
  func setFlag(_ name: String, _ flag: Bool) {
    Logger.log("Setting flag: \(name) := \(flag)", level: .verbose, subsystem: player.subsystem)
    var data: Int = flag ? 1 : 0
    mpv_set_property(mpv, name, MPV_FORMAT_FLAG, &data)
  }

  func setInt(_ name: String, _ value: Int) {
    var data = Int64(value)
    mpv_set_property(mpv, name, MPV_FORMAT_INT64, &data)
  }

  func setDouble(_ name: String, _ value: Double) {
    var data = value
    mpv_set_property(mpv, name, MPV_FORMAT_DOUBLE, &data)
  }

  func setFlagAsync(_ name: String, _ flag: Bool) {
    var data: Int = flag ? 1 : 0
    mpv_set_property_async(mpv, 0, name, MPV_FORMAT_FLAG, &data)
  }

  func setIntAsync(_ name: String, _ value: Int) {
    var data = Int64(value)
    mpv_set_property_async(mpv, 0, name, MPV_FORMAT_INT64, &data)
  }

  func setDoubleAsync(_ name: String, _ value: Double) {
    var data = value
    mpv_set_property_async(mpv, 0, name, MPV_FORMAT_DOUBLE, &data)
  }

  func setString(_ name: String, _ value: String) {
    mpv_set_property_string(mpv, name, value)
  }

  func getInt(_ name: String) -> Int {
    var data = Int64()
    mpv_get_property(mpv, name, MPV_FORMAT_INT64, &data)
    return Int(data)
  }

  func getDouble(_ name: String) -> Double {
    var data = Double()
    mpv_get_property(mpv, name, MPV_FORMAT_DOUBLE, &data)
    return data
  }

  func getFlag(_ name: String) -> Bool {
    var data = Int64()
    mpv_get_property(mpv, name, MPV_FORMAT_FLAG, &data)
    return data > 0
  }

  func getString(_ name: String) -> String? {
    let cstr = mpv_get_property_string(mpv, name)
    let str: String? = cstr == nil ? nil : String(cString: cstr!)
    mpv_free(cstr)
    return str
  }

  func getScreenshot(_ arg: String) -> NSImage? {
    var args = try! MPVNode.create(["screenshot-raw", arg])
    defer {
      MPVNode.free(args)
    }
    var result = mpv_node()
    mpv_command_node(self.mpv, &args, &result)
    let image = ObjcUtils.getImageFrom(&result)
    mpv_free_node_contents(&result)
    return image;
  }

  func getInputBindings(filterCommandsBy filter: ((Substring) -> Bool)? = nil) -> [KeyMapping] {
    Logger.log("Requesting from mpv: \(MPVProperty.inputBindings)", level: .verbose)
    let parsed = getNode(MPVProperty.inputBindings)
    return toKeyMappings(parsed)
  }

  private func toKeyMappings(_ inputBindingArray: Any?, filterCommandsBy filter: ((Substring) -> Bool)? = nil) -> [KeyMapping] {
    var keyMappingList: [KeyMapping] = []
    if let mapList = inputBindingArray as? [Any?] {
      for mapRaw in mapList {
        if let map = mapRaw as? [String: Any?] {
          let key = getFromMap("key", map)
          let cmd = getFromMap("cmd", map)
          let comment = getFromMap("comment", map)
          let cmdTokens = cmd.split(separator: " ")
          if filter == nil || filter!(cmdTokens[0]) {
            keyMappingList.append(KeyMapping(rawKey: key, rawAction: cmd, isIINACommand: false, comment: comment))
          }
        }
      }
    } else {
      Logger.log("Failed to parse mpv input bindings!", level: .error)
    }
    return keyMappingList
  }

  /** Get filter. only "af" or "vf" is supported for name */
  func getFilters(_ name: String) -> [MPVFilter] {
    Logger.ensure(name == MPVProperty.vf || name == MPVProperty.af, "getFilters() do not support \(name)!")

    var result: [MPVFilter] = []
    var node = mpv_node()
    mpv_get_property(mpv, name, MPV_FORMAT_NODE, &node)
    guard let filters = (try? MPVNode.parse(node)!) as? [[String: Any?]] else { return result }
    filters.forEach { f in
      let filter = MPVFilter(name: f["name"] as! String,
                             label: f["label"] as? String,
                             params: f["params"] as? [String: String])
      result.append(filter)
    }
    mpv_free_node_contents(&node)
    return result
  }

  /// Remove the audio or video filter at the given index in the list of filters.
  ///
  /// Previously IINA removed filters using the mpv `af remove` and `vf remove` commands described in the
  /// [Input Commands that are Possibly Subject to Change](https://mpv.io/manual/stable/#input-commands-that-are-possibly-subject-to-change)
  /// section of the mpv manual. The behavior of the remove command is described in the [video-filters](https://mpv.io/manual/stable/#video-filters)
  /// section of the manual under the entry for `--vf-remove-filter`.
  ///
  /// When searching for the filter to be deleted the remove command takes into consideration the order of filter parameters. The
  /// expectation is that the application using the mpv client will provide the filter to the remove command in the same way it was
  /// added. However IINA doe not always know how a filter was added. Filters can be added to mpv outside of IINA therefore it is not
  /// possible for IINA to know how filters were added. IINA obtains the filter list from mpv using `mpv_get_property`. The
  /// `mpv_node` tree returned for a filter list stores the filter parameters in a `MPV_FORMAT_NODE_MAP`. The key value pairs in a
  /// `MPV_FORMAT_NODE_MAP` are in **random** order. As a result sometimes the order of filter parameters in the filter string
  /// representation given by IINA to the mpv remove command would not match the order of parameters given when the filter was
  /// added to mpv and the remove command would fail to remove the filter. This was reported in
  /// [IINA issue #3620 Audio filters with same name cannot be removed](https://github.com/iina/iina/issues/3620).
  ///
  /// The issue of `mpv_get_property` returning filter parameters in random order even though the remove command is sensitive to
  /// filter parameter order was raised with the mpv project in
  /// [mpv issue #9841 mpv_get_property returns filter params in unordered map breaking remove](https://github.com/mpv-player/mpv/issues/9841)
  /// The response from the mpv project confirmed that the parameters in a `MPV_FORMAT_NODE_MAP` **must** be considered to
  /// be in random order even if they appear to be ordered. The recommended methods for removing filters is to use labels, which
  /// IINA does for filters it creates or removing based on position in the filter list. This method supports removal based on the
  /// position within the list of filters.
  ///
  /// The recommended implementation is to get the entire list of filters using `mpv_get_property`, remove the filter from the
  /// `mpv_node` tree returned by that method and then set the list of filters using `mpv_set_property`. This is the approach
  /// used by this method.
  /// - Parameter name: The kind of filter identified by the mpv property name, `MPVProperty.af` or `MPVProperty.vf`.
  /// - Parameter index: Index of the filter to be removed.
  /// - Returns: `true` if the filter was successfully removed, `false` if the filter was not removed.
  func removeFilter(_ name: String, _ index: Int) -> Bool {
    Logger.ensure(name == MPVProperty.vf || name == MPVProperty.af, "removeFilter() does not support \(name)!")

    // Get the current list of filters from mpv as a mpv_node tree.
    var oldNode = mpv_node()
    defer { mpv_free_node_contents(&oldNode) }
    mpv_get_property(mpv, name, MPV_FORMAT_NODE, &oldNode)

    let oldList = oldNode.u.list!.pointee

    // If the user uses mpv's JSON-based IPC protocol to make changes to mpv's filters behind IINA's
    // back then there is a very small window of vulnerability where the list of filters displayed
    // by IINA may be stale and therefore the index to remove may be invalid. IINA listens for
    // changes to mpv's filter properties and updates the filters displayed when changes occur, so
    // it is unlikely in practice that this method will be called with an invalid index, but we will
    // validate the index nonetheless to insure this code does not trigger a crash.
    guard index < oldList.num else {
      Logger.log("Found \(oldList.num) \(name) filters, index of filter to remove (\(index)) is invalid",
                 level: .error)
      return false
    }

    // The documentation for mpv_node states:
    // "If mpv writes this struct (e.g. via mpv_get_property()), you must not change the data."
    // So the approach taken is to create new top level node objects as those need to be modified in
    // order to remove the filter, and reuse the lower level node objects representing the filters.
    // First we create a new node list that is one entry smaller than the current list of filters.
    let newNum = oldList.num - 1
    let newValues = UnsafeMutablePointer<mpv_node>.allocate(capacity: Int(newNum))
    defer {
      newValues.deinitialize(count: Int(newNum))
      newValues.deallocate()
    }
    var newList = mpv_node_list()
    newList.num = newNum
    newList.values = newValues

    // Make the new list of values point to the same values in the old list, skipping the entry to
    // be removed.
    var newValuesPtr = newValues
    var oldValuesPtr = oldList.values!
    for i in 0 ..< oldList.num {
      if i != index {
        newValuesPtr.pointee = oldValuesPtr.pointee
        newValuesPtr = newValuesPtr.successor()
      }
      oldValuesPtr = oldValuesPtr.successor()
    }

    // Add the new list to a new node.
    let newListPtr = UnsafeMutablePointer<mpv_node_list>.allocate(capacity: 1)
    defer {
      newListPtr.deinitialize(count: 1)
      newListPtr.deallocate()
    }
    newListPtr.pointee = newList
    var newNode = mpv_node()
    newNode.format = MPV_FORMAT_NODE_ARRAY
    newNode.u.list = newListPtr

    // Set the list of filters using the new node that leaves out the filter to be removed.
    mpv_set_property(mpv, name, MPV_FORMAT_NODE, &newNode)
    return true
  }

  /** Set filter. only "af" or "vf" is supported for name */
  func setFilters(_ name: String, filters: [MPVFilter]) {
    Logger.ensure(name == MPVProperty.vf || name == MPVProperty.af, "setFilters() do not support \(name)!")
    let cmd = name == MPVProperty.vf ? MPVCommand.vf : MPVCommand.af

    let str = filters.map { $0.stringFormat }.joined(separator: ",")
    command(cmd, args: ["set", str], checkError: false) { returnValue in
      if returnValue < 0 {
        Utility.showAlert("filter.incorrect")
        // reload data in filter setting window
        self.player.postNotification(.iinaVFChanged)
      }
    }
  }

  func getNode(_ name: String) -> Any? {
    var node = mpv_node()
    mpv_get_property(mpv, name, MPV_FORMAT_NODE, &node)
    let parsed = try? MPVNode.parse(node)
    mpv_free_node_contents(&node)
    return parsed
  }

  func setNode(_ name: String, _ value: Any) {
    guard var node = try? MPVNode.create(value) else {
      Logger.log("setNode: cannot encode value for \(name)", level: .error)
      return
    }
    mpv_set_property(mpv, name, MPV_FORMAT_NODE, &node)
    MPVNode.free(node)
  }

  private func getFromMap(_ key: String, _ map: [String: Any?]) -> String {
    if let keyOpt = map[key] as? Optional<String> {
      return keyOpt!
    }
    return ""
  }

  // MARK: - Hooks

  func addHook(_ name: MPVHook, priority: Int32 = 0, hook: MPVHookValue) {
    mpv_hook_add(mpv, hookCounter, name.rawValue, priority)
    hooks[hookCounter] = hook
    hookCounter += 1
  }

  func removeHooks(withIdentifier id: String) {
    hooks.filter { (k, v) in v.isJavascript && v.id == id }.keys.forEach { hooks.removeValue(forKey: $0) }
  }

  // MARK: - Events

  // Read event and handle it async
  private func readEvents() {
    queue.async {
      while ((self.mpv) != nil) {
        let event = mpv_wait_event(self.mpv, 0)
        // Do not deal with mpv-event-none
        if event?.pointee.event_id == MPV_EVENT_NONE {
          break
        }
        self.handleEvent(event)
      }
    }
  }

  /// Tell Cocoa to terminate the application.
  ///
  /// - Note: This code must be in a method that can be a target of a selector in order to support macOS 10.11.
  ///     The `perform` method in `RunLoop` that accepts a closure was introduced in macOS 10.12. If IINA drops
  ///     support for 10.11 then the code in this method can be moved to the closure in `handleEvent and this
  ///     method can then be removed.`
  @objc
  internal func terminateApplication() {
    NSApp.terminate(nil)
  }

  // Handle the event
  private func handleEvent(_ event: UnsafePointer<mpv_event>!) {
    let eventId: mpv_event_id = event.pointee.event_id
    if logEvents && Logger.isEnabled(.verbose) {
      Logger.log("Got mpv event: \(eventId)", level: .verbose)
    }

    switch eventId {
    case MPV_EVENT_CLIENT_MESSAGE:
      let dataOpaquePtr = OpaquePointer(event.pointee.data)
      let msg = UnsafeMutablePointer<mpv_event_client_message>(dataOpaquePtr)
      let numArgs: Int = Int((msg?.pointee.num_args)!)
      var args: [String] = []
      if numArgs > 0 {
        let bufferPointer = UnsafeBufferPointer(start: msg?.pointee.args, count: numArgs)
        for i in 0..<numArgs {
          args.append(String(cString: (bufferPointer[i])!))
        }
      }
      Logger.log("Got mpv '\(eventId)': \(numArgs >= 0 ? "\(args)": "numArgs=\(numArgs)")", level: .verbose, subsystem: player.subsystem)

    case MPV_EVENT_SHUTDOWN:
      let quitByMPV = !player.isShuttingDown
      if quitByMPV {
        // This happens when the user presses "q" in a player window and the quit command is sent
        // directly to mpv. The user could also use mpv's IPC interface to send the quit command to
        // mpv. Must not attempt to change a mpv setting in response to an IINA preference change
        // now that mpv has shut down. This is not needed when IINA sends the quit command to mpv
        // as in that case the observers are removed before the quit command is sent.
        removeOptionObservers()
        // Submit the following task synchronously to ensure it is done before application
        // termination is started.
        DispatchQueue.main.sync {
          self.player.mpvHasShutdown(isMPVInitiated: true)
        }
        // Initiate application termination. AppKit requires this be done from the main thread,
        // however the main dispatch queue must not be used to avoid blocking the queue as per
        // instructions from Apple.
        if #available(macOS 10.12, *) {
          RunLoop.main.perform(inModes: [.common]) {
            self.terminateApplication()
          }
        } else {
          RunLoop.main.perform(#selector(self.terminateApplication), target: self,
                               argument: nil, order: Int.min, modes: [.common])
        }
      } else {
        mpv_destroy(mpv)
        mpv = nil
        DispatchQueue.main.async {
          self.player.mpvHasShutdown()
        }
      }

    case MPV_EVENT_LOG_MESSAGE:
      let dataOpaquePtr = OpaquePointer(event.pointee.data)
      guard let dataPtr = UnsafeMutablePointer<mpv_event_log_message>(dataOpaquePtr) else { return }
      let prefix = String(cString: (dataPtr.pointee.prefix)!)
      let level = String(cString: (dataPtr.pointee.level)!)
      let text = String(cString: (dataPtr.pointee.text)!)

      Logger.log("[\(prefix)] \(level): \(text)", level: logLevelMap[level] ?? .verbose, subsystem: mpvSubsystem)

      inputSectionLogScanner.handleLogScanner(prefix: prefix, level: level, msg: text)

    case MPV_EVENT_HOOK:
      let userData = event.pointee.reply_userdata
      let hookEvent = event.pointee.data.bindMemory(to: mpv_event_hook.self, capacity: 1).pointee
      let hookID = hookEvent.id
      if let hook = hooks[userData] {
        hook.call {
          mpv_hook_continue(self.mpv, hookID)
        }
      }

    case MPV_EVENT_PROPERTY_CHANGE:
      let dataOpaquePtr = OpaquePointer(event.pointee.data)
      if let property = UnsafePointer<mpv_event_property>(dataOpaquePtr)?.pointee {
        handlePropertyChange(property)
      }

    case MPV_EVENT_AUDIO_RECONFIG: break

    case MPV_EVENT_VIDEO_RECONFIG:
      player.onVideoReconfig()

    case MPV_EVENT_START_FILE:
      Logger.log("Got mpv '\(eventId)'", level: .verbose, subsystem: player.subsystem)
      player.info.isIdle = false
      guard let path = getString(MPVProperty.path) else {
        Logger.log("File started, but no path!", level: .warning, subsystem: player.subsystem)
        break
      }
      player.fileStarted(path: path)

    case MPV_EVENT_FILE_LOADED:
      Logger.log("Got mpv '\(eventId)'", level: .verbose, subsystem: player.subsystem)
      onFileLoaded()

    case MPV_EVENT_SEEK:
      player.info.isSeeking = true
      DispatchQueue.main.sync {
        // When playback is paused the display link may be shutdown in order to not waste energy.
        // It must be running when seeking to avoid slowdowns caused by mpv waiting for IINA to call
        // mpv_render_report_swap.
        player.mainWindow.videoView.displayActive()
      }
      if needRecordSeekTime {
        recordedSeekStartTime = CACurrentMediaTime()
      }
      player.syncUI(.time)
      let osdText = (player.info.videoPosition?.stringRepresentation ?? Constants.String.videoTimePlaceholder) + " / " +
        (player.info.videoDuration?.stringRepresentation ?? Constants.String.videoTimePlaceholder)
      let percentage = (player.info.videoPosition / player.info.videoDuration) ?? 1
      Logger.log("Got mpv '\(eventId)'. Sending to OSD: \(osdText.quoted), \(percentage)%", level: .verbose, subsystem: player.subsystem)
      player.sendOSD(.seek(osdText, percentage))

    case MPV_EVENT_PLAYBACK_RESTART:
      player.info.isIdle = false
      player.info.isSeeking = false
      DispatchQueue.main.sync {
        // When playback is paused the display link may be shutdown in order to not waste energy.
        // The display link will be restarted while seeking. If playback is paused shut it down
        // again.
        if player.info.isPaused {
          player.mainWindow.videoView.displayIdle()
        }
      }
      if needRecordSeekTime {
        recordedSeekTimeListener?(CACurrentMediaTime() - recordedSeekStartTime)
        recordedSeekTimeListener = nil
      }
      player.playbackRestarted()
      player.syncUI(.time)
      let osdText = (player.info.videoPosition?.stringRepresentation ?? Constants.String.videoTimePlaceholder) + " / " +
        (player.info.videoDuration?.stringRepresentation ?? Constants.String.videoTimePlaceholder)
      let percentage = (player.info.videoPosition / player.info.videoDuration) ?? 1
      player.sendOSD(.seek(osdText, percentage))

    case MPV_EVENT_END_FILE:
      // if receive end-file when loading file, might be error
      // wait for idle
      let reason = event!.pointee.data.load(as: mpv_end_file_reason.self)
      if player.info.fileLoading {
        if reason != MPV_END_FILE_REASON_STOP {
          receivedEndFileWhileLoading = true
        }
      } else {
        player.info.shouldAutoLoadFiles = false
      }
      if reason == MPV_END_FILE_REASON_STOP {
        DispatchQueue.main.async {
          self.player.playbackStopped()
        }
      }

    case MPV_EVENT_COMMAND_REPLY:
      let reply = event.pointee.reply_userdata
      if reply == MPVController.UserData.screenshot {
        let code = event.pointee.error
        guard code >= 0 else {
          let error = String(cString: mpv_error_string(code))
          Logger.log("Cannot take a screenshot, mpv API error: \(error), Return value: \(code)", level: .error)
          // Unfortunately the mpv API does not provide any details on the failure. The error
          // code returned maps to "error running command", so all the alert can report is
          // that we cannot take a screenshot.
          DispatchQueue.main.async {
            Utility.showAlert("screenshot.error_taking")
          }
          return
        }
        player.screenshotCallback()
      }

    default:
      // Logger.log("Unhandled mpv event: \(eventId)", level: .verbose)
      break
    }

    // This code is running in the com.colliderli.iina.controller dispatch queue. We must not run
    // plugins from a task in this queue. Accessing EventController data from a thread in this queue
    // results in data races that can cause a crash. See issue 3986.
    DispatchQueue.main.async { [self] in
      let eventName = "mpv.\(String(cString: mpv_event_name(eventId)))"
      player.events.emit(.init(eventName))
    }
  }

  private func onFileLoaded() {
    // mpvSuspend()
    setFlag(MPVOption.PlaybackControl.pause, true)
    // Get video size and set the initial window size
    let width = getInt(MPVProperty.width)
    let height = getInt(MPVProperty.height)
    let duration = getDouble(MPVProperty.duration)
    let position = getDouble(MPVProperty.timePos)
    let mpvParamRotate = getInt(MPVProperty.videoParamsRotate)
    let mpvVideoRotate = getInt(MPVOption.Video.videoRotate)
    Logger.log("Got info for opened file. Video:{ size: \(width)x\(height), rot: \(mpvParamRotate) + \(mpvVideoRotate) }, Loc(sec): \(position) / \(duration)")
    player.info.totalRotation = mpvParamRotate
    player.info.userRotation = mpvVideoRotate
    player.info.videoHeight = height
    player.info.videoWidth = width
    player.info.displayWidth = 0
    player.info.displayHeight = 0
    player.info.videoDuration = VideoTime(duration)
    if let filename = getString(MPVProperty.path) {
      self.player.info.setCachedVideoDuration(filename, duration)
    }
    player.info.videoPosition = VideoTime(position)
    player.fileLoaded()
    fileLoaded = true
    // mpvResume()
    if !(player.info.justOpenedFile && Preference.bool(for: .pauseWhenOpen)) {
      setFlag(MPVOption.PlaybackControl.pause, false)
    }
    player.syncUI(.playlist)
  }

<<<<<<< HEAD
  private func onVideoReconfig() {
    // If loading file, video reconfig can return 0 width and height
    if player.info.fileLoading {
      return
    }
    var dwidth = getInt(MPVProperty.dwidth)
    var dheight = getInt(MPVProperty.dheight)
    let mpvParamRotate = getInt(MPVProperty.videoParamsRotate)
    let mpvVideoRotate = getInt(MPVOption.Video.videoRotate)
    if player.info.userRotation == 90 || player.info.userRotation == 270 {
      swap(&dwidth, &dheight)
    }
    Logger.log("Got mpv '\(MPV_EVENT_VIDEO_RECONFIG)'. mpv = (W: \(dwidth), H: \(dheight), Rot: \(mpvParamRotate) - \(mpvVideoRotate)); PlayerInfo = (W: \(player.info.displayWidth!) H: \(player.info.displayHeight!) Rot: \(player.info.userRotation)°)", level: .verbose, subsystem: player.subsystem)
    if dwidth != player.info.displayWidth! || dheight != player.info.displayHeight! {
      // filter the last video-reconfig event before quit
      if dwidth == 0 && dheight == 0 && getFlag(MPVProperty.coreIdle) { return }
      // video size changed
      player.info.displayWidth = dwidth
      player.info.displayHeight = dheight
      DispatchQueue.main.async {
        self.player.notifyMainWindowVideoSizeChanged()
      }
    }
  }

=======
>>>>>>> 52708e75
  // MARK: - Property listeners

  private func handlePropertyChange(_ property: mpv_event_property) {
    let name = String(cString: property.name)

    var needReloadQuickSettingsView = false

    switch name {

    case MPVProperty.videoParams:
      Logger.log("Got mpv prop: \(MPVProperty.videoParams.quoted)", level: .verbose, subsystem: player.subsystem)
      needReloadQuickSettingsView = true

    case MPVProperty.videoParamsRotate:
        /** `video-params/rotate: Intended display rotation in degrees (clockwise).` - mpv manual
         Do not confuse with the user-configured `video-params` (above) */
      if let totalRotation = UnsafePointer<Int>(OpaquePointer(property.data))?.pointee {
        Logger.log("Got mpv prop: \(MPVProperty.videoParamsRotate.quoted). Rotation: \(totalRotation)", level: .verbose, subsystem: player.subsystem)
        player.info.totalRotation = totalRotation
      }

    case MPVProperty.videoParamsPrimaries:
      fallthrough;

    case MPVProperty.videoParamsGamma:
      if #available(macOS 10.15, *) {
        player.refreshEdrMode()
      }

    case MPVOption.TrackSelection.vid:
      player.vidChanged()

    case MPVOption.TrackSelection.aid:
<<<<<<< HEAD
      player.info.aid = Int(getInt(MPVOption.TrackSelection.aid))
        let aidStr = player.info.aid != nil ? "\(player.info.aid!)" : "nil"
      Logger.log("Got mpv prop: \(MPVOption.TrackSelection.aid.quoted) = \(aidStr)", level: .verbose, subsystem: player.subsystem)
      guard player.mainWindow.loaded else { break }
      DispatchQueue.main.sync {
        player.mainWindow?.muteButton.isEnabled = (player.info.aid != 0)
        player.mainWindow?.volumeSlider.isEnabled = (player.info.aid != 0)
      }
      player.postNotification(.iinaAIDChanged)
      player.sendOSD(.track(player.info.currentTrack(.audio) ?? .noneAudioTrack))
=======
      player.aidChanged()
>>>>>>> 52708e75

    case MPVOption.TrackSelection.sid:
      player.sidChanged()

    case MPVOption.Subtitles.secondarySid:
      player.secondarySidChanged()

    case MPVOption.PlaybackControl.pause:
      guard let paused = UnsafePointer<Bool>(OpaquePointer(property.data))?.pointee else {
        Logger.log("Failed to parse pause mpv pause!", level: .error, subsystem: player.subsystem)
        break
      }

      Logger.log("Got mpv prop: \(MPVOption.PlaybackControl.pause.quoted) = \(paused)", level: .verbose, subsystem: player.subsystem)
      if player.info.isPaused != paused {
        player.sendOSD(paused ? .pause : .resume)
        DispatchQueue.main.sync {
          player.info.isPaused = paused
          // Follow energy efficiency best practices and ensure IINA is absolutely idle when the
          // video is paused to avoid wasting energy with needless processing. If paused shutdown
          // the timer that synchronizes the UI and the high priority display link thread.
          if paused {
            player.invalidateTimer()
            player.mainWindow.videoView.displayIdle()
          } else {
            player.mainWindow.videoView.displayActive()
            player.createSyncUITimer()
          }
          if #available(macOS 10.12, *), player.mainWindow.pipStatus == .inPIP {
            player.mainWindow.pip.playing = !paused
          }
        }
      }
      if player.mainWindow.loaded && Preference.bool(for: .alwaysFloatOnTop) {
        DispatchQueue.main.async {
          self.player.mainWindow.setWindowFloatingOnTop(!paused)
        }
      }
      player.syncUI(.playButton)

    case MPVProperty.chapter:
      player.info.chapter = Int(getInt(MPVProperty.chapter))
      player.syncUI(.time)
      player.syncUI(.chapterList)
      player.postNotification(.iinaMediaTitleChanged)

    case MPVOption.PlaybackControl.speed:
      needReloadQuickSettingsView = true
      if let data = UnsafePointer<Double>(OpaquePointer(property.data))?.pointee {
        player.info.playSpeed = data
        player.sendOSD(.speed(data))
      }

    case MPVOption.PlaybackControl.loopPlaylist:
      player.syncUI(.playlistLoop)

    case MPVOption.PlaybackControl.loopFile:
      player.syncUI(.fileLoop)

    case MPVOption.Video.deinterlace:
      needReloadQuickSettingsView = true
      if let data = UnsafePointer<Bool>(OpaquePointer(property.data))?.pointee {
        // this property will fire a change event at file start
        if player.info.deinterlace != data {
          player.info.deinterlace = data
          player.sendOSD(.deinterlace(data))
        }
      }

    case MPVOption.Video.hwdec:
      needReloadQuickSettingsView = true
      let data = String(cString: property.data.assumingMemoryBound(to: UnsafePointer<UInt8>.self).pointee)
      if player.info.hwdec != data {
        player.info.hwdec = data
        player.sendOSD(.hwdec(player.info.hwdecEnabled))
      }

    case MPVOption.Video.videoRotate:
      guard let data = UnsafePointer<Int64>(OpaquePointer(property.data))?.pointee else {
        break
      }
      let userRotation = Int(data)
      Logger.log("Got mpv prop: \(MPVOption.Video.videoRotate.quoted) ≔ \(userRotation)", level: .verbose, subsystem: player.subsystem)
      player.info.userRotation = userRotation
      if self.player.mainWindow.loaded {
        DispatchQueue.main.async {
          // FIXME: this isn't perfect - a bad frame briefly appears during transition
          Logger.log("Resetting videoView")
          UIAnimation.disableAnimation {
            self.player.mainWindow.rotationHandler.rotateVideoView(toDegrees: 0)
          }
        }
      }

    case MPVOption.Audio.mute:
      player.syncUI(.muteButton)
      if let data = UnsafePointer<Bool>(OpaquePointer(property.data))?.pointee {
        player.info.isMuted = data
        player.sendOSD(data ? OSDMessage.mute : OSDMessage.unMute)
      }

    case MPVOption.Audio.volume:
      if let data = UnsafePointer<Double>(OpaquePointer(property.data))?.pointee {
        player.info.volume = data
        player.syncUI(.volume)
        player.sendOSD(.volume(Int(data)))
      }

    case MPVOption.Audio.audioDelay:
      needReloadQuickSettingsView = true
      if let data = UnsafePointer<Double>(OpaquePointer(property.data))?.pointee {
        player.info.audioDelay = data
        player.sendOSD(.audioDelay(data))
      }

    case MPVOption.Subtitles.subVisibility:
      if let visible = UnsafePointer<Bool>(OpaquePointer(property.data))?.pointee {
        if player.info.isSubVisible != visible {
          player.info.isSubVisible = visible
          player.sendOSD(visible ? .subVisible : .subHidden)
        }
      }

    case MPVOption.Subtitles.secondarySubVisibility:
      if let visible = UnsafePointer<Bool>(OpaquePointer(property.data))?.pointee {
        if player.info.isSecondSubVisible != visible {
          player.info.isSecondSubVisible = visible
          player.sendOSD(visible ? .secondSubVisible : .secondSubHidden)
        }
      }

    case MPVOption.Subtitles.subDelay:
      needReloadQuickSettingsView = true
      if let data = UnsafePointer<Double>(OpaquePointer(property.data))?.pointee {
        player.info.subDelay = data
        player.sendOSD(.subDelay(data))
      }

    case MPVOption.Subtitles.subScale:
      needReloadQuickSettingsView = true
      if let data = UnsafePointer<Double>(OpaquePointer(property.data))?.pointee {
        let displayValue = data >= 1 ? data : -1/data
        let truncated = round(displayValue * 100) / 100
        player.sendOSD(.subScale(truncated))
      }

    case MPVOption.Subtitles.subPos:
      needReloadQuickSettingsView = true
      if let data = UnsafePointer<Double>(OpaquePointer(property.data))?.pointee {
        player.sendOSD(.subPos(data))
      }

    case MPVOption.Equalizer.contrast:
      needReloadQuickSettingsView = true
      if let data = UnsafePointer<Int64>(OpaquePointer(property.data))?.pointee {
        let intData = Int(data)
        player.info.contrast = intData
        player.sendOSD(.contrast(intData))
      }

    case MPVOption.Equalizer.hue:
      needReloadQuickSettingsView = true
      if let data = UnsafePointer<Int64>(OpaquePointer(property.data))?.pointee {
        let intData = Int(data)
        player.info.hue = intData
        player.sendOSD(.hue(intData))
      }

    case MPVOption.Equalizer.brightness:
      needReloadQuickSettingsView = true
      if let data = UnsafePointer<Int64>(OpaquePointer(property.data))?.pointee {
        let intData = Int(data)
        player.info.brightness = intData
        player.sendOSD(.brightness(intData))
      }

    case MPVOption.Equalizer.gamma:
      needReloadQuickSettingsView = true
      if let data = UnsafePointer<Int64>(OpaquePointer(property.data))?.pointee {
        let intData = Int(data)
        player.info.gamma = intData
        player.sendOSD(.gamma(intData))
      }

    case MPVOption.Equalizer.saturation:
      needReloadQuickSettingsView = true
      if let data = UnsafePointer<Int64>(OpaquePointer(property.data))?.pointee {
        let intData = Int(data)
        player.info.saturation = intData
        player.sendOSD(.saturation(intData))
      }

    // following properties may change before file loaded

    case MPVProperty.playlistCount:
      player.postNotification(.iinaPlaylistChanged)

    case MPVProperty.trackList:
      player.trackListChanged()

    case MPVProperty.vf:
      Logger.log("Got mpv prop: \(MPVProperty.vf.quoted)", level: .verbose, subsystem: player.subsystem)
      needReloadQuickSettingsView = true
      player.vfChanged()

    case MPVProperty.af:
<<<<<<< HEAD
      Logger.log("Got mpv prop: \(MPVProperty.af.quoted)", level: .verbose, subsystem: player.subsystem)
      player.postNotification(.iinaAFChanged)
=======
      player.afChanged()
>>>>>>> 52708e75

    case MPVOption.Window.fullscreen:
      Logger.log("Got mpv prop: \(MPVOption.Window.fullscreen.quoted)", level: .verbose, subsystem: player.subsystem)
      guard player.mainWindow.loaded else { break }
      let fs = getFlag(MPVOption.Window.fullscreen)
      if fs != player.mainWindow.fsState.isFullscreen {
        DispatchQueue.main.async(execute: self.player.mainWindow.toggleWindowFullScreen)
      }

    case MPVOption.Window.ontop:
      let ontop = getFlag(MPVOption.Window.ontop)
      Logger.log("Got mpv prop: \(MPVOption.Window.ontop.quoted) = \(ontop)", level: .verbose, subsystem: player.subsystem)
      guard player.mainWindow.loaded else { break }
      if ontop != player.mainWindow.isOntop {
        DispatchQueue.main.async {
          self.player.mainWindow.setWindowFloatingOnTop(ontop)
        }
      }

    case MPVOption.Window.windowScale:
      let windowScale = getDouble(MPVOption.Window.windowScale)
      Logger.log("Got mpv prop: \(MPVOption.Window.windowScale.quoted) ≔ \(windowScale)", level: .verbose, subsystem: player.subsystem)
      guard player.mainWindow.loaded else { break }
      let needsUpdate = fabs(windowScale - player.info.cachedWindowScale) > 10e-10
      Logger.log("Scale(IINA): \(player.info.cachedWindowScale), Scale(mpv): \(windowScale) -> changed: \(needsUpdate)",
                 level: .verbose, subsystem: player.subsystem)
      if needsUpdate {
        DispatchQueue.main.async {
          self.player.mainWindow.setWindowScale(windowScale)
        }
      }

    case MPVProperty.mediaTitle:
      player.mediaTitleChanged()

    case MPVProperty.idleActive:
<<<<<<< HEAD
      Logger.log("Got mpv prop: \(MPVProperty.idleActive.quoted))", level: .verbose, subsystem: player.subsystem)
      if getFlag(MPVProperty.idleActive) {
=======
      if let idleActive = UnsafePointer<Bool>(OpaquePointer(property.data))?.pointee, idleActive {
>>>>>>> 52708e75
        if receivedEndFileWhileLoading && player.info.fileLoading {
          player.errorOpeningFileAndCloseMainWindow()
          player.info.fileLoading = false
          player.info.currentURL = nil
        }
        player.info.isIdle = true
        if fileLoaded {
          fileLoaded = false
          player.closeMainWindow()
        }
        receivedEndFileWhileLoading = false
      }

    case MPVProperty.inputBindings:
      do {
        let dataNode = UnsafeMutablePointer<mpv_node>(OpaquePointer(property.data))?.pointee
        let inputBindingArray = try MPVNode.parse(dataNode!)
        let keyMappingList = toKeyMappings(inputBindingArray, filterCommandsBy: { s in return true} )

        let mappingListStr = keyMappingList.enumerated().map { (index, mapping) in
          return "\t\(String(format: "%03d", index))   \(mapping.confFileFormat)"
        }.joined(separator: "\n")

        Logger.log("Got mpv prop: \(MPVProperty.inputBindings.quoted)≔\n\(mappingListStr)", level: .verbose, subsystem: player.subsystem)
      } catch {
        Logger.log("Failed to parse property data for \(MPVProperty.inputBindings.quoted)!", level: .error, subsystem: player.subsystem)
      }

    default:
      Logger.log("Unhandled mpv prop: \(name.quoted)", level: .verbose, subsystem: player.subsystem)
      break

    }

    if needReloadQuickSettingsView {
      player.needReloadQuickSettingsView()
    }

    // This code is running in the com.colliderli.iina.controller dispatch queue. We must not run
    // plugins from a task in this queue. Accessing EventController data from a thread in this queue
    // results in data races that can cause a crash. See issue 3986.
    DispatchQueue.main.async { [self] in
      let eventName = EventController.Name("mpv.\(name).changed")
      if player.events.hasListener(for: eventName) {
        // FIXME: better convert to JSValue before passing to call()
        let data: Any
        switch property.format {
        case MPV_FORMAT_FLAG:
          data = property.data.bindMemory(to: Bool.self, capacity: 1).pointee
        case MPV_FORMAT_INT64:
          data = property.data.bindMemory(to: Int64.self, capacity: 1).pointee
        case MPV_FORMAT_DOUBLE:
          data = property.data.bindMemory(to: Double.self, capacity: 1).pointee
        case MPV_FORMAT_STRING:
          data = property.data.bindMemory(to: String.self, capacity: 1).pointee
        default:
          data = 0
        }
        player.events.emit(eventName, data: data)
      }
    }
  }

  // MARK: - User Options


  private enum UserOptionType {
    case bool, int, float, string, color, other
  }

  private struct OptionObserverInfo {
    typealias Transformer = (Preference.Key) -> String?

    var prefKey: Preference.Key
    var optionName: String
    var valueType: UserOptionType
    /** input a pref key and return the option value (as string) */
    var transformer: Transformer?

    init(_ prefKey: Preference.Key, _ optionName: String, _ valueType: UserOptionType, _ transformer: Transformer?) {
      self.prefKey = prefKey
      self.optionName = optionName
      self.valueType = valueType
      self.transformer = transformer
    }
  }

  private var optionObservers: [String: [OptionObserverInfo]] = [:]

  private func setUserOption(_ key: Preference.Key, type: UserOptionType, forName name: String, sync: Bool = true, transformer: OptionObserverInfo.Transformer? = nil) {
    var code: Int32 = 0

    let keyRawValue = key.rawValue

    switch type {
    case .int:
      let value = Preference.integer(for: key)
      var i = Int64(value)
      code = mpv_set_option(mpv, name, MPV_FORMAT_INT64, &i)

    case .float:
      let value = Preference.float(for: key)
      var d = Double(value)
      code = mpv_set_option(mpv, name, MPV_FORMAT_DOUBLE, &d)

    case .bool:
      let value = Preference.bool(for: key)
      code = mpv_set_option_string(mpv, name, value ? yes_str : no_str)

    case .string:
      let value = Preference.string(for: key)
      code = mpv_set_option_string(mpv, name, value)

    case .color:
      let value = Preference.string(for: key)
      code = mpv_set_option_string(mpv, name, value)
      // Random error here (perhaps a Swift or mpv one), so set it twice
      // 「没有什么是 set 不了的；如果有，那就 set 两次」
      if code < 0 {
        code = mpv_set_option_string(mpv, name, value)
      }

    case .other:
      guard let tr = transformer else {
        Logger.log("setUserOption: no transformer!", level: .error)
        return
      }
      if let value = tr(key) {
        code = mpv_set_option_string(mpv, name, value)
      } else {
        code = 0
      }
    }

    if code < 0 {
      Utility.showAlert("mpv_error", arguments: [String(cString: mpv_error_string(code)), "\(code)", name])
    }

    if sync {
      UserDefaults.standard.addObserver(self, forKeyPath: keyRawValue, options: [.new, .old], context: nil)
      if optionObservers[keyRawValue] == nil {
        optionObservers[keyRawValue] = []
      }
      optionObservers[keyRawValue]!.append(OptionObserverInfo(key, name, type, transformer))
    }
  }

  override func observeValue(forKeyPath keyPath: String?, of object: Any?, change: [NSKeyValueChangeKey : Any]?, context: UnsafeMutableRawPointer?) {
    guard !(change?[NSKeyValueChangeKey.oldKey] is NSNull) else { return }

    guard let keyPath = keyPath else { return }
    guard let infos = optionObservers[keyPath] else { return }

    for info in infos {
      switch info.valueType {
      case .int:
        let value = Preference.integer(for: info.prefKey)
        setInt(info.optionName, value)

      case .float:
        let value = Preference.float(for: info.prefKey)
        setDouble(info.optionName, Double(value))

      case .bool:
        let value = Preference.bool(for: info.prefKey)
        setFlag(info.optionName, value)

      case .string:
        if let value = Preference.string(for: info.prefKey) {
          setString(info.optionName, value)
        }

      case .color:
        if let value = Preference.string(for: info.prefKey) {
          setString(info.optionName, value)
        }

      case .other:
        guard let tr = info.transformer else {
          Logger.log("setUserOption: no transformer!", level: .error)
          return
        }
        if let value = tr(info.prefKey) {
          setString(info.optionName, value)
        }
      }
    }
  }

  // MARK: - Utils

  /**
   Utility function for checking mpv api error
   */
  private func chkErr(_ status: Int32!) {
    guard status < 0 else { return }
    DispatchQueue.main.async {
      Logger.fatal("mpv API error: \"\(String(cString: mpv_error_string(status)))\", Return value: \(status!).")
    }
  }
}

fileprivate func mpvGetOpenGLFunc(_ ctx: UnsafeMutableRawPointer?, _ name: UnsafePointer<Int8>?) -> UnsafeMutableRawPointer? {
  let symbolName: CFString = CFStringCreateWithCString(kCFAllocatorDefault, name, kCFStringEncodingASCII);
  guard let addr = CFBundleGetFunctionPointerForName(CFBundleGetBundleWithIdentifier(CFStringCreateCopy(kCFAllocatorDefault, "com.apple.opengl" as CFString)), symbolName) else {
    Logger.fatal("Cannot get OpenGL function pointer!")
  }
  return addr
}

fileprivate func mpvUpdateCallback(_ ctx: UnsafeMutableRawPointer?) {
  let layer = bridge(ptr: ctx!) as ViewLayer
  guard !layer.blocked else { return }

  layer.mpvGLQueue.async {
    layer.draw()
  }
}<|MERGE_RESOLUTION|>--- conflicted
+++ resolved
@@ -1086,34 +1086,6 @@
     player.syncUI(.playlist)
   }
 
-<<<<<<< HEAD
-  private func onVideoReconfig() {
-    // If loading file, video reconfig can return 0 width and height
-    if player.info.fileLoading {
-      return
-    }
-    var dwidth = getInt(MPVProperty.dwidth)
-    var dheight = getInt(MPVProperty.dheight)
-    let mpvParamRotate = getInt(MPVProperty.videoParamsRotate)
-    let mpvVideoRotate = getInt(MPVOption.Video.videoRotate)
-    if player.info.userRotation == 90 || player.info.userRotation == 270 {
-      swap(&dwidth, &dheight)
-    }
-    Logger.log("Got mpv '\(MPV_EVENT_VIDEO_RECONFIG)'. mpv = (W: \(dwidth), H: \(dheight), Rot: \(mpvParamRotate) - \(mpvVideoRotate)); PlayerInfo = (W: \(player.info.displayWidth!) H: \(player.info.displayHeight!) Rot: \(player.info.userRotation)°)", level: .verbose, subsystem: player.subsystem)
-    if dwidth != player.info.displayWidth! || dheight != player.info.displayHeight! {
-      // filter the last video-reconfig event before quit
-      if dwidth == 0 && dheight == 0 && getFlag(MPVProperty.coreIdle) { return }
-      // video size changed
-      player.info.displayWidth = dwidth
-      player.info.displayHeight = dheight
-      DispatchQueue.main.async {
-        self.player.notifyMainWindowVideoSizeChanged()
-      }
-    }
-  }
-
-=======
->>>>>>> 52708e75
   // MARK: - Property listeners
 
   private func handlePropertyChange(_ property: mpv_event_property) {
@@ -1147,20 +1119,7 @@
       player.vidChanged()
 
     case MPVOption.TrackSelection.aid:
-<<<<<<< HEAD
-      player.info.aid = Int(getInt(MPVOption.TrackSelection.aid))
-        let aidStr = player.info.aid != nil ? "\(player.info.aid!)" : "nil"
-      Logger.log("Got mpv prop: \(MPVOption.TrackSelection.aid.quoted) = \(aidStr)", level: .verbose, subsystem: player.subsystem)
-      guard player.mainWindow.loaded else { break }
-      DispatchQueue.main.sync {
-        player.mainWindow?.muteButton.isEnabled = (player.info.aid != 0)
-        player.mainWindow?.volumeSlider.isEnabled = (player.info.aid != 0)
-      }
-      player.postNotification(.iinaAIDChanged)
-      player.sendOSD(.track(player.info.currentTrack(.audio) ?? .noneAudioTrack))
-=======
       player.aidChanged()
->>>>>>> 52708e75
 
     case MPVOption.TrackSelection.sid:
       player.sidChanged()
@@ -1367,12 +1326,7 @@
       player.vfChanged()
 
     case MPVProperty.af:
-<<<<<<< HEAD
-      Logger.log("Got mpv prop: \(MPVProperty.af.quoted)", level: .verbose, subsystem: player.subsystem)
-      player.postNotification(.iinaAFChanged)
-=======
       player.afChanged()
->>>>>>> 52708e75
 
     case MPVOption.Window.fullscreen:
       Logger.log("Got mpv prop: \(MPVOption.Window.fullscreen.quoted)", level: .verbose, subsystem: player.subsystem)
@@ -1409,12 +1363,7 @@
       player.mediaTitleChanged()
 
     case MPVProperty.idleActive:
-<<<<<<< HEAD
-      Logger.log("Got mpv prop: \(MPVProperty.idleActive.quoted))", level: .verbose, subsystem: player.subsystem)
-      if getFlag(MPVProperty.idleActive) {
-=======
       if let idleActive = UnsafePointer<Bool>(OpaquePointer(property.data))?.pointee, idleActive {
->>>>>>> 52708e75
         if receivedEndFileWhileLoading && player.info.fileLoading {
           player.errorOpeningFileAndCloseMainWindow()
           player.info.fileLoading = false
