/* Class = "NSTextFieldCell"; title = "Speed:"; ObjectID = "1KQ-oZ-A2x"; */
"1KQ-oZ-A2x.title" = "Velocità:";

/* Class = "NSTextFieldCell"; title = "s"; ObjectID = "1VY-EN-1mi"; */
"1VY-EN-1mi.title" = "i";

/* Class = "NSTextFieldCell"; title = "Width:"; ObjectID = "22j-ra-GAY"; */
"22j-ra-GAY.title" = "Larghezza:";

/* Class = "NSTextFieldCell"; title = "Color:"; ObjectID = "3kI-6i-ujt"; */
"3kI-6i-ujt.title" = "Colore:";

/* Class = "NSTextFieldCell"; title = "+12 dB"; ObjectID = "4BZ-H1-GEU"; */
"4BZ-H1-GEU.title" = "+12 dB";

/* Class = "NSTextFieldCell"; title = "Color:"; ObjectID = "6LO-6y-IsA"; */
"6LO-6y-IsA.title" = "Colore:";

/* Class = "NSButtonCell"; title = "Load External Audio Track…"; ObjectID = "8Ax-5X-osl"; */
"8Ax-5X-osl.title" = "Carica tracce audio esterne…";

/* Class = "NSSegmentedCell"; AB5-UZ-euc.ibShadowedLabels[0] = "Load Subtitle…"; ObjectID = "AB5-UZ-euc"; */
"AB5-UZ-euc.ibShadowedLabels[0]" = "Carica sottotitoli…";

/* Class = "NSTextFieldCell"; title = "Audio delay:"; ObjectID = "AKs-VQ-fKF"; */
"AKs-VQ-fKF.title" = "Ritardo audio:";

/* Class = "NSTextFieldCell"; title = "Color:"; ObjectID = "ANn-CR-JOV"; */
"ANn-CR-JOV.title" = "Colore:";

/* Class = "NSTextFieldCell"; title = "1x"; ObjectID = "B0I-bX-HZS"; */
"B0I-bX-HZS.title" = "1x";

/* Class = "NSTabViewItem"; label = "Video"; ObjectID = "CYP-el-A6A"; */
"CYP-el-A6A.label" = "Video";

/* Class = "NSMenuItem"; title = "0.25"; ObjectID = "DdO-VX-HCz"; */
"DdO-VX-HCz.title" = "0.25";

/* Class = "NSTextFieldCell"; title = "0.25x"; ObjectID = "Ew1-N1-0Pi"; */
"Ew1-N1-0Pi.title" = "0.25x";

/* Class = "NSTextFieldCell"; title = "BORDER"; ObjectID = "GlZ-YU-dNm"; */
"GlZ-YU-dNm.title" = "BORDO";

/* Class = "NSTextFieldCell"; title = "31.25"; ObjectID = "HBF-J7-Tie"; */
"HBF-J7-Tie.title" = "31.25";

/* Class = "NSTextFieldCell"; title = "-5s"; ObjectID = "IYU-eq-dls"; */
"YCG-xK-eAs.title" = "-5s";

/* Class = "NSMenuItem"; title = "1.5"; ObjectID = "JbG-Ur-b55"; */
"JbG-Ur-b55.title" = "1.5";

/* Class = "NSTextFieldCell"; title = "0s"; ObjectID = "LEZ-fv-buL"; */
"LEZ-fv-buL.title" = "0s";

/* Class = "NSTextFieldCell"; title = "External audio:"; ObjectID = "Lnu-kz-cql"; */
"Lnu-kz-cql.title" = "Audio esterno:";

/* Class = "NSTextFieldCell"; title = "-12 dB"; ObjectID = "Lpw-ws-Ezh"; */
"Lpw-ws-Ezh.title" = "12 dB";

/* Class = "NSButtonCell"; title = "SUBTITLES"; ObjectID = "NxO-to-jcI"; */
"NxO-to-jcI.title" = "SOTTOTITOLI";

/* Class = "NSTextFieldCell"; title = "4x"; ObjectID = "PLX-gY-e0h"; */
"PLX-gY-e0h.title" = "4x";

/* Class = "NSTextFieldCell"; title = "External subtitles:"; ObjectID = "RA1-fF-OrB"; */
"RA1-fF-OrB.title" = "Sottotitoli esterni:";

/* Class = "NSSegmentedCell"; Rbb-wh-cLc.ibShadowedLabels[0] = "Search Online…"; ObjectID = "Rbb-wh-cLc"; */
"Rbb-wh-cLc.ibShadowedLabels[0]" = "Trova online…";

/* Class = "NSTextFieldCell"; title = "Saturation:"; ObjectID = "Rky-lo-Buu"; */
"Rky-lo-Buu.title" = "Saturazione:";

/* Class = "NSTextFieldCell"; title = "Video track:"; ObjectID = "VzC-tM-KT7"; */
"VzC-tM-KT7.title" = "Traccia video:";

/* Class = "NSTextFieldCell"; title = "x"; ObjectID = "W7H-mU-v3D"; */
"W7H-mU-v3D.title" = "x";

/* Class = "NSTextFieldCell"; title = "Scale:"; ObjectID = "Wbx-Ti-qiS"; */
"Wbx-Ti-qiS.title" = "Scala:";

/* Class = "NSTextFieldCell"; title = "Subtitle delay:"; ObjectID = "Wkz-wW-sOM"; */
"Wkz-wW-sOM.title" = "Ritardo sottotitoli:";

/* Class = "NSTextFieldCell"; title = "Aspect ratio:"; ObjectID = "YgL-iV-bca"; */
"YgL-iV-bca.title" = "Aspect ratio:";

/* Class = "NSTextFieldCell"; title = "Text Style:"; ObjectID = "ZBd-13-lA1"; */
"ZBd-13-lA1.title" = "Stile del testo:";

/* Class = "NSMenuItem"; title = "0.5"; ObjectID = "avJ-cW-Iws"; */
"avJ-cW-Iws.title" = "0.5";

/* Class = "NSTextFieldCell"; title = "Secondary subtitle:"; ObjectID = "bKb-pW-HnS"; */
"bKb-pW-HnS.title" = "Secondo sottotitolo:";

/* Class = "NSTextFieldCell"; title = "s"; ObjectID = "bsT-FB-GhF"; */
"bsT-FB-GhF.title" = "i";

/* Class = "NSTabViewItem"; label = "Audio"; ObjectID = "bzk-c2-LH5"; */
"bzk-c2-LH5.label" = "Audio";

/* Class = "NSSegmentedCell"; cMu-YF-riv.ibShadowedLabels[0] = "Default"; ObjectID = "cMu-YF-riv"; */
"cMu-YF-riv.ibShadowedLabels[0]" = "Predefinito";

/* Class = "NSTextFieldCell"; title = "Brightness:"; ObjectID = "cdR-uY-riN"; */
"cdR-uY-riN.title" = "Luminosità:";

/* Class = "NSButtonCell"; title = "AUDIO"; ObjectID = "cpm-5o-a2c"; */
"cpm-5o-a2c.title" = "AUDIO";

/* Class = "NSTextFieldCell"; title = "Contrast:"; ObjectID = "eDl-Si-LSa"; */
"eDl-Si-LSa.title" = "Contrasto:";

/* Class = "NSTabViewItem"; label = "Plugin"; ObjectID = "eE3-9i-hpU"; */
"eE3-9i-hpU.label" = "Plugin";

/* Class = "NSTextFieldCell"; title = "Hue:"; ObjectID = "eLh-fu-pMj"; */
"eLh-fu-pMj.title" = "Tonalità:";

/* Class = "NSTextFieldCell"; title = "Subtitle:"; ObjectID = "eXZ-HN-qL4"; */
"eXZ-HN-qL4.title" = "Sottotitolo:";

/* Class = "NSTextFieldCell"; title = "FONT"; ObjectID = "g6B-DC-lJ0"; */
"g6B-DC-lJ0.title" = "FONT";

/* Class = "NSButtonCell"; title = "Font…"; ObjectID = "ghy-e7-7Of"; */
"ghy-e7-7Of.title" = "Font…";

/* Class = "NSTextFieldCell"; title = "Equalizer"; ObjectID = "iS4-Zr-9Ig"; */
"iS4-Zr-9Ig.title" = "Equalizzatore";

/* Class = "NSSegmentedCell"; iuN-rN-jT7.ibShadowedLabels[0] = "None"; ObjectID = "iuN-rN-jT7"; */
"iuN-rN-jT7.ibShadowedLabels[0]" = "Nessuno";

/* Class = "NSSegmentedCell"; iuN-rN-jT7.ibShadowedLabels[6] = "Custom…"; ObjectID = "iuN-rN-jT7"; */
"iuN-rN-jT7.ibShadowedLabels[6]" = "Altro…";

/* Class = "NSTabViewItem"; label = "Subtitle"; ObjectID = "jND-MZ-sKB"; */
"jND-MZ-sKB.label" = "Sottotitolo";

/* Class = "NSTextFieldCell"; title = "0 dB"; ObjectID = "lBn-YS-jL7"; */
"lBn-YS-jL7.title" = "0 dB";

/* Class = "NSButtonCell"; title = "VIDEO"; ObjectID = "lQt-I0-jHO"; */
"lQt-I0-jHO.title" = "VIDEO";

/* Class = "NSTextFieldCell"; title = "1x"; ObjectID = "ldQ-YL-IEp"; */
"ldQ-YL-IEp.title" = "1x";

/* Class = "NSTextFieldCell"; title = "Crop:"; ObjectID = "m9e-IB-IDJ"; */
"m9e-IB-IDJ.title" = "Ritaglio:";

/* Class = "NSMenuItem"; title = "2.5"; ObjectID = "nPr-QJ-Ty3"; */
"nPr-QJ-Ty3.title" = "2.5";

/* Class = "NSTextFieldCell"; title = "16x"; ObjectID = "p63-Nx-yJZ"; */
"p63-Nx-yJZ.title" = "16x";

/* Class = "NSTextFieldCell"; title = "Gamma:"; ObjectID = "r6x-z0-oFC"; */
"r6x-z0-oFC.title" = "Gamma:";

/* Class = "NSTextFieldCell"; title = "Size:"; ObjectID = "s9l-Hb-SCk"; */
"s9l-Hb-SCk.title" = "Dimensione:";

/* Class = "NSTextFieldCell"; title = "Position:"; ObjectID = "t03-36-Zge"; */
"t03-36-Zge.title" = "Posizione:";

/* Class = "NSTextFieldCell"; title = "Rotation:"; ObjectID = "to3-rc-Agv"; */
"to3-rc-Agv.title" = "Rotazione:";

/* Class = "NSTextFieldCell"; title = "-5s"; ObjectID = "uCX-EC-jXM"; */
"uCX-EC-jXM.title" = "-5s";

/* Class = "NSTextFieldCell"; title = "0s"; ObjectID = "udN-rq-omw"; */
"udN-rq-omw.title" = "0s";

/* Class = "NSTextFieldCell"; title = "0s"; ObjectID = "upM-Lz-YwK"; */
"upM-Lz-YwK.title" = "0s";

/* Class = "NSTextFieldCell"; title = "BACKGROUND"; ObjectID = "uqb-mz-A22"; */
"uqb-mz-A22.title" = "SFONDO";

<<<<<<< HEAD
/* Class = "NSSegmentedCell"; iuN-rN-jT7.ibShadowedLabels[6] = "Custom…"; ObjectID = "iuN-rN-jT7"; */
"iuN-rN-jT7.ibShadowedLabels[6]" = "Altro…";

=======
>>>>>>> 63353c78
/* Class = "NSTextFieldCell"; title = "Subtitle style options may break ASS rendering, and some of them will be disabled depending on subtitle type."; ObjectID = "wBD-pZ-Bvu"; */
"wBD-pZ-Bvu.title" = "Gli stili opzionali possono compromettere il rendering ASS ed alcuni di questi possono essere disabilitati in funzione della tipologia dei sottotitoli.";

/* Class = "NSTextFieldCell"; title = "Audio track:"; ObjectID = "x39-62-7KC"; */
"x39-62-7KC.title" = "Traccia audio:";

/* Class = "NSTextFieldCell"; title = "+5s"; ObjectID = "xfX-wr-DTJ"; */
"xfX-wr-DTJ.title" = "+5s";

/* Class = "NSTextFieldCell"; title = "Equalizer"; ObjectID = "zcD-Tg-7Oi"; */
"zcD-Tg-7Oi.title" = "Equalizzatore";<|MERGE_RESOLUTION|>--- conflicted
+++ resolved
@@ -187,12 +187,6 @@
 /* Class = "NSTextFieldCell"; title = "BACKGROUND"; ObjectID = "uqb-mz-A22"; */
 "uqb-mz-A22.title" = "SFONDO";
 
-<<<<<<< HEAD
-/* Class = "NSSegmentedCell"; iuN-rN-jT7.ibShadowedLabels[6] = "Custom…"; ObjectID = "iuN-rN-jT7"; */
-"iuN-rN-jT7.ibShadowedLabels[6]" = "Altro…";
-
-=======
->>>>>>> 63353c78
 /* Class = "NSTextFieldCell"; title = "Subtitle style options may break ASS rendering, and some of them will be disabled depending on subtitle type."; ObjectID = "wBD-pZ-Bvu"; */
 "wBD-pZ-Bvu.title" = "Gli stili opzionali possono compromettere il rendering ASS ed alcuni di questi possono essere disabilitati in funzione della tipologia dei sottotitoli.";
 
